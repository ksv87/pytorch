//  Copyright © 2022 Apple Inc.

#include <ATen/MemoryOverlap.h>
#include <ATen/WrapDimUtils.h>
#include <ATen/native/TensorShape.h>
#include <ATen/native/TypeProperties.h>
#include <ATen/native/mps/MPSGraphVenturaOps.h>
#include <ATen/native/mps/OperationUtils.h>

namespace at::native {
namespace mps {

// Produces a shape with the `dim` dimension set to 0.
std::vector<int64_t> getTopK0Shape(IntArrayRef sizes, const int64_t dim_) {
  const int sz = sizes.size();
  if (sz == 0) {
    return {0};
  }
  const int64_t dim = maybe_wrap_dim(dim_, sz);
  std::vector<int64_t> numbers(sz);

  for (int i = 0; i < sz; i++) {
    const int64_t sz_i = i != dim ? sizes[i] : 0;
    numbers[i] = sz_i;
  }
  return numbers;
}

void check_shape_except_dim(const Tensor &first, const Tensor &second,
                            int dimension, int index)
{
  int first_dims = first.dim();
  int second_dims = second.dim();
  TORCH_CHECK(first_dims == second_dims,
      "Tensors must have same number of dimensions: got ", first_dims,
      " and ", second_dims);
  for (int dim = 0; dim < first_dims; dim++) {
    if (dim == dimension) {
      continue;
    }
    int64_t first_dim_size = at::native::size(first, dim);
    int64_t second_dim_size = at::native::size(second, dim);
    TORCH_CHECK(first_dim_size == second_dim_size,
        "Sizes of tensors must match except in dimension ", dim, ". Got ",
        static_cast<long long>(first_dim_size), " and ",
        static_cast<long long>(second_dim_size), " (The offending index is ",
        index, ")");
  }
}
} // namespace mps

// topk
TORCH_IMPL_FUNC(topk_out_mps)
(const Tensor& self, int64_t k, int64_t dim_, bool largest, bool sorted, const Tensor& values, const Tensor& indices) {
  using namespace mps;
  int64_t dim = maybe_wrap_dim(dim_, self.dim(), /*wrap_scalar=*/true);
  TORCH_CHECK(k >= 0 && k <= (self.dim() > 0 ? self.size(dim) : 1), "selected index k out of range");

  if (!is_macos_13_or_newer() && (k > 16)) {
    TORCH_WARN_ONCE("torch.topk support for k>16 by MPS on MacOS 13+, please upgrade");
    Tensor cpu_indices = indices.clone().to("cpu");
    Tensor cpu_values = values.clone().to("cpu");
    at::topk_out(cpu_values, cpu_indices, self.to(at::Device(kCPU)), k, dim_, largest, sorted);
    values.copy_(cpu_values);
    indices.copy_(cpu_indices);
    return;
  }

  if (self.dim() == 0 && self.numel() == 1) {
    values.copy_(self);
    indices.zero_();
    return;
  }

  // Handle empty tensors
  if (self.numel() == 0) {
    values.copy_(self);
    indices.copy_(values.toType(at::ScalarType::Long));
    return;
  }
  // Handle k == 0 case. Needed because MPSGraph does not support k == 0.
  if (k == 0) {
    const auto out_shape = getTopK0Shape(self.sizes(), dim);
    values.resize_(out_shape);
    indices.copy_(values.toType(at::ScalarType::Long));
    return;
  }

  MPSStream* stream = getCurrentMPSStream();
  struct CachedGraph : public MPSCachedGraph {
    CachedGraph(MPSGraph* graph) : MPSCachedGraph(graph) {}
    MPSGraphTensor *selfTensor = nil, *valuesTensor = nil, *indicesTensor = nil;
  };

  MPSGraphCache* cache_ = MPSGraphCache::getInstance();
  // MPSGraph topK is always sorted.
  @autoreleasepool {
    // Input as placeholders
    MPSShape* input_shape = getMPSShape(self);
    NSString* ns_shape_key = [[input_shape valueForKey:@"description"] componentsJoinedByString:@","];
    string key = string("topk:") + [ns_shape_key UTF8String] + ":" + getMPSTypeString(self) + ":k" + to_string(k) +
        ":dim" + to_string(dim_) + ":largest" + to_string(largest);
    CachedGraph* cachedGraph = static_cast<CachedGraph*>(cache_->LookUp(key));
    if (!cachedGraph) {
      cachedGraph = static_cast<CachedGraph*>(cache_->CreateCachedGraph(key, ^MPSCachedGraph*() {
        CachedGraph* newCachedGraph = nil;
        @autoreleasepool {
          MPSGraph* mpsGraph = make_mps_graph();
          newCachedGraph = new CachedGraph(mpsGraph);
          newCachedGraph->selfTensor = mpsGraphRankedPlaceHolder(mpsGraph, getMPSDataType(self), input_shape);

          if (is_macos_13_or_newer()) {
            MPSGraphTensor* castInputTensor = newCachedGraph->selfTensor;
            MPSDataType dataType = getMPSDataType(self);
            // #issue 104398441 sortWithTensor and argsortWithTensor
            if (dataType != MPSDataTypeInt32 && dataType != MPSDataTypeFloat32 && dataType != MPSDataTypeFloat16) {
              dataType = (dataType & MPSDataTypeFloatBit) ? MPSDataTypeFloat32 : MPSDataTypeInt32;
              castInputTensor = [mpsGraph castTensor:newCachedGraph->selfTensor
                                              toType:dataType
                                                name:@"castInputTensor"];
            }
            MPSGraphTensor* sortedTensor = [mpsGraph sortWithTensor:castInputTensor
                                                               axis:(NSUInteger)dim
                                                         descending:largest
                                                               name:nil];
            sortedTensor = [mpsGraph sliceTensor:sortedTensor
                                       dimension:(NSUInteger)dim
                                           start:((NSUInteger)0)length:k
                                            name:nil];
            MPSGraphTensor* argSortedTensor = [mpsGraph argSortWithTensor:castInputTensor
                                                                     axis:(NSInteger)dim
                                                               descending:largest
                                                                     name:@"argmax_out"];
            argSortedTensor = [mpsGraph sliceTensor:argSortedTensor
                                          dimension:dim
                                              start:((NSUInteger)0)length:k
                                               name:nil];
            newCachedGraph->valuesTensor = sortedTensor;
            newCachedGraph->indicesTensor = argSortedTensor;

          } else {
            if ((dim_ != -1 && dim_ != self.dim() - 1) && (!largest)) {
              // transpose and negate
              MPSGraphTensor* transposedInput = [mpsGraph transposeTensor:newCachedGraph->selfTensor
                                                                dimension:(NSUInteger)self.dim() - 1
                                                            withDimension:(NSUInteger)dim_
                                                                     name:nil];
              MPSGraphTensor* identity = [mpsGraph identityWithTensor:transposedInput name:nil];
              MPSGraphTensor* negatedTransposedInput = [mpsGraph negativeWithTensor:identity name:nil];
              NSArray<MPSGraphTensor*>* outputMPSGraphTensors = [mpsGraph topKWithSourceTensor:negatedTransposedInput
                                                                                             k:((NSUInteger)k)name:nil];
              MPSGraphTensor* valuesNegatedTransposed = outputMPSGraphTensors[0];
              MPSGraphTensor* indicesTransposed = outputMPSGraphTensors[1];
              MPSGraphTensor* valuesNegated = [mpsGraph transposeTensor:valuesNegatedTransposed
                                                              dimension:(NSUInteger)self.dim() - 1
                                                          withDimension:(NSUInteger)dim_
                                                                   name:nil];
              newCachedGraph->valuesTensor = [mpsGraph negativeWithTensor:valuesNegated name:nil];
              newCachedGraph->indicesTensor = [mpsGraph transposeTensor:indicesTransposed
                                                              dimension:(NSUInteger)self.dim() - 1
                                                          withDimension:(NSUInteger)dim_
                                                                   name:nil];
            } else if (dim_ != -1 && dim_ != self.dim() - 1) {
              MPSGraphTensor* transposedInput = [mpsGraph transposeTensor:newCachedGraph->selfTensor
                                                                dimension:(NSUInteger)self.dim() - 1
                                                            withDimension:(NSUInteger)dim_
                                                                     name:nil];
              MPSGraphTensor* identity = [mpsGraph identityWithTensor:transposedInput name:nil];
              NSArray<MPSGraphTensor*>* outputMPSGraphTensors = [mpsGraph topKWithSourceTensor:identity
                                                                                             k:((NSUInteger)k)name:nil];
              MPSGraphTensor* valuesTransposed = outputMPSGraphTensors[0];
              MPSGraphTensor* indicesTransposed = outputMPSGraphTensors[1];
              newCachedGraph->valuesTensor = [mpsGraph transposeTensor:valuesTransposed
                                                             dimension:(NSUInteger)self.dim() - 1
                                                         withDimension:(NSUInteger)dim_
                                                                  name:nil];
              newCachedGraph->indicesTensor = [mpsGraph transposeTensor:indicesTransposed
                                                              dimension:(NSUInteger)self.dim() - 1
                                                          withDimension:(NSUInteger)dim_
                                                                   name:nil];
            } else if (!largest) {
              // only negate
              MPSGraphTensor* negatedInput = [mpsGraph negativeWithTensor:newCachedGraph->selfTensor name:nil];
              NSArray<MPSGraphTensor*>* outputMPSGraphTensors = [mpsGraph topKWithSourceTensor:negatedInput
                                                                                             k:((NSUInteger)k)name:nil];
              MPSGraphTensor* valuesNegated = outputMPSGraphTensors[0];
              newCachedGraph->valuesTensor = [mpsGraph negativeWithTensor:valuesNegated name:nil];
              newCachedGraph->indicesTensor = outputMPSGraphTensors[1];
            } else {
              NSArray<MPSGraphTensor*>* outputMPSGraphTensors =
                  [mpsGraph topKWithSourceTensor:newCachedGraph->selfTensor k:((NSUInteger)k)name:nil];
              newCachedGraph->valuesTensor = outputMPSGraphTensors[0];
              newCachedGraph->indicesTensor = outputMPSGraphTensors[1];
            }
          }
        }
        return newCachedGraph;
      }));
    }
    Placeholder inputPlaceholder = Placeholder(cachedGraph->selfTensor, self);
    // Outputs as placeholders
    Placeholder valuesPlaceholder = Placeholder(cachedGraph->valuesTensor, values);
    Placeholder indicesPlaceholder = Placeholder(cachedGraph->indicesTensor, indices);
    // Create dictionary of inputs and outputs
    NSDictionary<MPSGraphTensor*, MPSGraphTensorData*>* feeds = nil;
    feeds = @{inputPlaceholder.getMPSGraphTensor() : inputPlaceholder.getMPSGraphTensorData()};
    NSDictionary<MPSGraphTensor*, MPSGraphTensorData*>* results = @{
      valuesPlaceholder.getMPSGraphTensor() : valuesPlaceholder.getMPSGraphTensorData(),
      indicesPlaceholder.getMPSGraphTensor() : indicesPlaceholder.getMPSGraphTensorData()
    };

    runMPSGraph(stream, cachedGraph->graph(), feeds, results);
  }
}

<<<<<<< HEAD
=======
void check_shape_except_dim(const Tensor& first, const Tensor& second, int dimension, int index) {
  int first_dims = first.dim();
  int second_dims = second.dim();
  TORCH_CHECK(
      first_dims == second_dims, "Tensors must have same number of dimensions: got ", first_dims, " and ", second_dims);
  for (int dim = 0; dim < first_dims; dim++) {
    if (dim == dimension) {
      continue;
    }
    int64_t first_dim_size = at::native::size(first, dim);
    int64_t second_dim_size = at::native::size(second, dim);
    TORCH_CHECK(first_dim_size == second_dim_size,
                "Sizes of tensors must match except in dimension ",
                dim,
                ". Got ",
                static_cast<long long>(first_dim_size),
                " and ",
                static_cast<long long>(second_dim_size),
                " (The offending index is ",
                index,
                ")");
  }
}
>>>>>>> f3fc4d03

TORCH_IMPL_FUNC(cat_out_mps)
(const ITensorListRef& inputs,
 int64_t dimension,
 int64_t valid,
 bool all_contiguous,
 bool all_same_dtype,
 bool all_same_sizes_and_stride,
 MemoryFormat memory_format,
 const Tensor& out) {
  using namespace mps;

  if (out.numel() == 0) {
    return;
  }
  auto materialized_inputs = inputs.materialize();
  auto out_dtype = at::native::result_type(inputs);

  int idx = 0;
  for (const Tensor& t : materialized_inputs) {
    TORCH_CHECK(t.dim() > 0, "zero-dimensional tensor (at position ", idx, ") cannot be concatenated");
    auto lap = at::get_overlap_status(out, t);
    TORCH_CHECK(lap != at::MemOverlapStatus::Partial && lap != at::MemOverlapStatus::Full,
                "torch.cat(): unsupported operation: the input tensors cannot refer to any "
                "of the output memory locations. Found overlap in input tensor ",
                idx);
    idx++;
  }
  // Check for type promotion
  TORCH_CHECK(canCast(out_dtype, out.scalar_type()),
              "torch.cat(): input types can't be cast to the desired output type ",
              out.scalar_type());
  TORCH_CHECK(inputs.size() > 0, "torch.cat(): invalid number of inputs ", inputs.size());

  dimension = legacy_cat_wrap_dim(dimension, materialized_inputs);
  TORCH_CHECK(dimension >= 0, "torch.cat(): invalid dimension ", dimension);

  // previously, size [0] tensors were the only possible empty tensors; thus, it
  // wasn't possible to cat empty tensors unless all the other tensors were
  // 1-dimensional, so we allowed these tensors to be "skipped".  We maintain
  // this behavior for backwards compatibility, but only for this specific size
  // (i.e. other empty sizes are not skipped).
  // FIXME: warn if this is the case
  auto should_skip = [](const Tensor& t) { return t.dim() == 1 && at::native::size(t, 0) == 0; };
  at::assert_no_internal_overlap(out);

  Tensor notSkippedTensor;
  // Indices of tensors to be skipped because they're empty
  std::vector<int64_t> skipped_tensor_indices;
  // Tensors to be read
  std::vector<Tensor> input_tensors;
  int tensor_idx = 0;
  for (const Tensor& t : materialized_inputs) {
    if (t.numel() == 0 || should_skip(t)) {
      skipped_tensor_indices.push_back(tensor_idx);
      tensor_idx++;
      continue;
    }
    input_tensors.push_back(t);
    // TODO: Is this OK?
    notSkippedTensor = t;
    tensor_idx++;
  }
  // If all inputs are empty tensors, return an empty tensor
  if (!notSkippedTensor.defined()) {
    return;
  }
  for (const Tensor& t : inputs) {
    TORCH_CHECK(t.device() == notSkippedTensor.device(),
                "torch.cat(): all input tensors must be on the same device. Received ",
                t.device(),
                " and ",
                notSkippedTensor.device());
  }
  TORCH_CHECK(out.device() == notSkippedTensor.device(),
              "torch.cat(): all input tensors and out must be on the same device, but inputs are on ",
              notSkippedTensor.device(),
              " and out is on ",
              out.device());

  // TODO: For better performance by eliminating input tensor gathering and post transpose,
  // TODO: it is better to keep the out tensor's memory format.
  // TODO: dimension needs to be recomputed as:
  // TODO: dim = 0 --> dim = 0; dim = 1 or 2 --> dim = out.dim()- dim; otherwise dim = dim-1
  if (out.suggest_memory_format() == MemoryFormat::ChannelsLast) {
    out.unsafeGetTensorImpl()->empty_tensor_restride(MemoryFormat::Contiguous);
  }
  std::vector<int64_t> size(notSkippedTensor.sizes().vec());

  // Compute size of the result in the cat dimension
  int64_t cat_dim_size = 0;
  idx = 0;
  for (const Tensor& tensor : materialized_inputs) {
    if (!should_skip(tensor)) {
      // TODO: Factor out `check_shape_except_dim`
      check_shape_except_dim(notSkippedTensor, tensor, dimension, idx);
      cat_dim_size += at::native::size(tensor, dimension);
      idx++;
    }
  }
  // Compute the size of the result
  size[dimension] = cat_dim_size;
  // skip resizing if size of result is same as expected
  if (out.sizes() != size) {
    out.resize_(size, MemoryFormat::Contiguous);
  }
  if (out.numel() == 0) {
    return;
  }

  struct CachedGraph : public MPSCachedGraph {
    CachedGraph(MPSGraph* graph) : MPSCachedGraph(graph) {}
    std::vector<MPSGraphTensor*> inputTensors_;
    MPSGraphTensor* outputTensor_ = nil;
  };
  MPSGraphCache* cache_ = MPSGraphCache::getInstance();

  @autoreleasepool {
    string key = "cat_out_mps:" + to_string(dimension) + getTensorsStringKey(input_tensors, /*short_dtype*/ true) +
        ":" + (memory_format == MemoryFormat::ChannelsLast ? "NHWC" : "NCHW");

    CachedGraph* cachedGraph = cache_->LookUpAs<CachedGraph>(key);
    if (!cachedGraph) {
      cachedGraph = cache_->CreateCachedGraphAs<CachedGraph>(key, ^MPSCachedGraph*() {
        CachedGraph* newCachedGraph = nil;

        @autoreleasepool {
          MPSGraph* mpsGraph = make_mps_graph();
          newCachedGraph = new CachedGraph(mpsGraph);

          auto len_tensor_array = inputs.size() - skipped_tensor_indices.size();
          std::vector<MPSGraphTensor*> castInputTensors(len_tensor_array);
          newCachedGraph->inputTensors_.reserve(len_tensor_array);

          for (const auto idx : c10::irange(len_tensor_array)) {
            const Tensor& tensor = input_tensors[idx];
            auto scalar_type = getMPSScalarType(tensor.scalar_type());
            if (tensor.scalar_type() == kBool) {
              scalar_type = MPSDataTypeInt8;
            }
            newCachedGraph->inputTensors_[idx] =
                mpsGraphRankedPlaceHolder(mpsGraph, scalar_type, getMPSShape(tensor, MemoryFormat::Contiguous));
            if (tensor.scalar_type() != out_dtype) {
              castInputTensors[idx] = [mpsGraph castTensor:newCachedGraph->inputTensors_[idx]
                                                    toType:getMPSDataType(out_dtype)
                                                      name:@"castInput"];
            } else {
              castInputTensors[idx] = newCachedGraph->inputTensors_[idx];
            }
          }

          auto inputTensorsArray = [NSArray arrayWithObjects:castInputTensors.data() count:len_tensor_array];
          MPSGraphTensor* outputTensor = [mpsGraph concatTensors:inputTensorsArray
                                                       dimension:dimension // Maybe convert this from int64_t -> int32
                                                            name:nil];
          if (getMPSDataType(out_dtype) == MPSDataTypeBool) {
            outputTensor = [mpsGraph castTensor:outputTensor toType:MPSDataTypeBool name:@"outputTensor"];
          }
          newCachedGraph->outputTensor_ = outputTensor;
        }
        return newCachedGraph;
      });
    }

    std::vector<Placeholder> inputPlaceholders;
    int i = 0;
    int t_idx = 0;
    for (const Tensor& tensor : materialized_inputs) {
      if (std::find(skipped_tensor_indices.begin(), skipped_tensor_indices.end(), i) == skipped_tensor_indices.end()) {
        auto scalar_type = getMPSScalarType(tensor.scalar_type());
        if (tensor.scalar_type() == kBool) {
          scalar_type = MPSDataTypeInt8;
        }
        inputPlaceholders.emplace_back(cachedGraph->inputTensors_[t_idx],
                                       tensor,
                                       getMPSShape(tensor, MemoryFormat::Contiguous),
                                       /*gatherTensorData*/ true,
                                       scalar_type);
        t_idx++;
      }
      i++;
    }

    auto outputDataType = getMPSScalarType(out.scalar_type());
    if (!is_macos_13_or_newer() && out.scalar_type() == kBool) {
      outputDataType = MPSDataTypeInt8;
    }
    Placeholder outputPlaceholder =
        Placeholder(cachedGraph->outputTensor_, out, /*mpsShape=*/nil, /*gatherTensorData=*/false, outputDataType);

    NSMutableDictionary* feeds = [[NSMutableDictionary new] autorelease];
    for (auto& inputPlaceholder : inputPlaceholders) {
      feeds[inputPlaceholder.getMPSGraphTensor()] = inputPlaceholder.getMPSGraphTensorData();
    }
    NSDictionary<MPSGraphTensor*, MPSGraphTensorData*>* results =
        @{outputPlaceholder.getMPSGraphTensor() : outputPlaceholder.getMPSGraphTensorData()};

    runMPSGraph(getCurrentMPSStream(), cachedGraph->graph(), feeds, results);
  }
}

} // namespace at::native<|MERGE_RESOLUTION|>--- conflicted
+++ resolved
@@ -213,33 +213,6 @@
   }
 }
 
-<<<<<<< HEAD
-=======
-void check_shape_except_dim(const Tensor& first, const Tensor& second, int dimension, int index) {
-  int first_dims = first.dim();
-  int second_dims = second.dim();
-  TORCH_CHECK(
-      first_dims == second_dims, "Tensors must have same number of dimensions: got ", first_dims, " and ", second_dims);
-  for (int dim = 0; dim < first_dims; dim++) {
-    if (dim == dimension) {
-      continue;
-    }
-    int64_t first_dim_size = at::native::size(first, dim);
-    int64_t second_dim_size = at::native::size(second, dim);
-    TORCH_CHECK(first_dim_size == second_dim_size,
-                "Sizes of tensors must match except in dimension ",
-                dim,
-                ". Got ",
-                static_cast<long long>(first_dim_size),
-                " and ",
-                static_cast<long long>(second_dim_size),
-                " (The offending index is ",
-                index,
-                ")");
-  }
-}
->>>>>>> f3fc4d03
-
 TORCH_IMPL_FUNC(cat_out_mps)
 (const ITensorListRef& inputs,
  int64_t dimension,
