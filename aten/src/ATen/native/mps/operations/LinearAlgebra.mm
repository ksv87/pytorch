--- conflicted
+++ resolved
@@ -169,16 +169,11 @@
 
   return output;
 }
-<<<<<<< HEAD
 } // namespace mps
 
 Tensor addr_mps(const Tensor& self,
             const Tensor& vec1, const Tensor& vec2,
             const Scalar& beta, const Scalar& alpha) {
-=======
-
-Tensor addr_mps(const Tensor& self, const Tensor& vec1, const Tensor& vec2, const Scalar& beta, const Scalar& alpha) {
->>>>>>> f3fc4d03
   Tensor result = at::empty({0}, self.options());
   addr_out_mps(self, vec1, vec2, beta, alpha, result);
   return result;
