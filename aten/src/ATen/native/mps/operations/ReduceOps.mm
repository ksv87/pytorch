--- conflicted
+++ resolved
@@ -259,7 +259,6 @@
   }
 }
 
-<<<<<<< HEAD
 void impl_func_norm_mps(
   const Tensor& input_tensor,
   const Tensor& other_tensor,
@@ -273,132 +272,6 @@
   NormOpBlock normOpBlock = nullptr
   ) {
 
-=======
-TORCH_IMPL_FUNC(sum_out_mps)
-(const Tensor& input_t,
- OptionalIntArrayRef opt_dim,
- bool keepdim,
- c10::optional<ScalarType> dtype,
- const Tensor& output_t) {
-  reduction_out_mps(input_t, opt_dim, keepdim, dtype, output_t, MPSReductionType::SUM, "sum_out_mps");
-}
-
-Tensor& nansum_out_mps(const Tensor& self,
-                       OptionalIntArrayRef dim,
-                       bool keepdim,
-                       c10::optional<ScalarType> opt_dtype,
-                       Tensor& result) {
-  TORCH_CHECK(!c10::isComplexType(self.scalar_type()), "nansum does not support complex inputs");
-  if (c10::isIntegralType(self.scalar_type(), true)) {
-    return at::sum_out(result, self, dim, keepdim, opt_dtype);
-  }
-  ScalarType dtype = get_dtype_from_result(result, opt_dtype);
-  const auto mask = make_dim_mask(dim, self.dim());
-  resize_reduction_result(result, self, mask, keepdim, dtype);
-  reduction_out_mps(self, dim, keepdim, dtype, result, MPSReductionType::NANSUM, "nansum_out_mps");
-  return result;
-}
-
-Tensor nansum_mps(const Tensor& self, OptionalIntArrayRef dim, bool keepdim, c10::optional<ScalarType> opt_dtype) {
-  ScalarType dtype = get_dtype_from_self(self, opt_dtype, true);
-  Tensor result = create_reduction_result(self, dim, keepdim, dtype);
-  return nansum_out_mps(self, dim, keepdim, dtype, result);
-}
-
-Tensor trace_mps_out(const Tensor& self) {
-  Tensor output_t = at::native::empty_mps(
-      {}, get_dtype_from_self(self, c10::nullopt, true), c10::nullopt, kMPS, c10::nullopt, c10::nullopt);
-
-  std::vector<int64_t> dims(self.dim());
-  std::iota(dims.begin(), dims.end(), 0);
-
-  reduction_out_mps(self,
-                    IntArrayRef(dims),
-                    false,
-                    c10::nullopt,
-                    const_cast<Tensor&>(output_t),
-                    MPSReductionType::TRACE,
-                    "trace_mps_out");
-
-  return output_t;
-}
-
-TORCH_IMPL_FUNC(prod_out_mps)
-(const Tensor& input_t, int64_t dim, bool keepdim, c10::optional<ScalarType> dtype, const Tensor& output_t) {
-  int64_t dims[1] = {dim};
-  reduction_out_mps(input_t, IntArrayRef(dims, 1), keepdim, dtype, output_t, MPSReductionType::PROD, "prod_out_mps");
-}
-
-TORCH_IMPL_FUNC(amax_out_mps)(const Tensor& input_t, IntArrayRef dim, bool keepdim, const Tensor& output_t) {
-  reduction_out_mps(input_t, dim, keepdim, c10::nullopt, output_t, MPSReductionType::AMAX, "amax_out_mps");
-}
-
-TORCH_IMPL_FUNC(amin_out_mps)(const Tensor& input_t, IntArrayRef dim, bool keepdim, const Tensor& output_t) {
-  reduction_out_mps(input_t, dim, keepdim, c10::nullopt, output_t, MPSReductionType::AMIN, "amin_out_mps");
-}
-
-Tensor prod_mps(const Tensor& self, c10::optional<ScalarType> opt_dtype) {
-  std::vector<int64_t> dims(self.dim());
-  std::iota(dims.begin(), dims.end(), 0);
-
-  Tensor output_t = at::native::empty_mps(
-      {}, get_dtype_from_self(self, opt_dtype, true), c10::nullopt, kMPS, c10::nullopt, c10::nullopt);
-
-  reduction_out_mps(
-      self, IntArrayRef(dims), false, opt_dtype, const_cast<Tensor&>(output_t), MPSReductionType::PROD, "prod_mps");
-
-  return output_t;
-}
-
-Tensor count_nonzero_mps(const Tensor& self, IntArrayRef dims) {
-  int64_t shape_size = dims.size() == 0 ? 0 : self.sizes().size() - dims.size();
-  int64_t out_shape = std::max(shape_size, 0LL);
-  std::vector<int64_t> output_shape(out_shape);
-  std::vector<int64_t> dims_vec = dims.vec();
-  std::for_each(dims_vec.begin(), dims_vec.end(), [&](int64_t& n) { n = maybe_wrap_dim(n, self); });
-
-  if (out_shape != 0) {
-    int out_dim = 0;
-    for (const auto self_dim : c10::irange((self.sizes().size()))) {
-      if (std::find(dims_vec.begin(), dims_vec.end(), self_dim) == dims_vec.end()) {
-        output_shape[out_dim++] = (self.sizes()[self_dim]);
-      }
-    }
-  }
-
-  Tensor output_t = at::native::empty_mps(
-      IntArrayRef(output_shape), ScalarType::Long, c10::nullopt, kMPS, c10::nullopt, c10::nullopt);
-  reduction_out_mps(self,
-                    dims,
-                    false,
-                    self.scalar_type(),
-                    const_cast<Tensor&>(output_t),
-                    MPSReductionType::COUNT_NONZERO,
-                    "count_nonzero_mps");
-
-  return output_t;
-}
-
-TORCH_IMPL_FUNC(mean_out_mps)
-(const Tensor& input_t,
- OptionalIntArrayRef opt_dim,
- bool keepdim,
- c10::optional<ScalarType> dtype,
- const Tensor& output_t) {
-  reduction_out_mps(input_t, opt_dim, keepdim, dtype, output_t, MPSReductionType::MEAN, "mean_out_mps");
-}
-
-void impl_func_norm_mps(const Tensor& input_tensor,
-                        const Tensor& other_tensor,
-                        const OptionalScalarRef& opt_p,
-                        IntArrayRef dim,
-                        bool keepdim,
-                        c10::optional<ScalarType> opt_dtype,
-                        const Tensor& output_t,
-                        bool cdist = false,
-                        c10::optional<IntArrayRef> input_broadcasted_shape = c10::nullopt,
-                        NormOpBlock normOpBlock = nullptr) {
->>>>>>> f3fc4d03
   if (input_tensor.numel() == 0) {
     return;
   }
@@ -542,16 +415,12 @@
   }
 }
 
-<<<<<<< HEAD
-Tensor std_var_common_impl_mps(
-  const Tensor & input_t,
-  at::OptionalIntArrayRef dim,
-  c10::optional<int64_t> correction,
-  bool keepdim,
-  StdVarType stdVarType) {
-=======
 TORCH_IMPL_FUNC(norm_out_mps)
-(const Tensor& self, const OptionalScalarRef opt_p, IntArrayRef dim, bool keepdim, const Tensor& result) {
+(const Tensor& self,
+ const OptionalScalarRef opt_p,
+ IntArrayRef dim,
+ bool keepdim,
+ const Tensor& result) {
   impl_func_norm_mps(self, self, opt_p, dim, keepdim, c10::nullopt, result, /*cdist=*/false);
 }
 
@@ -569,25 +438,14 @@
   using namespace mps;
   TORCH_CHECK(x1.dim() >= 2, "cdist only supports at least 2D tensors, X1 got: ", x1.dim(), "D");
   TORCH_CHECK(x2.dim() >= 2, "cdist only supports at least 2D tensors, X2 got: ", x2.dim(), "D");
-  TORCH_CHECK(x1.size(-1) == x2.size(-1),
-              "X1 and X2 must have the same number of columns. X1: ",
-              x1.size(-1),
-              " X2: ",
-              x2.size(-1));
-  TORCH_CHECK(
-      at::isFloatingType(x1.scalar_type()), "cdist only supports floating-point dtypes, X1 got: ", x1.scalar_type());
+  TORCH_CHECK(x1.size(-1) == x2.size(-1), "X1 and X2 must have the same number of columns. X1: ", x1.size(-1), " X2: ", x2.size(-1));
+  TORCH_CHECK(at::isFloatingType(x1.scalar_type()), "cdist only supports floating-point dtypes, X1 got: ", x1.scalar_type());
   auto device1 = x1.device().type();
-  TORCH_CHECK(
-      at::isFloatingType(x2.scalar_type()), "cdist only supports floating-point dtypes, X2 got: ", x2.scalar_type());
+  TORCH_CHECK(at::isFloatingType(x2.scalar_type()), "cdist only supports floating-point dtypes, X2 got: ", x2.scalar_type());
   auto device2 = x2.device().type();
   TORCH_CHECK(p >= 0, "cdist only supports non-negative p values");
   TORCH_CHECK(device1 == device2, "X1 and X2 must have the same device type. X1: ", device1, " X2: ", device2);
-  TORCH_CHECK(x1.is_mps() && (x1.get_device() == x2.get_device()),
-              "device of X1 (",
-              x1.get_device(),
-              ") must match device of X2 (",
-              x2.get_device(),
-              ")");
+  TORCH_CHECK(x1.is_mps() && (x1.get_device() == x2.get_device()), "device of X1 (", x1.get_device(), ") must match device of X2 (", x2.get_device(), ")");
 
   int64_t c1 = x1.size(-1);
   int64_t c2 = x2.size(-1);
@@ -600,8 +458,8 @@
   int64_t r1 = x1.size(-2);
   int64_t r2 = x2.size(-2);
 
-  // For batch calculation we expand all dimensions(except the last two) to one, with size that equals to product of
-  // them. The last two dimensions will stay the same
+  //For batch calculation we expand all dimensions(except the last two) to one, with size that equals to product of them.
+  //The last two dimensions will stay the same
   IntArrayRef batch_tensor1(x1.sizes().data(), dim1 - 2);
   IntArrayRef batch_tensor2(x2.sizes().data(), dim2 - 2);
   std::vector<int64_t> expand_batch_portion = infer_size(batch_tensor1, batch_tensor2);
@@ -621,22 +479,14 @@
   NormOpBlock norm_op_block = ^NormOpFn(cachedGraph, x1Tensor, x2Tensor) {
     MPSGraph* mpsGraph = cachedGraph->graph();
 
-    MPSGraphTensor* inputBroadcast = [mpsGraph broadcastTensor:x1Tensor
-                                                       toShape:getMPSShape(tensor1_expand_size)
-                                                          name:nil];
-    MPSGraphTensor* inputBroadcastReshape = [mpsGraph reshapeTensor:inputBroadcast
-                                                          withShape:getMPSShape(tensor1_view)
-                                                               name:nil];
-
-    MPSGraphTensor* otherBroadcast = [mpsGraph broadcastTensor:x2Tensor
-                                                       toShape:getMPSShape(tensor2_expand_size)
-                                                          name:nil];
-    MPSGraphTensor* otherBroadcastReshape = [mpsGraph reshapeTensor:otherBroadcast
-                                                          withShape:getMPSShape(tensor2_view)
-                                                               name:nil];
-
-    NSMutableArray<MPSGraphTensor*>* inputArray = [NSMutableArray arrayWithCapacity:tensor1_view[1]];
-    NSMutableArray<MPSGraphTensor*>* otherArray = [NSMutableArray arrayWithCapacity:tensor2_view[1]];
+    MPSGraphTensor* inputBroadcast = [mpsGraph broadcastTensor:x1Tensor toShape:getMPSShape(tensor1_expand_size) name:nil];
+    MPSGraphTensor* inputBroadcastReshape = [mpsGraph reshapeTensor:inputBroadcast withShape:getMPSShape(tensor1_view) name:nil];
+
+    MPSGraphTensor* otherBroadcast = [mpsGraph broadcastTensor:x2Tensor toShape:getMPSShape(tensor2_expand_size) name:nil];
+    MPSGraphTensor* otherBroadcastReshape = [mpsGraph reshapeTensor:otherBroadcast withShape:getMPSShape(tensor2_view) name:nil];
+
+    NSMutableArray<MPSGraphTensor*> *inputArray = [NSMutableArray arrayWithCapacity:tensor1_view[1]];
+    NSMutableArray<MPSGraphTensor*> *otherArray = [NSMutableArray arrayWithCapacity:tensor2_view[1]];
 
     for (const auto i : c10::irange(tensor2_view[1])) {
       inputArray[i] = inputBroadcastReshape;
@@ -646,36 +496,27 @@
       otherArray[i] = otherBroadcastReshape;
     }
 
-    MPSGraphTensor* inputTensorReshaped = [mpsGraph concatTensors:inputArray dimension:1 interleave:YES name:nil];
-    MPSGraphTensor* otherTensorReshaped = [mpsGraph concatTensors:otherArray dimension:1 interleave:NO name:nil];
-
-    MPSGraphTensor* inputTensorPNorm = [mpsGraph subtractionWithPrimaryTensor:inputTensorReshaped
-                                                              secondaryTensor:otherTensorReshaped
-                                                                         name:nil];
+    MPSGraphTensor *inputTensorReshaped = [mpsGraph concatTensors:inputArray dimension:1 interleave:YES name:nil];
+    MPSGraphTensor *otherTensorReshaped = [mpsGraph concatTensors:otherArray dimension:1 interleave:NO name:nil];
+
+
+    MPSGraphTensor *inputTensorPNorm = [mpsGraph subtractionWithPrimaryTensor: inputTensorReshaped
+                                                              secondaryTensor: otherTensorReshaped
+                                                                         name: nil];
     return inputTensorPNorm;
   };
 
-  c10::optional<IntArrayRef> inputBroadcastSize =
-      c10::make_optional(makeArrayRef(tensor1_view.data(), tensor1_view.size()));
-  impl_func_norm_mps(x1,
-                     x2,
-                     OptionalScalarRef(p),
-                     makeArrayRef<int64_t>(2),
-                     false,
-                     c10::nullopt,
-                     result,
-                     /*cdist=*/true,
-                     inputBroadcastSize,
-                     norm_op_block);
+  c10::optional<IntArrayRef> inputBroadcastSize = c10::make_optional(makeArrayRef(tensor1_view.data(), tensor1_view.size()));
+  impl_func_norm_mps(x1, x2, OptionalScalarRef(p), makeArrayRef<int64_t>(2), false, c10::nullopt, result, /*cdist=*/true, inputBroadcastSize, norm_op_block);
   return result;
 }
 
-Tensor std_var_common_impl_mps(const Tensor& input_t,
-                               at::OptionalIntArrayRef dim,
-                               const c10::optional<Scalar>& correction,
-                               bool keepdim,
-                               StdVarType stdVarType) {
->>>>>>> f3fc4d03
+Tensor std_var_common_impl_mps(
+  const Tensor & input_t,
+  at::OptionalIntArrayRef dim,
+  c10::optional<int64_t> correction,
+  bool keepdim,
+  StdVarType stdVarType) {
   using CachedGraph = MPSUnaryCachedGraph;
 
   IntArrayRef input_shape = input_t.sizes();
@@ -850,328 +691,13 @@
     auto inputPlaceholder = Placeholder(cachedGraph->inputTensor_, input_t);
     auto outputPlaceholder = Placeholder(cachedGraph->outputTensor_, output_t, apparent_output_shape);
 
-    NSDictionary<MPSGraphTensor*, MPSGraphTensorData*>* feeds = @{
-      inputPlaceholder.getMPSGraphTensor() : inputPlaceholder.getMPSGraphTensorData(),
-    };
-
-    NSDictionary<MPSGraphTensor*, MPSGraphTensorData*>* results =
-        @{outputPlaceholder.getMPSGraphTensor() : outputPlaceholder.getMPSGraphTensorData()};
-    runMPSGraph(stream, cachedGraph->graph(), feeds, results);
-  }
-
-  return output_t;
-}
-
-<<<<<<< HEAD
-Tensor min_max_mps_impl(
-    const Tensor& input_t,
-    MPSReductionType reduction_type,
-    const std::string& func_name) {
-  TORCH_WARN_ONCE(input_t.scalar_type() != ScalarType::Long, "MPS: no support for int64 min/max ops, casting it to int32");
-
-  using CachedGraph = MPSUnaryCachedGraph;
-
-=======
-Tensor var_mps(const Tensor& input_t,
-               at::OptionalIntArrayRef dim,
-               const c10::optional<Scalar>& correction,
-               bool keepdim) {
-  return std_var_common_impl_mps(input_t, dim, correction, keepdim, STANDARD_VARIANCE);
-}
-
-Tensor std_mps(const Tensor& input_t,
-               at::OptionalIntArrayRef dim,
-               const c10::optional<Scalar>& correction,
-               bool keepdim) {
-  return std_var_common_impl_mps(input_t, dim, correction, keepdim, STANDARD_DEVIATION);
-}
-
-TORCH_IMPL_FUNC(any_out_mps)
-(const Tensor& input_t, int64_t dim, bool keepdim, const Tensor& output_t) {
-  using CachedGraph = MPSUnaryCachedGraph;
-
-  if (output_t.numel() == 0 || input_t.numel() == 0) {
-    return;
-  }
-
-  bool macOS13_3_plus = is_macos_13_or_newer(MacOSVersion::MACOS_VER_13_3_PLUS);
-  MPS_CHECK_INT64_OP_SUPPORTED(input_t, macOS13_3_plus, "any_out");
-
->>>>>>> f3fc4d03
-  MPSGraphCache* cache_ = MPSGraphCache::getInstance();
-  IntArrayRef input_shape = input_t.sizes();
-  int64_t num_in_elements = c10::multiply_integers(input_shape);
-
-  Tensor output_t = at::native::empty_mps({}, input_t.scalar_type(), c10::nullopt, kMPS, c10::nullopt, c10::nullopt);
-
-  if (output_t.numel() == 0 || num_in_elements == 0) {
-    return output_t;
-  }
-
-  @autoreleasepool {
-    string key = func_name + mps::getTensorsStringKey(input_t);
-    CachedGraph* cachedGraph = cache_->LookUpAs<CachedGraph>(key);
-    // Initialize once if configuration not found in cache
-    if (!cachedGraph) {
-      cachedGraph = cache_->CreateCachedGraphAs<CachedGraph>(key, ^ MPSCachedGraph * () {
-        CachedGraph *newCachedGraph = nil;
-        @autoreleasepool {
-          MPSGraph* mpsGraph = make_mps_graph();
-          newCachedGraph = new CachedGraph(mpsGraph);
-
-          MPSGraphTensor* inputTensor = mpsGraphRankedPlaceHolder(mpsGraph, input_t);
-
-          MPSGraphTensor* outputTensor = nil;
-          MPSGraphTensor* castInputTensor = nil;
-          MPSGraphTensor* castOutputTensor = nil;
-
-          if (input_t.scalar_type() != ScalarType::Float &&
-              input_t.scalar_type() != ScalarType::Int   &&
-              input_t.scalar_type() != ScalarType::Half) {
-            castInputTensor =  [mpsGraph castTensor:inputTensor
-                                             toType:MPSDataTypeInt32
-                                               name:@"castInputTensor"];
-          } else {
-            castInputTensor = inputTensor;
-          }
-
-          NSArray<NSNumber*>* axes = getTensorAxes(input_t);
-          if (reduction_type == MPSReductionType::MAX) {
-            outputTensor = [mpsGraph reductionMaximumWithTensor:castInputTensor
-                                                           axes:axes
-                                                           name:nil];
-          } else if(reduction_type == MPSReductionType::MIN) {
-            outputTensor = [mpsGraph reductionMinimumWithTensor:castInputTensor
-                                                           axes:axes
-                                                           name:nil];
-          }
-
-          if(input_t.scalar_type() == ScalarType::Long) {
-            castOutputTensor =  [mpsGraph castTensor:outputTensor
-                                             toType:MPSDataTypeInt64
-                                               name:@"castInputTensor"];
-          } else {
-            castOutputTensor = outputTensor;
-          }
-          newCachedGraph->inputTensor_ = inputTensor;
-          newCachedGraph->outputTensor_ = castOutputTensor;
-        }
-        return newCachedGraph;
-      });
-    }
-
-    auto inputPlaceholder = Placeholder(cachedGraph->inputTensor_, input_t);
-    auto outputPlaceholder = Placeholder(cachedGraph->outputTensor_, output_t, @[@1]);
-
     NSDictionary<MPSGraphTensor *, MPSGraphTensorData *> *feeds = @{
-      inputPlaceholder.getMPSGraphTensor() : inputPlaceholder.getMPSGraphTensorData(),
+        inputPlaceholder.getMPSGraphTensor() : inputPlaceholder.getMPSGraphTensorData(),
     };
 
     NSDictionary<MPSGraphTensor *, MPSGraphTensorData *> *results = @{
-      outputPlaceholder.getMPSGraphTensor() : outputPlaceholder.getMPSGraphTensorData()
-    };
-
-    runMPSGraph(getCurrentMPSStream(), cachedGraph->graph(), feeds, results);
-  }
-
-  return output_t;
-}
-
-std::tuple<Tensor, Tensor> min_max_with_dim_mps_impl(
-  const Tensor& input_t,
-  int64_t dim,
-  bool keepdim,
-  MPSReductionType reduction_type,
-  const std::string& func_name) {
-  int64_t dim_ = maybe_wrap_dim(dim, input_t.dim());
-  native::zero_numel_check_dims(input_t, dim_, "max()");
-
-  // Calculate the output shape according to keepdim=True
-  // If there is no dim argument, the input shape is flattened
-  IntArrayRef input_shape = input_t.sizes();
-  int64_t num_input_dims = input_shape.size();
-  NSMutableArray<NSNumber*> *apparent_out_shape = nil;
-  // Use this if keepdim is false
-  int64_t num_output_dims = num_input_dims - 1;
-
-  std::vector<int64_t> vec_apparent_out_shape(num_input_dims);
-  std::vector<int64_t> vec_out_shape(num_output_dims);
-
-  apparent_out_shape = [NSMutableArray<NSNumber*> arrayWithCapacity:num_input_dims];
-  // Counter for shape when keepdim is false
-  int out_i = 0;
-  for (const auto i: c10::irange(num_input_dims)) {
-    if (dim_ == i) {
-      apparent_out_shape[i] = @1;
-      vec_apparent_out_shape[i] = 1;
-    } else {
-      apparent_out_shape[i] = [NSNumber numberWithInt:input_shape[i]];
-      vec_apparent_out_shape[i] = input_shape[i];
-      vec_out_shape[out_i] = input_shape[i];
-      out_i++;
-    }
-  }
-
-  Tensor output_t;
-  Tensor indices_t;
-  if (!keepdim) {
-    output_t = at::native::empty_mps(
-                    IntArrayRef(vec_out_shape),
-                    input_t.scalar_type(),
-                    c10::nullopt,
-                    kMPS,
-                    c10::nullopt,
-                    c10::nullopt);
-    indices_t = at::native::empty_mps(
-                    IntArrayRef(vec_out_shape),
-                    ScalarType::Long,
-                    c10::nullopt,
-                    kMPS,
-                    c10::nullopt,
-                    c10::nullopt);
-  } else {
-    output_t = at::native::empty_mps(
-                    IntArrayRef(vec_apparent_out_shape),
-                    input_t.scalar_type(),
-                    c10::nullopt,
-                    kMPS,
-                    c10::nullopt,
-                    c10::nullopt);
-    indices_t = at::native::empty_mps(
-                    IntArrayRef(vec_apparent_out_shape),
-                    ScalarType::Long,
-                    c10::nullopt,
-                    kMPS,
-                    c10::nullopt,
-                    c10::nullopt);
-  }
-
-  if (output_t.numel() == 0 || input_t.numel() == 0) {
-      return std::tuple<Tensor, Tensor>{output_t, indices_t};
-  }
-
-  min_max_out_mps(input_t, dim, keepdim, output_t, indices_t, reduction_type, func_name);
-
-  return std::tuple<Tensor, Tensor>{output_t, indices_t};
-}
-
-void argmax_argmin_out_mps
-   (const Tensor& input_t,
-    c10::optional<int64_t> dim,
-    bool keepdim,
-    const Tensor& output_t,
-    MPSReductionType reduction_type,
-    const std::string& func_name) {
-  using CachedGraph = MPSUnaryCachedGraph;
-  auto cache_ = MPSGraphCache::getInstance();
-
-  int64_t dim_ = -1;
-
-  if (dim.has_value()) {
-      dim_ = maybe_wrap_dim(dim.value(), input_t.dim());
-      zero_numel_check_dims(input_t, dim_, reduction_type == MPSReductionType::MAX ? "argmax()" : "argmin()");
-  } else {
-      TORCH_CHECK_INDEX(
-      input_t.numel() != 0,
-      reduction_type == MPSReductionType::MAX ? "argmax()" : "argmin()" , ": Expected reduction dim to be specified for input.numel() == 0.");
-      // Since input will be flattened, take argmax or argmin along 0'th dimension
-      dim_ = 0;
-  }
-
-  // Calculate the output shape according to keepdim=True
-  // If there is no dim argument, the input shape is flattened
-  IntArrayRef input_shape = input_t.sizes();
-  int64_t num_input_dims = input_shape.size();
-  NSMutableArray<NSNumber*> *apparent_in_shape = nil;
-  NSMutableArray<NSNumber*> *apparent_out_shape = nil;
-
-  if (dim.has_value()) {
-    apparent_out_shape = [NSMutableArray<NSNumber*> arrayWithCapacity:num_input_dims];
-    for (const auto i : c10::irange(num_input_dims)) {
-      apparent_out_shape[i] = dim_ == i ? @1 : [NSNumber numberWithInt:input_shape[i]];
-    }
-  } else {
-    apparent_in_shape = [NSMutableArray<NSNumber*> arrayWithCapacity:1];
-    int64_t num_in_elements = c10::multiply_integers(input_shape);
-    apparent_in_shape[0] = [NSNumber numberWithInt:num_in_elements];
-
-    apparent_out_shape = [NSMutableArray<NSNumber*> arrayWithCapacity:1];
-    apparent_out_shape[0] = @1;
-  }
-
-  if (output_t.numel() == 0) {
-      return;
-  }
-
-  if (!apparent_in_shape) {
-    apparent_in_shape = [getMPSShape(input_t.sizes()) mutableCopy];
-  }
-
-  auto stream = at::mps::getCurrentMPSStream();
-  @autoreleasepool {
-    NSString* ns_key = [[apparent_in_shape valueForKey:@"description"] componentsJoinedByString:@","];
-    string key = func_name                                + ":" +
-                 to_string(dim_)                          + ":" +
-                 getTensorsStringKey(input_t) + ":" +
-                 string([ns_key UTF8String]);
-    CachedGraph* cachedGraph = cache_->LookUpAs<CachedGraph>(key);
-
-    if (!cachedGraph) {
-      cachedGraph = cache_->CreateCachedGraphAs<CachedGraph>(key, ^ MPSCachedGraph * () {
-        CachedGraph *newCachedGraph = nil;
-        @autoreleasepool {
-          MPSGraph* mpsGraph = make_mps_graph();
-          newCachedGraph = new CachedGraph(mpsGraph);
-
-          MPSGraphTensor* inputTensor = mpsGraphRankedPlaceHolder(mpsGraph, getMPSDataType(input_t.scalar_type()), apparent_in_shape);
-
-          MPSGraphTensor* castInputTensor = inputTensor;
-          MPSGraphTensor* argreduceOutTensor = nil;
-
-          if (input_t.scalar_type() != ScalarType::Float &&
-              input_t.scalar_type() != ScalarType::Int   &&
-              input_t.scalar_type() != ScalarType::Half) {
-            castInputTensor =  [mpsGraph castTensor: inputTensor
-                                             toType: MPSDataTypeFloat32
-                                               name: @"castInputTensor"];
-          }
-
-          if (reduction_type == MPSReductionType::MAX) {
-            argreduceOutTensor = [mpsGraph reductionArgMaximumWithTensor: castInputTensor
-                                                                    axis: (NSInteger)dim_
-                                                                    name: nil];
-          } else {
-            argreduceOutTensor = [mpsGraph reductionArgMinimumWithTensor: castInputTensor
-                                                                    axis: (NSInteger)dim_
-                                                                    name: nil];
-          }
-          MPSGraphTensor* outputTensor = [mpsGraph castTensor: argreduceOutTensor
-                                                       toType: MPSDataTypeInt64
-                                                         name: @"castOutputTensor"];
-
-          MPSGraphTensor* outputClampedTensor = [mpsGraph clampWithTensor: outputTensor
-                                                           minValueTensor: [mpsGraph constantWithScalar:0 dataType:MPSDataTypeInt64]
-                                                           maxValueTensor: [mpsGraph constantWithScalar:LLONG_MAX dataType:MPSDataTypeInt64]
-                                                                     name: nil];
-
-          newCachedGraph->inputTensor_ = inputTensor;
-          newCachedGraph->outputTensor_ = outputClampedTensor;
-        }
-        return newCachedGraph;
-      });
-    }
-
-    auto inputPlaceholder = Placeholder(cachedGraph->inputTensor_, input_t, apparent_in_shape);
-    auto outputPlaceholder = Placeholder(cachedGraph->outputTensor_, output_t, apparent_out_shape);
-
-    NSDictionary<MPSGraphTensor *, MPSGraphTensorData *> *feeds = @{
-      inputPlaceholder.getMPSGraphTensor() : inputPlaceholder.getMPSGraphTensorData(),
-    };
-
-    NSDictionary<MPSGraphTensor *, MPSGraphTensorData *> *results = @{
-      outputPlaceholder.getMPSGraphTensor() : outputPlaceholder.getMPSGraphTensorData()
-    };
-
+        outputPlaceholder.getMPSGraphTensor() : outputPlaceholder.getMPSGraphTensorData()
+    };
     runMPSGraph(stream, cachedGraph->graph(), feeds, results);
   }
 }
@@ -1231,192 +757,13 @@
   return output_t;
 }
 
-TORCH_IMPL_FUNC(prod_out_mps)
-   (const Tensor& input_t,
-    int64_t dim,
-    bool keepdim,
-    c10::optional<ScalarType> dtype,
-    const Tensor& output_t) {
-  int64_t dims[1] = {dim};
-  mps::reduction_out_mps(input_t, IntArrayRef(dims, 1), keepdim, dtype, output_t, MPSReductionType::PROD, "prod_out_mps");
-}
-
-TORCH_IMPL_FUNC(amax_out_mps)(
-  const Tensor& input_t,
-  IntArrayRef dim,
-  bool keepdim,
-  const Tensor& output_t) {
-
-  mps::reduction_out_mps(input_t, dim, keepdim, c10::nullopt, output_t, MPSReductionType::AMAX, "amax_out_mps");
-}
-
-TORCH_IMPL_FUNC(amin_out_mps)(
-  const Tensor& input_t,
-  IntArrayRef dim,
-  bool keepdim,
-  const Tensor& output_t) {
-
-  mps::reduction_out_mps(input_t, dim, keepdim, c10::nullopt, output_t, MPSReductionType::AMIN, "amin_out_mps");
-}
-
-Tensor prod_mps(const Tensor &self, c10::optional<ScalarType> opt_dtype) {
-  std::vector<int64_t> dims(self.dim());
-  std::iota(dims.begin(), dims.end(), 0);
-
-  Tensor output_t = at::native::empty_mps(
-                      {},
-                      get_dtype_from_self(self, opt_dtype, true),
-                      c10::nullopt,
-                      kMPS,
-                      c10::nullopt,
-                      c10::nullopt);
-
-  mps::reduction_out_mps(self, IntArrayRef(dims), false, opt_dtype, const_cast<Tensor&>(output_t), MPSReductionType::PROD, "prod_mps");
-
-  return output_t;
-}
-
-Tensor count_nonzero_mps(const Tensor& self, IntArrayRef dims){
-  int64_t shape_size = dims.size() == 0 ? 0 : self.sizes().size() - dims.size();
-  int64_t out_shape = std::max(shape_size, 0LL);
-  std::vector<int64_t> output_shape(out_shape);
-  std::vector<int64_t> dims_vec = dims.vec();
-  std::for_each(dims_vec.begin(), dims_vec.end(), [&](int64_t &n){ n = maybe_wrap_dim(n, self); });
-
-  if (out_shape != 0) {
-    int out_dim = 0;
-    for (const auto self_dim: c10::irange((self.sizes().size()))) {
-      if (std::find(dims_vec.begin(), dims_vec.end(), self_dim) == dims_vec.end()) {
-        output_shape[out_dim++] = (self.sizes()[self_dim]);
-      }
-    }
-  }
-
-  Tensor output_t = at::native::empty_mps(
-                      IntArrayRef(output_shape),
-                      ScalarType::Long,
-                      c10::nullopt,
-                      kMPS,
-                      c10::nullopt,
-                      c10::nullopt);
-  mps::reduction_out_mps(self, dims, false, self.scalar_type(), const_cast<Tensor&>(output_t), MPSReductionType::COUNT_NONZERO, "count_nonzero_mps");
-
-  return output_t;
-}
-
-TORCH_IMPL_FUNC(mean_out_mps)(
-  const Tensor& input_t,
-  OptionalIntArrayRef opt_dim,
-  bool keepdim,
-  c10::optional<ScalarType> dtype,
-  const Tensor& output_t) {
-
-  mps::reduction_out_mps(input_t, opt_dim, keepdim, dtype, output_t, MPSReductionType::MEAN, "mean_out_mps");
-}
-
-TORCH_IMPL_FUNC(norm_out_mps)
-(const Tensor& self,
- const OptionalScalarRef opt_p,
- IntArrayRef dim,
- bool keepdim,
- const Tensor& result) {
-  mps::impl_func_norm_mps(self, self, opt_p, dim, keepdim, c10::nullopt, result, /*cdist=*/false);
-}
-
-TORCH_IMPL_FUNC(norm_dtype_out_mps)
-(const Tensor& self,
- const OptionalScalarRef opt_p,
- IntArrayRef dim,
- bool keepdim,
- ScalarType dtype,
- const Tensor& result) {
-  mps::impl_func_norm_mps(self, self, opt_p, dim, keepdim, dtype, result, /*cdist=*/false);
-}
-
-Tensor _cdist_forward_mps(const Tensor& x1, const Tensor& x2, const double p, c10::optional<int64_t> compute_mode) {
-  using namespace mps;
-  TORCH_CHECK(x1.dim() >= 2, "cdist only supports at least 2D tensors, X1 got: ", x1.dim(), "D");
-  TORCH_CHECK(x2.dim() >= 2, "cdist only supports at least 2D tensors, X2 got: ", x2.dim(), "D");
-  TORCH_CHECK(x1.size(-1) == x2.size(-1), "X1 and X2 must have the same number of columns. X1: ", x1.size(-1), " X2: ", x2.size(-1));
-  TORCH_CHECK(at::isFloatingType(x1.scalar_type()), "cdist only supports floating-point dtypes, X1 got: ", x1.scalar_type());
-  auto device1 = x1.device().type();
-  TORCH_CHECK(at::isFloatingType(x2.scalar_type()), "cdist only supports floating-point dtypes, X2 got: ", x2.scalar_type());
-  auto device2 = x2.device().type();
-  TORCH_CHECK(p >= 0, "cdist only supports non-negative p values");
-  TORCH_CHECK(device1 == device2, "X1 and X2 must have the same device type. X1: ", device1, " X2: ", device2);
-  TORCH_CHECK(x1.is_mps() && (x1.get_device() == x2.get_device()), "device of X1 (", x1.get_device(), ") must match device of X2 (", x2.get_device(), ")");
-
-  int64_t c1 = x1.size(-1);
-  int64_t c2 = x2.size(-1);
-
-  auto dim1 = x1.dim();
-  auto dim2 = x2.dim();
-  int64_t mode = compute_mode.value_or(0);
-  TORCH_CHECK(mode >= 0 && mode <= 2, "possible modes: 0, 1, 2, but was: ", mode);
-
-  int64_t r1 = x1.size(-2);
-  int64_t r2 = x2.size(-2);
-
-  //For batch calculation we expand all dimensions(except the last two) to one, with size that equals to product of them.
-  //The last two dimensions will stay the same
-  IntArrayRef batch_tensor1(x1.sizes().data(), dim1 - 2);
-  IntArrayRef batch_tensor2(x2.sizes().data(), dim2 - 2);
-  std::vector<int64_t> expand_batch_portion = infer_size(batch_tensor1, batch_tensor2);
-  std::vector<int64_t> tensor1_expand_size(expand_batch_portion);
-  tensor1_expand_size.insert(tensor1_expand_size.end(), {r1, c1});
-  std::vector<int64_t> tensor2_expand_size(expand_batch_portion);
-  tensor2_expand_size.insert(tensor2_expand_size.end(), {r2, c2});
-
-  const int64_t expand_batch_product = c10::multiply_integers(expand_batch_portion);
-  std::vector<int64_t> tensor1_view{expand_batch_product, r1, c1};
-  std::vector<int64_t> tensor2_view{expand_batch_product, r2, c2};
-
-  std::vector<int64_t> output_shape(expand_batch_portion);
-  output_shape.insert(output_shape.end(), {r1, r2});
-  Tensor result = at::empty(output_shape, x1.options());
-
-  NormOpBlock norm_op_block = ^NormOpFn(cachedGraph, x1Tensor, x2Tensor) {
-    MPSGraph* mpsGraph = cachedGraph->graph();
-
-    MPSGraphTensor* inputBroadcast = [mpsGraph broadcastTensor:x1Tensor toShape:getMPSShape(tensor1_expand_size) name:nil];
-    MPSGraphTensor* inputBroadcastReshape = [mpsGraph reshapeTensor:inputBroadcast withShape:getMPSShape(tensor1_view) name:nil];
-
-    MPSGraphTensor* otherBroadcast = [mpsGraph broadcastTensor:x2Tensor toShape:getMPSShape(tensor2_expand_size) name:nil];
-    MPSGraphTensor* otherBroadcastReshape = [mpsGraph reshapeTensor:otherBroadcast withShape:getMPSShape(tensor2_view) name:nil];
-
-    NSMutableArray<MPSGraphTensor*> *inputArray = [NSMutableArray arrayWithCapacity:tensor1_view[1]];
-    NSMutableArray<MPSGraphTensor*> *otherArray = [NSMutableArray arrayWithCapacity:tensor2_view[1]];
-
-    for (const auto i : c10::irange(tensor2_view[1])) {
-      inputArray[i] = inputBroadcastReshape;
-    }
-
-    for (const auto i : c10::irange(tensor1_view[1])) {
-      otherArray[i] = otherBroadcastReshape;
-    }
-
-    MPSGraphTensor *inputTensorReshaped = [mpsGraph concatTensors:inputArray dimension:1 interleave:YES name:nil];
-    MPSGraphTensor *otherTensorReshaped = [mpsGraph concatTensors:otherArray dimension:1 interleave:NO name:nil];
-
-
-    MPSGraphTensor *inputTensorPNorm = [mpsGraph subtractionWithPrimaryTensor: inputTensorReshaped
-                                                              secondaryTensor: otherTensorReshaped
-                                                                         name: nil];
-    return inputTensorPNorm;
-  };
-
-  c10::optional<IntArrayRef> inputBroadcastSize = c10::make_optional(makeArrayRef(tensor1_view.data(), tensor1_view.size()));
-  impl_func_norm_mps(x1, x2, OptionalScalarRef(p), makeArrayRef<int64_t>(2), false, c10::nullopt, result, /*cdist=*/true, inputBroadcastSize, norm_op_block);
-  return result;
-}
-
 Tensor var_mps(
   const Tensor & input_t,
   at::OptionalIntArrayRef dim,
   c10::optional<int64_t> correction,
   bool keepdim)
 {
-  return mps::std_var_common_impl_mps(input_t, dim, correction, keepdim, STANDARD_VARIANCE);
+  return std_var_common_impl_mps(input_t, dim, correction, keepdim, STANDARD_VARIANCE);
 }
 
 Tensor std_mps(
@@ -1651,7 +998,6 @@
     CachedGraph* cachedGraph = cache_->LookUpAs<CachedGraph>(key);
 
     if (!cachedGraph) {
-<<<<<<< HEAD
       cachedGraph = cache_->CreateCachedGraphAs<CachedGraph>(key, ^ MPSCachedGraph * () {
         CachedGraph *newCachedGraph = nil;
         @autoreleasepool {
@@ -1681,23 +1027,7 @@
               outputTensor = [mpsGraph castTensor:outputUncastedTensor
                                            toType:MPSDataTypeBool
                                              name:@"all_all"];
-=======
-      cachedGraph = cache_->CreateCachedGraphAs<CachedGraph>(key, ^MPSCachedGraph*() {
-        CachedGraph* newCachedGraph = nil;
-        @autoreleasepool {
-          MPSGraph* mpsGraph = make_mps_graph();
-          newCachedGraph = new CachedGraph(mpsGraph);
-
-          MPSDataType input_type = getMPSDataType(input_t);
-          MPSGraphTensor* inputTensor = mpsGraphRankedPlaceHolder(mpsGraph, input_type, input_t_shape);
-          MPSGraphTensor* castInputTensor =
-              castToIHFTypes(mpsGraph, inputTensor, input_t, /*includesInt64=*/macOS13_3_plus);
-          MPSGraphTensor* castOutputTensor = [mpsGraph reductionAndWithTensor:castInputTensor axes:nil name:nil];
-          MPSGraphTensor* outputTensor = castOutputTensor;
-          if (MPSDataTypeBool != [castOutputTensor dataType]) {
-            outputTensor = castMPSTensor(mpsGraph, castOutputTensor, MPSDataTypeBool);
-          }
-
+          }
           newCachedGraph->inputTensor_ = inputTensor;
           newCachedGraph->outputTensor_ = outputTensor;
         }
@@ -1722,9 +1052,11 @@
 //-----------------------------------------------------------------------
 // Min and max functions
 
-Tensor min_max_mps(const Tensor& input_t, MPSReductionType reduction_type, const std::string& func_name) {
-  bool macOS13_3_plus = is_macos_13_or_newer(MacOSVersion::MACOS_VER_13_3_PLUS);
-  MPS_CHECK_INT64_OP_SUPPORTED(input_t, macOS13_3_plus, "min_max");
+Tensor min_max_mps
+  (const Tensor& input_t,
+   MPSReductionType reduction_type,
+   const std::string& func_name) {
+  TORCH_WARN_ONCE(input_t.scalar_type() != ScalarType::Long, "MPS: no support for int64 min/max ops, casting it to int32");
 
   using CachedGraph = MPSUnaryCachedGraph;
 
@@ -1743,88 +1075,80 @@
     CachedGraph* cachedGraph = cache_->LookUpAs<CachedGraph>(key);
     // Initialize once if configuration not found in cache
     if (!cachedGraph) {
-      cachedGraph = cache_->CreateCachedGraphAs<CachedGraph>(key, ^MPSCachedGraph*() {
-        CachedGraph* newCachedGraph = nil;
+      cachedGraph = cache_->CreateCachedGraphAs<CachedGraph>(key, ^ MPSCachedGraph * () {
+        CachedGraph *newCachedGraph = nil;
         @autoreleasepool {
           MPSGraph* mpsGraph = make_mps_graph();
           newCachedGraph = new CachedGraph(mpsGraph);
 
           MPSGraphTensor* inputTensor = mpsGraphRankedPlaceHolder(mpsGraph, input_t);
 
+          MPSGraphTensor* outputTensor = nil;
+          MPSGraphTensor* castInputTensor = nil;
           MPSGraphTensor* castOutputTensor = nil;
-          MPSGraphTensor* castInputTensor =
-              castToIHFTypes(mpsGraph, inputTensor, input_t, /*includesInt64=*/macOS13_3_plus);
+
+          if (input_t.scalar_type() != ScalarType::Float &&
+              input_t.scalar_type() != ScalarType::Int   &&
+              input_t.scalar_type() != ScalarType::Half) {
+            castInputTensor =  [mpsGraph castTensor:inputTensor
+                                             toType:MPSDataTypeInt32
+                                               name:@"castInputTensor"];
+          } else {
+            castInputTensor = inputTensor;
+          }
 
           NSArray<NSNumber*>* axes = getTensorAxes(input_t);
           if (reduction_type == MPSReductionType::MAX) {
-            castOutputTensor = [mpsGraph reductionMaximumWithTensor:castInputTensor axes:axes name:nil];
-          } else if (reduction_type == MPSReductionType::MIN) {
-            castOutputTensor = [mpsGraph reductionMinimumWithTensor:castInputTensor axes:axes name:nil];
-          }
-
-          MPSGraphTensor* outputTensor = castOutputTensor;
-          if (getMPSDataType(output_t) != [castOutputTensor dataType]) {
-            outputTensor = castMPSTensor(mpsGraph, castOutputTensor, output_t.scalar_type());
->>>>>>> f3fc4d03
-          }
-
+            outputTensor = [mpsGraph reductionMaximumWithTensor:castInputTensor
+                                                           axes:axes
+                                                           name:nil];
+          } else if(reduction_type == MPSReductionType::MIN) {
+            outputTensor = [mpsGraph reductionMinimumWithTensor:castInputTensor
+                                                           axes:axes
+                                                           name:nil];
+          }
+
+          if(input_t.scalar_type() == ScalarType::Long) {
+            castOutputTensor =  [mpsGraph castTensor:outputTensor
+                                             toType:MPSDataTypeInt64
+                                               name:@"castInputTensor"];
+          } else {
+            castOutputTensor = outputTensor;
+          }
           newCachedGraph->inputTensor_ = inputTensor;
-          newCachedGraph->outputTensor_ = outputTensor;
-<<<<<<< HEAD
-
-=======
->>>>>>> f3fc4d03
+          newCachedGraph->outputTensor_ = castOutputTensor;
         }
         return newCachedGraph;
       });
     }
 
     auto inputPlaceholder = Placeholder(cachedGraph->inputTensor_, input_t);
-<<<<<<< HEAD
-    auto outputPlaceholder = Placeholder(cachedGraph->outputTensor_, output_t);
+    auto outputPlaceholder = Placeholder(cachedGraph->outputTensor_, output_t, @[@1]);
+
     NSDictionary<MPSGraphTensor *, MPSGraphTensorData *> *feeds = @{
       inputPlaceholder.getMPSGraphTensor() : inputPlaceholder.getMPSGraphTensorData(),
     };
 
     NSDictionary<MPSGraphTensor *, MPSGraphTensorData *> *results = @{
-      outputPlaceholder.getMPSGraphTensor() : outputPlaceholder.getMPSGraphTensorData(),
-    };
-=======
-    auto outputPlaceholder = Placeholder(cachedGraph->outputTensor_, output_t, @[ @1 ]);
-
-    NSDictionary<MPSGraphTensor*, MPSGraphTensorData*>* feeds = @{
-      inputPlaceholder.getMPSGraphTensor() : inputPlaceholder.getMPSGraphTensorData(),
-    };
-
-    NSDictionary<MPSGraphTensor*, MPSGraphTensorData*>* results =
-        @{outputPlaceholder.getMPSGraphTensor() : outputPlaceholder.getMPSGraphTensorData()};
->>>>>>> f3fc4d03
-
-    runMPSGraph(stream, cachedGraph->graph(), feeds, results);
-  }
-}
-
-//-----------------------------------------------------------------------
-// Min and max functions
+      outputPlaceholder.getMPSGraphTensor() : outputPlaceholder.getMPSGraphTensorData()
+    };
+
+    runMPSGraph(getCurrentMPSStream(), cachedGraph->graph(), feeds, results);
+  }
+
+  return output_t;
+}
 
 // Max entire tensor into scalar result
 Tensor max_mps(const Tensor& input_t) {
-<<<<<<< HEAD
 
   return mps::min_max_mps_impl(input_t, MPSReductionType::MAX, "max_mps");
-=======
-  return min_max_mps(input_t, MPSReductionType::MAX, "max_mps");
->>>>>>> f3fc4d03
 }
 
 // Min entire tensor into scalar result
 Tensor min_mps(const Tensor& input_t) {
-<<<<<<< HEAD
 
   return mps::min_max_mps_impl(input_t, MPSReductionType::MIN, "min_mps");
-=======
-  return min_max_mps(input_t, MPSReductionType::MIN, "min_mps");
->>>>>>> f3fc4d03
 }
 
 void min_max_out_mps(const Tensor& input_t,
@@ -1955,7 +1279,127 @@
   min_max_out_mps(input_t, dim, keepdim, output_t, indices_t, MPSReductionType::MIN, "min_out_mps");
 }
 
-<<<<<<< HEAD
+void argmax_argmin_out_mps
+   (const Tensor& input_t,
+    c10::optional<int64_t> dim,
+    bool keepdim,
+    const Tensor& output_t,
+    MPSReductionType reduction_type,
+    const std::string& func_name) {
+  using CachedGraph = MPSUnaryCachedGraph;
+  auto cache_ = MPSGraphCache::getInstance();
+
+  int64_t dim_ = -1;
+
+  if (dim.has_value()) {
+      dim_ = maybe_wrap_dim(dim.value(), input_t.dim());
+      zero_numel_check_dims(input_t, dim_, reduction_type == MPSReductionType::MAX ? "argmax()" : "argmin()");
+  } else {
+      TORCH_CHECK_INDEX(
+      input_t.numel() != 0,
+      reduction_type == MPSReductionType::MAX ? "argmax()" : "argmin()" , ": Expected reduction dim to be specified for input.numel() == 0.");
+      // Since input will be flattened, take argmax or argmin along 0'th dimension
+      dim_ = 0;
+  }
+
+  // Calculate the output shape according to keepdim=True
+  // If there is no dim argument, the input shape is flattened
+  IntArrayRef input_shape = input_t.sizes();
+  int64_t num_input_dims = input_shape.size();
+  NSMutableArray<NSNumber*> *apparent_in_shape = nil;
+  NSMutableArray<NSNumber*> *apparent_out_shape = nil;
+
+  if (dim.has_value()) {
+    apparent_out_shape = [NSMutableArray<NSNumber*> arrayWithCapacity:num_input_dims];
+    for (const auto i : c10::irange(num_input_dims)) {
+      apparent_out_shape[i] = dim_ == i ? @1 : [NSNumber numberWithInt:input_shape[i]];
+    }
+  } else {
+    apparent_in_shape = [NSMutableArray<NSNumber*> arrayWithCapacity:1];
+    int64_t num_in_elements = c10::multiply_integers(input_shape);
+    apparent_in_shape[0] = [NSNumber numberWithInt:num_in_elements];
+
+    apparent_out_shape = [NSMutableArray<NSNumber*> arrayWithCapacity:1];
+    apparent_out_shape[0] = @1;
+  }
+
+  if (output_t.numel() == 0) {
+      return;
+  }
+
+  if (!apparent_in_shape) {
+    apparent_in_shape = [getMPSShape(input_t.sizes()) mutableCopy];
+  }
+
+  auto stream = at::mps::getCurrentMPSStream();
+  @autoreleasepool {
+    NSString* ns_key = [[apparent_in_shape valueForKey:@"description"] componentsJoinedByString:@","];
+    string key = func_name                                + ":" +
+                 to_string(dim_)                          + ":" +
+                 getTensorsStringKey(input_t) + ":" +
+                 string([ns_key UTF8String]);
+    CachedGraph* cachedGraph = cache_->LookUpAs<CachedGraph>(key);
+
+    if (!cachedGraph) {
+      cachedGraph = cache_->CreateCachedGraphAs<CachedGraph>(key, ^ MPSCachedGraph * () {
+        CachedGraph *newCachedGraph = nil;
+        @autoreleasepool {
+          MPSGraph* mpsGraph = make_mps_graph();
+          newCachedGraph = new CachedGraph(mpsGraph);
+
+          MPSGraphTensor* inputTensor = mpsGraphRankedPlaceHolder(mpsGraph, getMPSDataType(input_t.scalar_type()), apparent_in_shape);
+
+          MPSGraphTensor* castInputTensor = inputTensor;
+          MPSGraphTensor* argreduceOutTensor = nil;
+
+          if (input_t.scalar_type() != ScalarType::Float &&
+              input_t.scalar_type() != ScalarType::Int   &&
+              input_t.scalar_type() != ScalarType::Half) {
+            castInputTensor =  [mpsGraph castTensor: inputTensor
+                                             toType: MPSDataTypeFloat32
+                                               name: @"castInputTensor"];
+          }
+
+          if (reduction_type == MPSReductionType::MAX) {
+            argreduceOutTensor = [mpsGraph reductionArgMaximumWithTensor: castInputTensor
+                                                                    axis: (NSInteger)dim_
+                                                                    name: nil];
+          } else {
+            argreduceOutTensor = [mpsGraph reductionArgMinimumWithTensor: castInputTensor
+                                                                    axis: (NSInteger)dim_
+                                                                    name: nil];
+          }
+          MPSGraphTensor* outputTensor = [mpsGraph castTensor: argreduceOutTensor
+                                                       toType: MPSDataTypeInt64
+                                                         name: @"castOutputTensor"];
+
+          MPSGraphTensor* outputClampedTensor = [mpsGraph clampWithTensor: outputTensor
+                                                           minValueTensor: [mpsGraph constantWithScalar:0 dataType:MPSDataTypeInt64]
+                                                           maxValueTensor: [mpsGraph constantWithScalar:LLONG_MAX dataType:MPSDataTypeInt64]
+                                                                     name: nil];
+
+          newCachedGraph->inputTensor_ = inputTensor;
+          newCachedGraph->outputTensor_ = outputClampedTensor;
+        }
+        return newCachedGraph;
+      });
+    }
+
+    auto inputPlaceholder = Placeholder(cachedGraph->inputTensor_, input_t, apparent_in_shape);
+    auto outputPlaceholder = Placeholder(cachedGraph->outputTensor_, output_t, apparent_out_shape);
+
+    NSDictionary<MPSGraphTensor *, MPSGraphTensorData *> *feeds = @{
+      inputPlaceholder.getMPSGraphTensor() : inputPlaceholder.getMPSGraphTensorData(),
+    };
+
+    NSDictionary<MPSGraphTensor *, MPSGraphTensorData *> *results = @{
+      outputPlaceholder.getMPSGraphTensor() : outputPlaceholder.getMPSGraphTensorData()
+    };
+
+    runMPSGraph(stream, cachedGraph->graph(), feeds, results);
+  }
+}
+
 TORCH_IMPL_FUNC(argmax_out_mps)
    (const Tensor& input_t,
     c10::optional<int64_t> dim,
@@ -1972,190 +1416,6 @@
     const Tensor& output_t) {
 
   mps::argmax_argmin_out_mps(input_t, dim, keepdim, output_t, MPSReductionType::MIN, "argmin_out_mps");
-=======
-void argmax_argmin_out_mps(const Tensor& input_t,
-                           c10::optional<int64_t> dim,
-                           bool keepdim,
-                           const Tensor& output_t,
-                           MPSReductionType reduction_type,
-                           const std::string& func_name) {
-  using CachedGraph = MPSUnaryCachedGraph;
-  auto cache_ = MPSGraphCache::getInstance();
-
-  bool macOS13_3_plus = is_macos_13_or_newer(MacOSVersion::MACOS_VER_13_3_PLUS);
-  MPS_CHECK_INT64_OP_SUPPORTED(input_t, macOS13_3_plus, "argmax_argmin_out");
-
-  int64_t dim_ = -1;
-
-  if (dim.has_value()) {
-    dim_ = maybe_wrap_dim(dim.value(), input_t.dim());
-    zero_numel_check_dims(input_t, dim_, reduction_type == MPSReductionType::MAX ? "argmax()" : "argmin()");
-  } else {
-    TORCH_CHECK_INDEX(input_t.numel() != 0,
-                      reduction_type == MPSReductionType::MAX ? "argmax()" : "argmin()",
-                      ": Expected reduction dim to be specified for input.numel() == 0.");
-    // Since input will be flattened, take argmax or argmin along 0'th dimension
-    dim_ = 0;
-  }
-
-  // Calculate the output shape according to keepdim=True
-  // If there is no dim argument, the input shape is flattened
-  IntArrayRef input_shape = input_t.sizes();
-  int64_t num_input_dims = input_shape.size();
-  NSMutableArray<NSNumber*>* apparent_in_shape = nil;
-  NSMutableArray<NSNumber*>* apparent_out_shape = nil;
-
-  if (dim.has_value()) {
-    apparent_out_shape = [NSMutableArray<NSNumber*> arrayWithCapacity:num_input_dims];
-    for (const auto i : c10::irange(num_input_dims)) {
-      apparent_out_shape[i] = dim_ == i ? @1 : [NSNumber numberWithInt:input_shape[i]];
-    }
-  } else {
-    apparent_in_shape = [NSMutableArray<NSNumber*> arrayWithCapacity:1];
-    int64_t num_in_elements = c10::multiply_integers(input_shape);
-    apparent_in_shape[0] = [NSNumber numberWithInt:num_in_elements];
-
-    apparent_out_shape = [NSMutableArray<NSNumber*> arrayWithCapacity:1];
-    apparent_out_shape[0] = @1;
-  }
-
-  if (output_t.numel() == 0) {
-    return;
-  }
-
-  if (!apparent_in_shape) {
-    apparent_in_shape = [getMPSShape(input_t.sizes()) mutableCopy];
-  }
-
-  auto stream = at::mps::getCurrentMPSStream();
-  @autoreleasepool {
-    NSString* ns_key = [[apparent_in_shape valueForKey:@"description"] componentsJoinedByString:@","];
-    string key =
-        func_name + ":" + to_string(dim_) + ":" + getTensorsStringKey(input_t) + ":" + string([ns_key UTF8String]);
-    CachedGraph* cachedGraph = cache_->LookUpAs<CachedGraph>(key);
-
-    if (!cachedGraph) {
-      cachedGraph = cache_->CreateCachedGraphAs<CachedGraph>(key, ^MPSCachedGraph*() {
-        CachedGraph* newCachedGraph = nil;
-        @autoreleasepool {
-          MPSGraph* mpsGraph = make_mps_graph();
-          newCachedGraph = new CachedGraph(mpsGraph);
-
-          auto inputScalarType = input_t.scalar_type();
-          MPSGraphTensor* inputTensor =
-              mpsGraphRankedPlaceHolder(mpsGraph, getMPSDataType(inputScalarType), apparent_in_shape);
-          MPSGraphTensor* argreduceOutTensor = nil;
-
-          MPSGraphTensor* castInputTensor = inputTensor;
-          if (inputScalarType != kInt && inputScalarType != kHalf && inputScalarType != kFloat &&
-              (inputScalarType != kLong || !macOS13_3_plus)) {
-            castInputTensor = castMPSTensor(mpsGraph, inputTensor, kFloat);
-          }
-          if (reduction_type == MPSReductionType::MAX) {
-            argreduceOutTensor = [mpsGraph reductionArgMaximumWithTensor:castInputTensor axis:(NSInteger)dim_ name:nil];
-          } else {
-            argreduceOutTensor = [mpsGraph reductionArgMinimumWithTensor:castInputTensor axis:(NSInteger)dim_ name:nil];
-          }
-
-          MPSGraphTensor* outputTensor = argreduceOutTensor;
-          if (getMPSDataType(output_t) != [argreduceOutTensor dataType]) {
-            outputTensor = castMPSTensor(mpsGraph, argreduceOutTensor, output_t.scalar_type());
-          }
-
-          MPSGraphTensor* outputClampedTensor =
-              [mpsGraph clampWithTensor:outputTensor
-                         minValueTensor:[mpsGraph constantWithScalar:0 dataType:MPSDataTypeInt64]
-                         maxValueTensor:[mpsGraph constantWithScalar:LLONG_MAX dataType:MPSDataTypeInt64]
-                                   name:nil];
-
-          newCachedGraph->inputTensor_ = inputTensor;
-          newCachedGraph->outputTensor_ = outputClampedTensor;
-        }
-        return newCachedGraph;
-      });
-    }
-
-    auto inputPlaceholder = Placeholder(cachedGraph->inputTensor_, input_t, apparent_in_shape);
-    auto outputPlaceholder = Placeholder(cachedGraph->outputTensor_, output_t, apparent_out_shape);
-
-    NSDictionary<MPSGraphTensor*, MPSGraphTensorData*>* feeds = @{
-      inputPlaceholder.getMPSGraphTensor() : inputPlaceholder.getMPSGraphTensorData(),
-    };
-
-    NSDictionary<MPSGraphTensor*, MPSGraphTensorData*>* results =
-        @{outputPlaceholder.getMPSGraphTensor() : outputPlaceholder.getMPSGraphTensorData()};
-
-    runMPSGraph(stream, cachedGraph->graph(), feeds, results);
-  }
-}
-
-TORCH_IMPL_FUNC(argmax_out_mps)
-(const Tensor& input_t, c10::optional<int64_t> dim, bool keepdim, const Tensor& output_t) {
-  argmax_argmin_out_mps(input_t, dim, keepdim, output_t, MPSReductionType::MAX, "argmax_out_mps");
-}
-
-TORCH_IMPL_FUNC(argmin_out_mps)
-(const Tensor& input_t, c10::optional<int64_t> dim, bool keepdim, const Tensor& output_t) {
-  argmax_argmin_out_mps(input_t, dim, keepdim, output_t, MPSReductionType::MIN, "argmin_out_mps");
-}
-
-// Min/Max with dim
-std::tuple<Tensor, Tensor> min_max_mps(const Tensor& input_t,
-                                       int64_t dim,
-                                       bool keepdim,
-                                       MPSReductionType reduction_type,
-                                       const std::string& func_name) {
-  int64_t dim_ = maybe_wrap_dim(dim, input_t.dim());
-  native::zero_numel_check_dims(input_t, dim_, "max()");
-
-  // Calculate the output shape according to keepdim=True
-  // If there is no dim argument, the input shape is flattened
-  IntArrayRef input_shape = input_t.sizes();
-  int64_t num_input_dims = input_shape.size();
-  NSMutableArray<NSNumber*>* apparent_out_shape = nil;
-  // Use this if keepdim is false
-  int64_t num_output_dims = num_input_dims - 1;
-
-  std::vector<int64_t> vec_apparent_out_shape(num_input_dims);
-  std::vector<int64_t> vec_out_shape(num_output_dims);
-
-  apparent_out_shape = [NSMutableArray<NSNumber*> arrayWithCapacity:num_input_dims];
-  // Counter for shape when keepdim is false
-  int out_i = 0;
-  for (const auto i : c10::irange(num_input_dims)) {
-    if (dim_ == i) {
-      apparent_out_shape[i] = @1;
-      vec_apparent_out_shape[i] = 1;
-    } else {
-      apparent_out_shape[i] = [NSNumber numberWithInt:input_shape[i]];
-      vec_apparent_out_shape[i] = input_shape[i];
-      vec_out_shape[out_i] = input_shape[i];
-      out_i++;
-    }
-  }
-
-  Tensor output_t;
-  Tensor indices_t;
-  if (!keepdim) {
-    output_t = at::native::empty_mps(
-        IntArrayRef(vec_out_shape), input_t.scalar_type(), c10::nullopt, kMPS, c10::nullopt, c10::nullopt);
-    indices_t = at::native::empty_mps(
-        IntArrayRef(vec_out_shape), ScalarType::Long, c10::nullopt, kMPS, c10::nullopt, c10::nullopt);
-  } else {
-    output_t = at::native::empty_mps(
-        IntArrayRef(vec_apparent_out_shape), input_t.scalar_type(), c10::nullopt, kMPS, c10::nullopt, c10::nullopt);
-    indices_t = at::native::empty_mps(
-        IntArrayRef(vec_apparent_out_shape), ScalarType::Long, c10::nullopt, kMPS, c10::nullopt, c10::nullopt);
-  }
-
-  if (output_t.numel() == 0 || input_t.numel() == 0) {
-    return std::tuple<Tensor, Tensor>{output_t, indices_t};
-  }
-
-  min_max_out_mps(input_t, dim, keepdim, output_t, indices_t, reduction_type, func_name);
-
-  return std::tuple<Tensor, Tensor>{output_t, indices_t};
->>>>>>> f3fc4d03
 }
 
 // Max with dim
