//  Copyright © 2022 Apple Inc.

#include <ATen/ATen.h>
#include <ATen/Tensor.h>
#include <ATen/Utils.h>

#include <ATen/mps/MPSStream.h>
#include <ATen/native/LinearAlgebraUtils.h>
#include <ATen/native/mps/OperationUtils.h>
#include <torch/library.h>

#ifdef __OBJC__
#include <MetalPerformanceShaders/MetalPerformanceShaders.h>
#endif

namespace at::native {

void get_shapes(MPSShape* input_shape_readonly,
                NSMutableArray<NSNumber*>* &input_shape,
                int num_input_dims, c10::MemoryFormat memory_format) {
  // Modify the shape
  if(memory_format == at::MemoryFormat::Contiguous) {
    for(int i = 0; i < num_input_dims; i++)
      input_shape[i] = input_shape_readonly[i];
  }
  else { // ChannelsLast
    auto num_channels = input_shape_readonly[1];
    input_shape[0] = input_shape_readonly[0];
    for(int i = 1; i < num_input_dims-1; i++)
      input_shape[i] = input_shape_readonly[i+1];
    input_shape[num_input_dims-1] = num_channels;
  }
}

// Note - Currently only supported for 4D image tensors

TORCH_IMPL_FUNC(softmax_mps_out)
(const Tensor& input_,
 const int64_t dim,
 const bool half_to_float,
 const Tensor& output) {

  TORCH_CHECK(!half_to_float, "softmax with half to float conversion is not supported on MPS");

  if (input_.numel() == 0) {
    return;
  }

  Tensor input;
  if (input_.dim() == 0) {
    input = input_.view(1);
  }
  else
    input = input_;

  int64_t dim_ = maybe_wrap_dim(dim, input.dim());
  TORCH_CHECK(
      dim_ >= 0 && dim_ < input.dim(),
      "Softmax:dim must be non-negative and less than input dimensions");

  const auto memory_format = input.suggest_memory_format();
  // TORCH_CHECK(input.suggest_memory_format() == output.suggest_memory_format(), "Input and output memory format should match")

  using namespace mps;
  using CachedGraph = MPSUnaryCachedGraph;
  MPSStream* stream = getCurrentMPSStream();

<<<<<<< HEAD
  // Derive from MPSCachedGraph
  struct CachedGraph : public MPSCachedGraph
  {
    CachedGraph(MPSGraph *graph) : MPSCachedGraph(graph) {}
    MPSGraphTensor* inputTensor_ = nil;
    MPSGraphTensor* outputTensor_ = nil;
  };

=======
>>>>>>> 688427b5
  MPSGraphCache* cache_ = MPSGraphCache::getInstance();

  @autoreleasepool {

    string mem_format_key = get_mem_format_string(memory_format);
    MPSShape* input_shape_readonly = mps::getMPSShape(input);
    int num_input_dims = [input_shape_readonly count];
    // Check - Channels last implies 4d
    TORCH_CHECK(memory_format != at::MemoryFormat::ChannelsLast || num_input_dims == 4, "ChannelsLast implies 4d tensor")
    // Input shape changes based on memory format
    NSMutableArray<NSNumber*>* input_shape = [NSMutableArray<NSNumber*> arrayWithCapacity:num_input_dims];

    get_shapes(input_shape_readonly, input_shape, num_input_dims, memory_format);

    // Change dim
    if(memory_format == at::MemoryFormat::ChannelsLast && dim_ > 0) {
      switch(dim_) {
        case 1:
          dim_ = 3;
          break;
        case 2:
          dim_ = 1;
          break;
        case 3:
          dim_ = 2;
          break;
        default:
          assert(0 && "Invalid dim\n");
      }
    }

    NSString* ns_shape_key = [[input_shape valueForKey:@"description"] componentsJoinedByString:@","];

    string key = "softmax_mps_out:" + mem_format_key + ":" + getMPSTypeString(input.scalar_type()) + ":"
                                    + [ns_shape_key UTF8String] + ":" + std::to_string(dim_);
    CachedGraph* cachedGraph = static_cast<CachedGraph *>(cache_->LookUp(key));

    if(!cachedGraph) {
      MPSCachedGraph *tmpCachedGraph = cache_->CreateCachedGraph(key, ^ MPSCachedGraph * () {
        CachedGraph *newCachedGraph = nil;

        @autoreleasepool {
          MPSGraph* mpsGraph = make_mps_graph();
          newCachedGraph = new CachedGraph(mpsGraph);

          MPSGraphTensor* inputTensor = mpsGraphRankedPlaceHolder(mpsGraph, getMPSDataType(input.scalar_type()), input_shape);

          // passing selector of softMaxWithTensor on the mpsGraph object
          MPSGraphTensor* outputTensor = [mpsGraph softMaxWithTensor:inputTensor
                                                                axis:(NSInteger)dim_
                                                                name:nil];

          // Output needs to be contiguous format
          if(memory_format == at::MemoryFormat::ChannelsLast) {
            auto N = input_shape[0];
            auto H = input_shape[1];
            auto W = input_shape[2];
            auto C = input_shape[3];

            outputTensor = [mpsGraph reshapeTensor:outputTensor
                                         withShape:@[N, ([NSNumber numberWithInt:[H intValue]* [W intValue]]), C]
                                              name:nil];
            outputTensor = [mpsGraph transposeTensor:outputTensor
                                           dimension:1
                                       withDimension:2
                                                name:nil];
            outputTensor = [mpsGraph reshapeTensor:outputTensor
                                         withShape:@[N, C, H, W]
                                              name:nil];

          }

          newCachedGraph->inputTensor_ = inputTensor;
          newCachedGraph->outputTensor_ = outputTensor;
        }
        return newCachedGraph;
      });
      cachedGraph = static_cast<CachedGraph *>(tmpCachedGraph);
    }

    Placeholder inputPlaceholder = Placeholder(cachedGraph->inputTensor_, input, input_shape);
    // This must be the Contiguous shape
    Placeholder outputPlaceholder = Placeholder(cachedGraph->outputTensor_, output);

    NSDictionary<MPSGraphTensor*, MPSGraphTensorData*>* feeds = @{
      inputPlaceholder.getMPSGraphTensor() : inputPlaceholder.getMPSGraphTensorData()
    };
    NSDictionary<MPSGraphTensor*, MPSGraphTensorData*>* results = @{
      outputPlaceholder.getMPSGraphTensor() : outputPlaceholder.getMPSGraphTensorData()
    };

    runMPSGraph(stream, cachedGraph->graph(), feeds, results);
  }

}

TORCH_IMPL_FUNC(softmax_backward_mps_out)
(const Tensor& grad_,
 const Tensor& output_,
 int64_t dim,
 ScalarType input_dtype,
 const Tensor& grad_input) {

  if (output_.numel() == 0) {
    return;
  }

  Tensor grad;
  if (grad_.dim() == 0) {
    grad = grad_.view(1);
  }
  else
    grad = grad_;

  Tensor output;
  if (output_.dim() == 0) {
    output = output_.view(1);
  }
  else
    output = output_;

  int64_t dim_ = maybe_wrap_dim(dim, grad.dim());
  TORCH_CHECK(
      dim_ >= 0 && dim_ < grad.dim(),
      "Grad:dim must be non-negative and less than input dimensions");

  using namespace mps;
  using CachedGraph = MPSUnaryGradCachedGraph;
  MPSStream* stream = getCurrentMPSStream();

<<<<<<< HEAD
  // Derive from MPSCachedGraph
  struct CachedGraph : public MPSCachedGraph
  {
    CachedGraph(MPSGraph *graph) : MPSCachedGraph(graph) {}
    MPSGraphTensor* softmaxTensor_ = nil;
    MPSGraphTensor* gradOutputTensor_ = nil;
    MPSGraphTensor* gradInputTensor_ = nil;
  };

=======
>>>>>>> 688427b5
  MPSGraphCache* cache_ = MPSGraphCache::getInstance();

  @autoreleasepool {

    MPSShape* grad_shape = mps::getMPSShape(grad);
    NSString* ns_shape_key = [[grad_shape valueForKey:@"description"] componentsJoinedByString:@","];

    string key = "softmax_backward_mps_out:" + getMPSTypeString(output.scalar_type()) + ":"
                                             + [ns_shape_key UTF8String] + ":" + std::to_string(dim_);
    CachedGraph* cachedGraph = static_cast<CachedGraph *>(cache_->LookUp(key));

    if(!cachedGraph) {
      MPSCachedGraph *tmpCachedGraph = cache_->CreateCachedGraph(key, ^ MPSCachedGraph * () {
        CachedGraph *newCachedGraph = nil;

        @autoreleasepool {
          MPSGraph* mpsGraph = make_mps_graph();
          newCachedGraph = new CachedGraph(mpsGraph);

          MPSGraphTensor* softmaxTensor = mpsGraphRankedPlaceHolder(mpsGraph, getMPSDataType(output.scalar_type()), grad_shape);
          MPSGraphTensor* gradOutputTensor = mpsGraphRankedPlaceHolder(mpsGraph, getMPSDataType(grad.scalar_type()), grad_shape);

          MPSGraphTensor* mulTensor = [mpsGraph multiplicationWithPrimaryTensor:softmaxTensor
                                                                secondaryTensor:gradOutputTensor
                                                                           name:nil];
          MPSGraphTensor* mulSumTensor = [mpsGraph reductionSumWithTensor:mulTensor
                                                                     axis:(NSInteger)dim_
                                                                     name:nil];
          MPSGraphTensor* gradSubTensor = [mpsGraph subtractionWithPrimaryTensor:gradOutputTensor
                                                                 secondaryTensor:mulSumTensor
                                                                            name:nil];
          MPSGraphTensor* gradInputTensor = [mpsGraph multiplicationWithPrimaryTensor:softmaxTensor
                                                                      secondaryTensor:gradSubTensor
                                                                                 name:nil];

          newCachedGraph->outputTensor_ = softmaxTensor;
          newCachedGraph->gradOutputTensor_ = gradOutputTensor;
          newCachedGraph->gradInputTensor_ = gradInputTensor;
        }
        return newCachedGraph;
      });
      cachedGraph = static_cast<CachedGraph *>(tmpCachedGraph);
    }

    Placeholder softmaxPlaceholder = Placeholder(cachedGraph->outputTensor_, output, grad_shape);
    Placeholder gradOutputPlaceholder = Placeholder(cachedGraph->gradOutputTensor_, grad, grad_shape);
    Placeholder gradInputPlaceholder = Placeholder(cachedGraph->gradInputTensor_, grad_input);

    NSDictionary<MPSGraphTensor*, MPSGraphTensorData*>* feeds = @{
      softmaxPlaceholder.getMPSGraphTensor() : softmaxPlaceholder.getMPSGraphTensorData(),
      gradOutputPlaceholder.getMPSGraphTensor() : gradOutputPlaceholder.getMPSGraphTensorData()
    };
    NSDictionary<MPSGraphTensor*, MPSGraphTensorData*>* results = @{
      gradInputPlaceholder.getMPSGraphTensor() : gradInputPlaceholder.getMPSGraphTensorData()
    };

    runMPSGraph(stream, cachedGraph->graph(), feeds, results);

  }
}

} // namespace at::native<|MERGE_RESOLUTION|>--- conflicted
+++ resolved
@@ -16,30 +16,26 @@
 namespace at::native {
 
 void get_shapes(MPSShape* input_shape_readonly,
-                NSMutableArray<NSNumber*>* &input_shape,
-                int num_input_dims, c10::MemoryFormat memory_format) {
+                NSMutableArray<NSNumber*>*& input_shape,
+                int num_input_dims,
+                c10::MemoryFormat memory_format) {
   // Modify the shape
-  if(memory_format == at::MemoryFormat::Contiguous) {
-    for(int i = 0; i < num_input_dims; i++)
+  if (memory_format == at::MemoryFormat::Contiguous) {
+    for (int i = 0; i < num_input_dims; i++)
       input_shape[i] = input_shape_readonly[i];
-  }
-  else { // ChannelsLast
+  } else { // ChannelsLast
     auto num_channels = input_shape_readonly[1];
     input_shape[0] = input_shape_readonly[0];
-    for(int i = 1; i < num_input_dims-1; i++)
-      input_shape[i] = input_shape_readonly[i+1];
-    input_shape[num_input_dims-1] = num_channels;
+    for (int i = 1; i < num_input_dims - 1; i++)
+      input_shape[i] = input_shape_readonly[i + 1];
+    input_shape[num_input_dims - 1] = num_channels;
   }
 }
 
 // Note - Currently only supported for 4D image tensors
 
 TORCH_IMPL_FUNC(softmax_mps_out)
-(const Tensor& input_,
- const int64_t dim,
- const bool half_to_float,
- const Tensor& output) {
-
+(const Tensor& input_, const int64_t dim, const bool half_to_float, const Tensor& output) {
   TORCH_CHECK(!half_to_float, "softmax with half to float conversion is not supported on MPS");
 
   if (input_.numel() == 0) {
@@ -49,50 +45,37 @@
   Tensor input;
   if (input_.dim() == 0) {
     input = input_.view(1);
-  }
-  else
+  } else
     input = input_;
 
   int64_t dim_ = maybe_wrap_dim(dim, input.dim());
-  TORCH_CHECK(
-      dim_ >= 0 && dim_ < input.dim(),
-      "Softmax:dim must be non-negative and less than input dimensions");
+  TORCH_CHECK(dim_ >= 0 && dim_ < input.dim(), "Softmax:dim must be non-negative and less than input dimensions");
 
   const auto memory_format = input.suggest_memory_format();
-  // TORCH_CHECK(input.suggest_memory_format() == output.suggest_memory_format(), "Input and output memory format should match")
+  // TORCH_CHECK(input.suggest_memory_format() == output.suggest_memory_format(), "Input and output memory format should
+  // match")
 
   using namespace mps;
   using CachedGraph = MPSUnaryCachedGraph;
   MPSStream* stream = getCurrentMPSStream();
 
-<<<<<<< HEAD
-  // Derive from MPSCachedGraph
-  struct CachedGraph : public MPSCachedGraph
-  {
-    CachedGraph(MPSGraph *graph) : MPSCachedGraph(graph) {}
-    MPSGraphTensor* inputTensor_ = nil;
-    MPSGraphTensor* outputTensor_ = nil;
-  };
-
-=======
->>>>>>> 688427b5
   MPSGraphCache* cache_ = MPSGraphCache::getInstance();
 
   @autoreleasepool {
-
     string mem_format_key = get_mem_format_string(memory_format);
     MPSShape* input_shape_readonly = mps::getMPSShape(input);
     int num_input_dims = [input_shape_readonly count];
     // Check - Channels last implies 4d
-    TORCH_CHECK(memory_format != at::MemoryFormat::ChannelsLast || num_input_dims == 4, "ChannelsLast implies 4d tensor")
+    TORCH_CHECK(memory_format != at::MemoryFormat::ChannelsLast || num_input_dims == 4,
+                "ChannelsLast implies 4d tensor")
     // Input shape changes based on memory format
     NSMutableArray<NSNumber*>* input_shape = [NSMutableArray<NSNumber*> arrayWithCapacity:num_input_dims];
 
     get_shapes(input_shape_readonly, input_shape, num_input_dims, memory_format);
 
     // Change dim
-    if(memory_format == at::MemoryFormat::ChannelsLast && dim_ > 0) {
-      switch(dim_) {
+    if (memory_format == at::MemoryFormat::ChannelsLast && dim_ > 0) {
+      switch (dim_) {
         case 1:
           dim_ = 3;
           break;
@@ -109,43 +92,35 @@
 
     NSString* ns_shape_key = [[input_shape valueForKey:@"description"] componentsJoinedByString:@","];
 
-    string key = "softmax_mps_out:" + mem_format_key + ":" + getMPSTypeString(input.scalar_type()) + ":"
-                                    + [ns_shape_key UTF8String] + ":" + std::to_string(dim_);
-    CachedGraph* cachedGraph = static_cast<CachedGraph *>(cache_->LookUp(key));
-
-    if(!cachedGraph) {
-      MPSCachedGraph *tmpCachedGraph = cache_->CreateCachedGraph(key, ^ MPSCachedGraph * () {
-        CachedGraph *newCachedGraph = nil;
+    string key = "softmax_mps_out:" + mem_format_key + ":" + getMPSTypeString(input) + ":" + [ns_shape_key UTF8String] +
+        ":" + std::to_string(dim_);
+    CachedGraph* cachedGraph = static_cast<CachedGraph*>(cache_->LookUp(key));
+
+    if (!cachedGraph) {
+      MPSCachedGraph* tmpCachedGraph = cache_->CreateCachedGraph(key, ^MPSCachedGraph*() {
+        CachedGraph* newCachedGraph = nil;
 
         @autoreleasepool {
           MPSGraph* mpsGraph = make_mps_graph();
           newCachedGraph = new CachedGraph(mpsGraph);
 
-          MPSGraphTensor* inputTensor = mpsGraphRankedPlaceHolder(mpsGraph, getMPSDataType(input.scalar_type()), input_shape);
+          MPSGraphTensor* inputTensor = mpsGraphRankedPlaceHolder(mpsGraph, getMPSDataType(input), input_shape);
 
           // passing selector of softMaxWithTensor on the mpsGraph object
-          MPSGraphTensor* outputTensor = [mpsGraph softMaxWithTensor:inputTensor
-                                                                axis:(NSInteger)dim_
-                                                                name:nil];
+          MPSGraphTensor* outputTensor = [mpsGraph softMaxWithTensor:inputTensor axis:(NSInteger)dim_ name:nil];
 
           // Output needs to be contiguous format
-          if(memory_format == at::MemoryFormat::ChannelsLast) {
+          if (memory_format == at::MemoryFormat::ChannelsLast) {
             auto N = input_shape[0];
             auto H = input_shape[1];
             auto W = input_shape[2];
             auto C = input_shape[3];
 
             outputTensor = [mpsGraph reshapeTensor:outputTensor
-                                         withShape:@[N, ([NSNumber numberWithInt:[H intValue]* [W intValue]]), C]
+                                         withShape:@[ N, ([NSNumber numberWithInt:[H intValue] * [W intValue]]), C ]
                                               name:nil];
-            outputTensor = [mpsGraph transposeTensor:outputTensor
-                                           dimension:1
-                                       withDimension:2
-                                                name:nil];
-            outputTensor = [mpsGraph reshapeTensor:outputTensor
-                                         withShape:@[N, C, H, W]
-                                              name:nil];
-
+            outputTensor = [mpsGraph transposeTensor:outputTensor dimension:1 withDimension:2 name:nil];
+            outputTensor = [mpsGraph reshapeTensor:outputTensor withShape:@[ N, C, H, W ] name:nil];
           }
 
           newCachedGraph->inputTensor_ = inputTensor;
@@ -153,32 +128,24 @@
         }
         return newCachedGraph;
       });
-      cachedGraph = static_cast<CachedGraph *>(tmpCachedGraph);
+      cachedGraph = static_cast<CachedGraph*>(tmpCachedGraph);
     }
 
     Placeholder inputPlaceholder = Placeholder(cachedGraph->inputTensor_, input, input_shape);
     // This must be the Contiguous shape
     Placeholder outputPlaceholder = Placeholder(cachedGraph->outputTensor_, output);
 
-    NSDictionary<MPSGraphTensor*, MPSGraphTensorData*>* feeds = @{
-      inputPlaceholder.getMPSGraphTensor() : inputPlaceholder.getMPSGraphTensorData()
-    };
-    NSDictionary<MPSGraphTensor*, MPSGraphTensorData*>* results = @{
-      outputPlaceholder.getMPSGraphTensor() : outputPlaceholder.getMPSGraphTensorData()
-    };
+    NSDictionary<MPSGraphTensor*, MPSGraphTensorData*>* feeds =
+        @{inputPlaceholder.getMPSGraphTensor() : inputPlaceholder.getMPSGraphTensorData()};
+    NSDictionary<MPSGraphTensor*, MPSGraphTensorData*>* results =
+        @{outputPlaceholder.getMPSGraphTensor() : outputPlaceholder.getMPSGraphTensorData()};
 
     runMPSGraph(stream, cachedGraph->graph(), feeds, results);
   }
-
 }
 
 TORCH_IMPL_FUNC(softmax_backward_mps_out)
-(const Tensor& grad_,
- const Tensor& output_,
- int64_t dim,
- ScalarType input_dtype,
- const Tensor& grad_input) {
-
+(const Tensor& grad_, const Tensor& output_, int64_t dim, ScalarType input_dtype, const Tensor& grad_input) {
   if (output_.numel() == 0) {
     return;
   }
@@ -186,66 +153,47 @@
   Tensor grad;
   if (grad_.dim() == 0) {
     grad = grad_.view(1);
-  }
-  else
+  } else
     grad = grad_;
 
   Tensor output;
   if (output_.dim() == 0) {
     output = output_.view(1);
-  }
-  else
+  } else
     output = output_;
 
   int64_t dim_ = maybe_wrap_dim(dim, grad.dim());
-  TORCH_CHECK(
-      dim_ >= 0 && dim_ < grad.dim(),
-      "Grad:dim must be non-negative and less than input dimensions");
+  TORCH_CHECK(dim_ >= 0 && dim_ < grad.dim(), "Grad:dim must be non-negative and less than input dimensions");
 
   using namespace mps;
   using CachedGraph = MPSUnaryGradCachedGraph;
   MPSStream* stream = getCurrentMPSStream();
 
-<<<<<<< HEAD
-  // Derive from MPSCachedGraph
-  struct CachedGraph : public MPSCachedGraph
-  {
-    CachedGraph(MPSGraph *graph) : MPSCachedGraph(graph) {}
-    MPSGraphTensor* softmaxTensor_ = nil;
-    MPSGraphTensor* gradOutputTensor_ = nil;
-    MPSGraphTensor* gradInputTensor_ = nil;
-  };
-
-=======
->>>>>>> 688427b5
   MPSGraphCache* cache_ = MPSGraphCache::getInstance();
 
   @autoreleasepool {
-
     MPSShape* grad_shape = mps::getMPSShape(grad);
     NSString* ns_shape_key = [[grad_shape valueForKey:@"description"] componentsJoinedByString:@","];
 
-    string key = "softmax_backward_mps_out:" + getMPSTypeString(output.scalar_type()) + ":"
-                                             + [ns_shape_key UTF8String] + ":" + std::to_string(dim_);
-    CachedGraph* cachedGraph = static_cast<CachedGraph *>(cache_->LookUp(key));
-
-    if(!cachedGraph) {
-      MPSCachedGraph *tmpCachedGraph = cache_->CreateCachedGraph(key, ^ MPSCachedGraph * () {
-        CachedGraph *newCachedGraph = nil;
+    string key = "softmax_backward_mps_out:" + getMPSTypeString(output) + ":" + [ns_shape_key UTF8String] + ":" +
+        std::to_string(dim_);
+    CachedGraph* cachedGraph = static_cast<CachedGraph*>(cache_->LookUp(key));
+
+    if (!cachedGraph) {
+      MPSCachedGraph* tmpCachedGraph = cache_->CreateCachedGraph(key, ^MPSCachedGraph*() {
+        CachedGraph* newCachedGraph = nil;
 
         @autoreleasepool {
           MPSGraph* mpsGraph = make_mps_graph();
           newCachedGraph = new CachedGraph(mpsGraph);
 
-          MPSGraphTensor* softmaxTensor = mpsGraphRankedPlaceHolder(mpsGraph, getMPSDataType(output.scalar_type()), grad_shape);
-          MPSGraphTensor* gradOutputTensor = mpsGraphRankedPlaceHolder(mpsGraph, getMPSDataType(grad.scalar_type()), grad_shape);
+          MPSGraphTensor* softmaxTensor = mpsGraphRankedPlaceHolder(mpsGraph, getMPSDataType(output), grad_shape);
+          MPSGraphTensor* gradOutputTensor = mpsGraphRankedPlaceHolder(mpsGraph, getMPSDataType(grad), grad_shape);
 
           MPSGraphTensor* mulTensor = [mpsGraph multiplicationWithPrimaryTensor:softmaxTensor
                                                                 secondaryTensor:gradOutputTensor
                                                                            name:nil];
-          MPSGraphTensor* mulSumTensor = [mpsGraph reductionSumWithTensor:mulTensor
-                                                                     axis:(NSInteger)dim_
-                                                                     name:nil];
+          MPSGraphTensor* mulSumTensor = [mpsGraph reductionSumWithTensor:mulTensor axis:(NSInteger)dim_ name:nil];
           MPSGraphTensor* gradSubTensor = [mpsGraph subtractionWithPrimaryTensor:gradOutputTensor
                                                                  secondaryTensor:mulSumTensor
                                                                             name:nil];
@@ -259,7 +207,7 @@
         }
         return newCachedGraph;
       });
-      cachedGraph = static_cast<CachedGraph *>(tmpCachedGraph);
+      cachedGraph = static_cast<CachedGraph*>(tmpCachedGraph);
     }
 
     Placeholder softmaxPlaceholder = Placeholder(cachedGraph->outputTensor_, output, grad_shape);
@@ -270,12 +218,10 @@
       softmaxPlaceholder.getMPSGraphTensor() : softmaxPlaceholder.getMPSGraphTensorData(),
       gradOutputPlaceholder.getMPSGraphTensor() : gradOutputPlaceholder.getMPSGraphTensorData()
     };
-    NSDictionary<MPSGraphTensor*, MPSGraphTensorData*>* results = @{
-      gradInputPlaceholder.getMPSGraphTensor() : gradInputPlaceholder.getMPSGraphTensorData()
-    };
+    NSDictionary<MPSGraphTensor*, MPSGraphTensorData*>* results =
+        @{gradInputPlaceholder.getMPSGraphTensor() : gradInputPlaceholder.getMPSGraphTensorData()};
 
     runMPSGraph(stream, cachedGraph->graph(), feeds, results);
-
   }
 }
 
