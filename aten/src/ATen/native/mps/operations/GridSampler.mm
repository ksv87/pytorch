#include <ATen/native/GridSamplerUtils.h>
#include <ATen/native/mps/MPSGraphVenturaOps.h>
#include <ATen/native/mps/OperationUtils.h>

<<<<<<< HEAD
namespace at::native {
namespace mps {
void grid_sampler_2d_mps_impl(Tensor &output, const Tensor& input, const Tensor& grid,
                              int64_t interpolation_mode, int64_t padding_mode,
=======
namespace at {
namespace native {

void grid_sampler_2d_mps_impl(Tensor& output,
                              const Tensor& input,
                              const Tensor& grid,
                              int64_t interpolation_mode,
                              int64_t padding_mode,
>>>>>>> f3fc4d03
                              bool align_corners) {
// Grid Sampler support has been added in macOS 13.1
#if defined(__MAC_13_2)
  using namespace mps;
  check_grid_sampler_common(input, grid);
  check_grid_sampler_2d(input, grid);

  MPSGraphResizeMode samplingMode;
  MPSGraphPaddingMode paddingMode;

  auto memory_format = input.suggest_memory_format();
  MPSGraphTensorNamedDataLayout inputTensorLayout = (memory_format == at::MemoryFormat::Contiguous)
      ? MPSGraphTensorNamedDataLayoutNCHW
      : MPSGraphTensorNamedDataLayoutNHWC;

  switch (static_cast<GridSamplerPadding>(padding_mode)) {
    case GridSamplerPadding::Zeros:
      paddingMode = MPSGraphPaddingModeZero;
      break;
    case GridSamplerPadding::Border:
      TORCH_CHECK(false, "MPS: Unsupported Border padding mode");
      break;
    case GridSamplerPadding::Reflection:
      paddingMode = align_corners == true ? MPSGraphPaddingModeReflect : MPSGraphPaddingModeSymmetric;
      break;
    default:
      TORCH_CHECK(false, "MPS: Unrecognised Padding Mode: ", padding_mode);
  }

  switch (static_cast<GridSamplerInterpolation>(interpolation_mode)) {
    case GridSamplerInterpolation::Bilinear:
      samplingMode = MPSGraphResizeBilinear;
      break;
    case GridSamplerInterpolation::Nearest:
      samplingMode = MPSGraphResizeNearest;
      break;
    case GridSamplerInterpolation::Bicubic:
      TORCH_CHECK(false, "MPS: Unsupported Bicubic interpolation");
      break;
    default:
      TORCH_CHECK(false, "MPS: Unrecognised interpolation mode: ", interpolation_mode);
      break;
  }

  MPSStream* stream = getCurrentMPSStream();

  struct CachedGraph : public MPSCachedGraph {
    CachedGraph(MPSGraph* graph) : MPSCachedGraph(graph) {}
    MPSGraphTensor* inputTensor_ = nil;
    MPSGraphTensor* gridTensor_ = nil;
    MPSGraphTensor* outputTensor_ = nil;
  };

  MPSGraphCache* cache_ = MPSGraphCache::getInstance();

  @autoreleasepool {
    string key = "grid_sampler_2d_mps" + getTensorsStringKey({input, grid}) + ":" + std::to_string(interpolation_mode) +
        ":" + std::to_string(padding_mode) + ":" + std::to_string(align_corners);

    CachedGraph* cachedGraph = static_cast<CachedGraph*>(cache_->LookUp(key));
    if (!cachedGraph) {
      MPSCachedGraph* tmpCachedGraph = cache_->CreateCachedGraph(key, ^MPSCachedGraph*() {
        CachedGraph* newCachedGraph = nil;
        @autoreleasepool {
          MPSGraph* mpsGraph = make_mps_graph();
          newCachedGraph = new CachedGraph(mpsGraph);

          MPSGraphTensor* inputTensor = mpsGraphRankedPlaceHolder(mpsGraph, input);
          MPSGraphTensor* gridTensor = mpsGraphRankedPlaceHolder(mpsGraph, grid);

          MPSGraphTensor* outputTensor = nil;
          if (static_cast<GridSamplerInterpolation>(interpolation_mode) == GridSamplerInterpolation::Nearest) {
            outputTensor = [mpsGraph sampleGridWithSourceTensor:inputTensor
                                               coordinateTensor:gridTensor
                                                         layout:inputTensorLayout
                                           normalizeCoordinates:TRUE
                                            relativeCoordinates:FALSE
                                                   alignCorners:align_corners
                                                    paddingMode:paddingMode
                                            nearestRoundingMode:MPSGraphResizeNearestRoundingModeRoundToEven
                                                  constantValue:0.0f
                                                           name:nil];
          } else {
            outputTensor = [mpsGraph sampleGridWithSourceTensor:inputTensor
                                               coordinateTensor:gridTensor
                                                         layout:inputTensorLayout
                                           normalizeCoordinates:TRUE
                                            relativeCoordinates:FALSE
                                                   alignCorners:align_corners
                                                    paddingMode:paddingMode
                                                   samplingMode:samplingMode
                                                  constantValue:0.0f
                                                           name:nil];
          }

          newCachedGraph->inputTensor_ = inputTensor;
          newCachedGraph->gridTensor_ = gridTensor;
          newCachedGraph->outputTensor_ = outputTensor;
        }
        return newCachedGraph;
      });
      cachedGraph = static_cast<CachedGraph*>(tmpCachedGraph);
    }

    Placeholder inputPlaceholder = Placeholder(cachedGraph->inputTensor_, input);
    Placeholder gridPlaceholder = Placeholder(cachedGraph->gridTensor_, grid);
    Placeholder outputPlaceholder = Placeholder(cachedGraph->outputTensor_, output);

    NSDictionary<MPSGraphTensor*, MPSGraphTensorData*>* feeds = @{
      inputPlaceholder.getMPSGraphTensor() : inputPlaceholder.getMPSGraphTensorData(),
      gridPlaceholder.getMPSGraphTensor() : gridPlaceholder.getMPSGraphTensorData()
    };
    NSDictionary<MPSGraphTensor*, MPSGraphTensorData*>* results =
        @{outputPlaceholder.getMPSGraphTensor() : outputPlaceholder.getMPSGraphTensorData()};

    runMPSGraph(stream, cachedGraph->graph(), feeds, results);
  }
#endif // defined(__MAC_13_2)
}
} // namespace mps

Tensor grid_sampler_2d_mps(const Tensor& input,
                           const Tensor& grid,
                           int64_t interpolation_mode,
                           int64_t padding_mode,
                           bool align_corners) {
#if defined(__MAC_13_2)
  bool xcode_sdk_13_2_or_higher = true;
#else
  bool xcode_sdk_13_2_or_higher = false;
#endif

  if (!is_macos_13_or_newer(MacOSVersion::MACOS_VER_13_2_PLUS) || !xcode_sdk_13_2_or_higher) {
    TORCH_WARN_ONCE("MPS: grid_sampler_2d op is supported natively starting from macOS 13.1. ",
                    "Falling back on CPU. This may have performance implications.");

    return at::grid_sampler_2d(input.to("cpu"), grid.to("cpu"), interpolation_mode, padding_mode, align_corners)
        .clone()
        .to("mps");
  }

  auto in_size = input.sizes();
  auto grid_size = grid.sizes();
  auto output = at::empty({in_size[0], in_size[1], grid_size[1], grid_size[2]}, input.options());

  grid_sampler_2d_mps_impl(output, input, grid, interpolation_mode, padding_mode, align_corners);
  return output;
}

} // namespace at::native<|MERGE_RESOLUTION|>--- conflicted
+++ resolved
@@ -2,21 +2,10 @@
 #include <ATen/native/mps/MPSGraphVenturaOps.h>
 #include <ATen/native/mps/OperationUtils.h>
 
-<<<<<<< HEAD
 namespace at::native {
 namespace mps {
 void grid_sampler_2d_mps_impl(Tensor &output, const Tensor& input, const Tensor& grid,
                               int64_t interpolation_mode, int64_t padding_mode,
-=======
-namespace at {
-namespace native {
-
-void grid_sampler_2d_mps_impl(Tensor& output,
-                              const Tensor& input,
-                              const Tensor& grid,
-                              int64_t interpolation_mode,
-                              int64_t padding_mode,
->>>>>>> f3fc4d03
                               bool align_corners) {
 // Grid Sampler support has been added in macOS 13.1
 #if defined(__MAC_13_2)
