--- conflicted
+++ resolved
@@ -988,7 +988,6 @@
       sss = _mm_add_epi32(sss, _mm_madd_epi16(pix, mmk));
     }
 
-<<<<<<< HEAD
     if (i == ids_size - 1) {
       // last element
       auto mmk = _mm_set1_epi32(k[i]);
@@ -1004,10 +1003,7 @@
       sss = _mm_add_epi32(sss, _mm_madd_epi16(pix, mmk));
     }
 
-    // Shift back the output integer values: output = output >> weights_precision
-=======
     // Convert fixed point values back to integers (truncating)
->>>>>>> 1b3aeaf9
     sss = _mm_srai_epi32(sss, coefs_precision);
     // Convert packed signed 32-bit integers to packed 16-bit integers using signed saturation
     // (a a a a b b b b c c c c d d d d) -> (a a b b c c d d 0 0 0 0 0 0 0 0)
