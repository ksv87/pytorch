--- conflicted
+++ resolved
@@ -1340,24 +1340,6 @@
         auto input_shape = input.sizes().slice(2);
         auto grad_output_shape = gO.sizes().slice(2);
 
-<<<<<<< HEAD
-        if (kernel_size.size() == 1) {
-          auto expected_input_shape = (kernel_size[0] - 1) * gi_conv_params.dilation[1]
-            - 2 * gi_conv_params.padding[1]
-            + (gi_conv_params.stride[1] * (grad_output_shape[0] - 1) + 1);
-          if (expected_input_shape != input_shape[0]) {
-            gi_conv_params.output_padding[1] = input_shape[0] - expected_input_shape;
-          }
-        } else {
-          for (const auto i : c10::irange(kernel_size.size())) {
-            // Check if whole input has been used or not
-            auto expected_input_shape = (kernel_size[i] - 1) * gi_conv_params.dilation[i]
-              - 2 * gi_conv_params.padding[i]
-              + (gi_conv_params.stride[i] * (grad_output_shape[i] - 1) + 1);
-            if (expected_input_shape != input_shape[i]) {
-              gi_conv_params.output_padding[i] = input_shape[i] - expected_input_shape;
-            }
-=======
         for (const auto i : c10::irange(kernel_size.size())) {
           // Check if whole input has been used or not
           auto expected_input_shape = (kernel_size[i] - 1) * gi_conv_params.dilation[i]
@@ -1365,7 +1347,6 @@
             + (gi_conv_params.stride[i] * (grad_output_shape[i] - 1) + 1);
           if (expected_input_shape != input_shape[i]) {
             gi_conv_params.output_padding[i] = input_shape[i] - expected_input_shape;
->>>>>>> 0b2f68ea
           }
         }
 
