--- conflicted
+++ resolved
@@ -1,15 +1,3 @@
-<<<<<<< HEAD
-from tools.codegen.model import (Argument, Arguments, BaseTy, BaseType,
-                                 FunctionSchema, ListType, NativeFunction,
-                                 OptionalType, Return, SelfArgument,
-                                 TensorOptionsArguments, Type)
-from tools.codegen.api.types import (ArgName, BaseCType, Binding, ConstRefCType, NamedCType, CType,
-                                     MutRefCType, ArrayCType, ListCType, VectorCType, ArrayRefCType,
-                                     OptionalCType, TupleCType, SpecialArgName, boolT, scalarT,
-                                     tensorListT, dimnameListT, tensorT, voidT, longT,
-                                     BaseTypeToCppMapping, intArrayRefT, optionalIntArrayRefT,
-                                     tensorOptionsT, iTensorListRefT, iOptTensorListRefT)
-=======
 from tools.codegen.model import (
     Argument,
     Arguments,
@@ -51,8 +39,8 @@
     optionalIntArrayRefT,
     tensorOptionsT,
     iTensorListRefT,
+    iOptTensorListRefT,
 )
->>>>>>> 6f9d5847
 from tools.codegen import local
 from tools.codegen.utils import assert_never
 from typing import Optional, Sequence, Union, List, Set
@@ -183,25 +171,19 @@
             return NamedCType(binds, ArrayRefCType(BaseCType(scalarT)))
         elif str(t.elem) == "Dimname":
             return NamedCType(binds, BaseCType(dimnameListT))
-<<<<<<< HEAD
-        elif str(t.elem) == 'Tensor?':
+        elif str(t.elem) == "Tensor?":
             if structured_type_override:
                 return NamedCType(binds, ConstRefCType(BaseCType(iOptTensorListRefT)))
             else:
-                return NamedCType(binds, ConstRefCType(ListCType(OptionalCType(BaseCType(tensorT)))))
-        elem = argumenttype_type(t.elem, mutable=mutable, binds=binds, structured_type_override=structured_type_override)
-=======
-        elif str(t.elem) == "Tensor?":
-            return NamedCType(
-                binds, ConstRefCType(ListCType(OptionalCType(BaseCType(tensorT))))
-            )
+                return NamedCType(
+                    binds, ConstRefCType(ListCType(OptionalCType(BaseCType(tensorT))))
+                )
         elem = argumenttype_type(
             t.elem,
             mutable=mutable,
             binds=binds,
             structured_type_override=structured_type_override,
         )
->>>>>>> 6f9d5847
         return NamedCType(binds, ArrayRefCType(elem.type))
     else:
         raise AssertionError(f"unrecognized type {repr(t)}")
