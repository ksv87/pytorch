--- conflicted
+++ resolved
@@ -229,14 +229,10 @@
   SymDimVector sizes_ = {0};
   SymDimVector strides_ = {1};
   SymInt numel_ = 1;
-<<<<<<< HEAD
-  SymInt storage_offset_ = 0; // TODO
-=======
   SymInt storage_offset_ = 0;
   bool is_contiguous_ = true;
   bool is_channels_last_contiguous_ = false;
   bool is_channels_last_3d_contiguous_ = false;
->>>>>>> f8e71ca3
   // TODO:
   // SymBool is_contiguous_;
   std::unique_ptr<c10::NamedTensorMetaInterface> named_tensor_meta_ = nullptr;
@@ -589,41 +585,87 @@
     return key_set_;
   }
 
+  // NOTE: The general recipe for customizable methods is that the fastpath
+  // function (e.g., sizes()) does an unlikely policy test, and if doesn't
+  // trigger, it does the fast path implementation with no checks and going
+  // directly to on-TensorImpl fields.  In particular, you never need to
+  // check ExtraMeta if the policy doesn't trigger, as non-trivial ExtraMeta
+  // implies the policy will always match.
+  //
+  // The default implementations of methods are "safe": they do extra tests
+  // to make sure the internal state is consistent no matter if you are
+  // doing symbolic shapes or not.  If you don't want the tests, directly
+  // override the custom method (e.g., custom_sizes()) to do your preferred
+  // behavior.
+
+ public:
   /**
    * Return a reference to the sizes of this tensor.  This reference remains
    * valid as long as the tensor is live and not resized.
    */
   IntArrayRef sizes() const {
-    if (C10_UNLIKELY(
-            sizes_strides_policy_ >=
-            static_cast<uint8_t>(SizesStridesPolicy::CustomSizes))) {
+    if (C10_UNLIKELY(matches_policy(SizesStridesPolicy::CustomSizes))) {
       return sizes_custom();
     }
-    return sizes_default();
-  }
-
-  // TODO: make it non-virtual after a change to XLA
-  virtual c10::SymIntArrayRef sym_sizes() const {
-    if (C10_UNLIKELY(
-            sizes_strides_policy_ >=
-            static_cast<uint8_t>(SizesStridesPolicy::CustomSizes))) {
+    return sizes_and_strides_.sizes_arrayref();
+  }
+
+  SymIntArrayRef sym_sizes() const {
+    if (C10_UNLIKELY(matches_policy(SizesStridesPolicy::CustomSizes))) {
       return sym_sizes_custom();
     }
-    return sym_sizes_default();
-  }
-
-  virtual c10::SymIntArrayRef sym_sizes_custom() const;
+    // Sizes guaranteed to be non-negative, so unchecked cast is OK
+    return c10::fromIntArrayRefKnownNonNegative(
+        sizes_and_strides_.sizes_arrayref());
+  }
+
+  IntArrayRef sizes_default() const {
+    // TODO: force backtrace to be printed on this error
+    TORCH_CHECK(
+        !has_symbolic_sizes_strides_,
+        "Cannot call sizes() on tensor with symbolic sizes/strides");
+    return sizes_and_strides_.sizes_arrayref();
+  }
+
+  SymIntArrayRef sym_sizes_default() const {
+    if (has_symbolic_sizes_strides_) {
+      return extra_meta_->sizes_;
+    } else {
+      // Sizes guaranteed to be non-negative, so unchecked cast is OK
+      return c10::fromIntArrayRefKnownNonNegative(sizes_default());
+    }
+  }
+
+  /**
+   * The number of elements in a tensor.
+   *
+   * WARNING: Previously, if you were using the Caffe2 API, you could
+   * test numel() == -1 to see if a tensor was uninitialized.  This
+   * is no longer true; numel always accurately reports the product
+   * of sizes of a tensor.
+   */
+  int64_t numel() const {
+    if (C10_UNLIKELY(matches_policy(SizesStridesPolicy::CustomSizes))) {
+      return numel_custom();
+    }
+    return numel_;
+  }
 
   c10::SymInt sym_numel() const {
-    if (C10_UNLIKELY(
-            sizes_strides_policy_ >=
-            static_cast<uint8_t>(SizesStridesPolicy::CustomSizes))) {
+    if (C10_UNLIKELY(matches_policy(SizesStridesPolicy::CustomSizes))) {
       return sym_numel_custom();
     }
-    return sym_numel_default();
-  }
-
-  inline c10::SymInt sym_numel_default() const {
+    return c10::SymInt(SymInt::UNCHECKED, numel_);
+  }
+
+  int64_t numel_default() const {
+    TORCH_CHECK(
+        !has_symbolic_sizes_strides_,
+        "Cannot call numel() on tensor with symbolic sizes/strides");
+    return numel_;
+  }
+
+  c10::SymInt sym_numel_default() const {
     if (has_symbolic_sizes_strides_) {
       return extra_meta_->numel_;
     } else {
@@ -631,42 +673,95 @@
     }
   }
 
-  virtual c10::SymInt sym_numel_custom() const;
+  /**
+   * Return the number of dimensions of this tensor.  Note that 0-dimension
+   * represents a Tensor that is a Scalar, e.g., one that has a single element.
+   */
+  int64_t dim() const {
+    if (C10_UNLIKELY(matches_policy(SizesStridesPolicy::CustomSizes))) {
+      return dim_custom();
+    }
+    return sizes_and_strides_.size();
+  }
+
+  int64_t dim_default() const {
+    if (has_symbolic_sizes_strides_) {
+      return extra_meta_->sizes_.size();
+    } else {
+      return sizes_and_strides_.size();
+    }
+  }
+
+  /**
+   * Return the offset in number of elements into the storage that this
+   * tensor points to.  Most tensors have storage_offset() == 0, but,
+   * for example, an index into a tensor will have a non-zero storage_offset().
+   *
+   * WARNING: This is NOT computed in bytes.
+   */
+  int64_t storage_offset() const {
+    // TODO: maybe this should be toggled by strides
+    if (C10_UNLIKELY(matches_policy(SizesStridesPolicy::CustomSizes))) {
+      return storage_offset_custom();
+    }
+    return storage_offset_;
+  }
+
+  c10::SymInt sym_storage_offset() const {
+    if (C10_UNLIKELY(matches_policy(SizesStridesPolicy::CustomSizes))) {
+      return sym_storage_offset_custom();
+    }
+    return c10::SymInt(SymInt::UNCHECKED, storage_offset_);
+  }
+
+  int64_t storage_offset_default() const {
+    TORCH_CHECK(
+        !has_symbolic_sizes_strides_,
+        "Cannot call storage_offset() on tensor with symbolic sizes/strides");
+    return storage_offset_;
+  }
+
+  c10::SymInt sym_storage_offset_default() const {
+    if (has_symbolic_sizes_strides_) {
+      return extra_meta_->storage_offset_;
+    } else {
+      return c10::SymInt(SymInt::UNCHECKED, storage_offset_);
+    }
+  }
 
   /**
    * Return a reference to the strides of this tensor.  This reference remains
    * valid as long as the tensor is live and not restrided.
    */
   IntArrayRef strides() const {
-    if (C10_UNLIKELY(
-            sizes_strides_policy_ >=
-            static_cast<uint8_t>(SizesStridesPolicy::CustomStrides))) {
+    if (C10_UNLIKELY(matches_policy(SizesStridesPolicy::CustomStrides))) {
       return strides_custom();
     }
-    return strides_default();
-  }
-
-  // TODO: make it non-virtual after a change to XLA
-  virtual c10::SymIntArrayRef sym_strides() const {
-    if (C10_UNLIKELY(
-            sizes_strides_policy_ >=
-            static_cast<uint8_t>(SizesStridesPolicy::CustomStrides))) {
+    return sizes_and_strides_.strides_arrayref();
+  }
+
+  c10::SymIntArrayRef sym_strides() const {
+    if (C10_UNLIKELY(matches_policy(SizesStridesPolicy::CustomStrides))) {
       return sym_strides_custom();
     }
-    return sym_strides_default();
-  }
-  inline c10::SymIntArrayRef sym_strides_default() const {
+    return c10::fromIntArrayRefKnownNonNegative(strides_default());
+  }
+
+  IntArrayRef strides_default() const {
+    TORCH_CHECK(
+        !has_symbolic_sizes_strides_,
+        "Cannot call strides() on tensor with symbolic sizes/strides");
+    return sizes_and_strides_.strides_arrayref();
+  }
+
+  c10::SymIntArrayRef sym_strides_default() const {
     if (has_symbolic_sizes_strides_) {
       return extra_meta_->strides_;
     } else {
-      return c10::SymIntArrayRef::fromIntArrayRefKnownNonNegative(
-          strides_default());
-    }
-  }
-
-<<<<<<< HEAD
-  virtual c10::SymIntArrayRef sym_strides_custom() const;
-=======
+      return c10::fromIntArrayRefKnownNonNegative(strides_default());
+    }
+  }
+
   /**
    * Whether or not a tensor is laid out in contiguous memory.
    *
@@ -701,8 +796,9 @@
     }
     return is_contiguous_;
   }
->>>>>>> f8e71ca3
-
+
+  // NB: these dim accessor functions don't have _default(), as you can use
+  // sizes_default/strides_default
   /**
    * Return the size of a tensor at some dimension, wrapping the dimension if
    * necessary.
@@ -711,9 +807,7 @@
    * be faster
    */
   int64_t size(int64_t d) const {
-    if (C10_UNLIKELY(
-            sizes_strides_policy_ >=
-            static_cast<uint8_t>(SizesStridesPolicy::CustomSizes))) {
+    if (C10_UNLIKELY(matches_policy(SizesStridesPolicy::CustomSizes))) {
       return size_custom(d);
     }
     d = maybe_wrap_dim(d, dim(), /*wrap_scalar=*/false);
@@ -721,9 +815,7 @@
   }
 
   c10::SymInt sym_size(int64_t d) const {
-    if (C10_UNLIKELY(
-            sizes_strides_policy_ >=
-            static_cast<uint8_t>(SizesStridesPolicy::CustomSizes))) {
+    if (C10_UNLIKELY(matches_policy(SizesStridesPolicy::CustomSizes))) {
       return sym_size_custom(d);
     }
     d = maybe_wrap_dim(d, dim(), /*wrap_scalar=*/false);
@@ -740,79 +832,49 @@
    */
   int64_t stride(int64_t d) const {
     d = maybe_wrap_dim(d, dim(), false);
-    if (C10_UNLIKELY(
-            sizes_strides_policy_ >=
-            static_cast<uint8_t>(SizesStridesPolicy::CustomStrides))) {
+    if (C10_UNLIKELY(matches_policy(SizesStridesPolicy::CustomStrides))) {
+      // TODO: provide stride_custom, symmetrically with size_custom.
+      // There is presently no user for it; only NestedTensor is using
+      // size_custom overrideability
       return strides_custom()[d]; // unchecked (maybe_wrap_dim enforces bounds)
     }
+    // Intentionally don't call default, which also handles symbolic
     return sizes_and_strides_.stride_at_unchecked(d);
   }
 
-  /**
-   * Return the number of dimensions of this tensor.  Note that 0-dimension
-   * represents a Tensor that is a Scalar, e.g., one that has a single element.
-   */
-  int64_t dim() const {
-    if (C10_UNLIKELY(
-            sizes_strides_policy_ >=
-            static_cast<uint8_t>(SizesStridesPolicy::CustomSizes))) {
-      return dim_custom();
-    }
-    return dim_default();
-  }
-
-  /**
-   * The number of elements in a tensor.
-   *
-   * WARNING: Previously, if you were using the Caffe2 API, you could
-   * test numel() == -1 to see if a tensor was uninitialized.  This
-   * is no longer true; numel always accurately reports the product
-   * of sizes of a tensor.
-   */
-  int64_t numel() const {
-    if (C10_UNLIKELY(
-            sizes_strides_policy_ >=
-            static_cast<uint8_t>(SizesStridesPolicy::CustomSizes))) {
-      return numel_custom();
-    }
-    return numel_default();
-  }
-
-  /**
-   * Whether or not a tensor is laid out in contiguous memory.
-   *
-   * Tensors with non-trivial strides are not contiguous.  See
-   * compute_contiguous() for the exact definition of whether or not
-   * a tensor is contiguous or not.
-   */
-  bool is_contiguous(
-      at::MemoryFormat memory_format = at::MemoryFormat::Contiguous) const {
-    if (C10_UNLIKELY(
-            sizes_strides_policy_ >=
-            static_cast<uint8_t>(SizesStridesPolicy::CustomStrides))) {
-      return is_contiguous_custom(memory_format);
-    }
-    return is_contiguous_default(memory_format);
-  }
-
-  inline IntArrayRef strides_default() const {
-    return sizes_and_strides_.strides_arrayref();
-  }
-
-  inline IntArrayRef sizes_default() const {
-    return sizes_and_strides_.sizes_arrayref();
-  }
-
-  inline c10::SymIntArrayRef sym_sizes_default() const {
-    if (has_symbolic_sizes_strides_) {
-      return extra_meta_->sizes_;
-    } else {
-      return c10::SymIntArrayRef::fromIntArrayRefKnownNonNegative(
-          sizes_default());
-    }
-  }
+  enum class SizesStridesPolicy : uint8_t {
+    // Default behavior, e.g., dense tensor.
+    //
+    // Can override: nothing
+    Default = 0,
+    // Customizable strides behavior, e.g., sparse tensor,
+    // mkldnn tensor.
+    //
+    // Can override: strides(), is_contiguous()
+    CustomStrides = 1,
+    // Customizable sizes behavior, e.g., nested tensor
+    //
+    // Can override: strides(), is_contiguous(), sizes(), dim(), numel()
+    CustomSizes = 2
+  };
 
  protected:
+  inline bool matches_policy(SizesStridesPolicy policy) const {
+    return sizes_strides_policy_ >= static_cast<uint8_t>(policy);
+  }
+
+  inline bool matches_custom(SizesStridesPolicy policy) const {
+    return custom_sizes_strides_ >= static_cast<uint8_t>(policy);
+  }
+
+  inline bool matches_python_custom(SizesStridesPolicy policy) const {
+    auto r = python_custom_sizes_strides_ >= static_cast<uint8_t>(policy);
+    if (r) {
+      TORCH_INTERNAL_ASSERT(is_python_dispatch())
+    }
+    return r;
+  }
+
   /**
    * Customization points for the functions above.  sizes_strides_policy_
    * must be set to enable these.
@@ -821,7 +883,6 @@
    * for a tensor to have rank, but not well defined sizes.
    */
   // sizes_strides_policy_ >= CustomStrides
-  virtual IntArrayRef strides_custom() const;
   virtual bool is_contiguous_custom(at::MemoryFormat memory_format) const;
   // sizes_strides_policy_ >= CustomSizes
   // Currently this method only exists to be overwritten by subclasses such as
@@ -843,38 +904,17 @@
   }
 
   virtual IntArrayRef sizes_custom() const;
+  virtual IntArrayRef strides_custom() const;
+  virtual int64_t numel_custom() const;
+  virtual int64_t storage_offset_custom() const;
+  virtual int64_t dim_custom() const;
   virtual Device device_custom() const;
   virtual Layout layout_custom() const;
 
-  virtual int64_t dim_custom() const;
-  virtual int64_t numel_custom() const;
-
-  // These are factored into separate functions in case subclasses
-  // want to use them
-  inline bool is_contiguous_default(at::MemoryFormat memory_format) const {
-    TORCH_INTERNAL_ASSERT_DEBUG_ONLY(compute_contiguous() == is_contiguous_);
-    if (memory_format == at::MemoryFormat::ChannelsLast) {
-      return is_channels_last_contiguous_;
-    } else if (memory_format == at::MemoryFormat::ChannelsLast3d) {
-      return is_channels_last_3d_contiguous_;
-    }
-    return is_contiguous_;
-  }
-  inline int64_t dim_default() const {
-    return sizes_and_strides_.size();
-  }
-  inline c10::Device device_default() const {
-    TORCH_CHECK(device_opt_.has_value(), "tensor does not have a device");
-    // See NOTE [c10::optional operator usage in CUDA]
-    return *device_opt_;
-  }
-
-  inline int64_t numel_default() const {
-#ifdef DEBUG
-    TORCH_INTERNAL_ASSERT(compute_numel() == numel_);
-#endif
-    return numel_;
-  }
+  virtual c10::SymIntArrayRef sym_sizes_custom() const;
+  virtual c10::SymIntArrayRef sym_strides_custom() const;
+  virtual c10::SymInt sym_numel_custom() const;
+  virtual c10::SymInt sym_storage_offset_custom() const;
 
  public:
   /**
@@ -959,7 +999,7 @@
   bool is_meta() const {
     // NB: This method is not virtual and avoid dispatches for performance
     // reasons.
-    if (C10_UNLIKELY(custom_device_)) {
+    if (C10_UNLIKELY(device_policy_)) {
       return device_custom().is_meta();
     }
     return device_opt_.has_value() && device_opt_->type() == kMeta;
@@ -968,7 +1008,7 @@
   bool is_cpu() const {
     // NB: This method is not virtual and avoid dispatches for performance
     // reasons.
-    if (C10_UNLIKELY(custom_device_)) {
+    if (C10_UNLIKELY(device_policy_)) {
       return device_custom().is_cpu();
     }
     // Note: we cannot rely on dispatch keys to determine the device type
@@ -980,7 +1020,7 @@
   bool is_cuda() const {
     // NB: This method is not virtual and avoid dispatches for performance
     // reasons.
-    if (C10_UNLIKELY(custom_device_)) {
+    if (C10_UNLIKELY(device_policy_)) {
       return device_custom().is_cuda();
     }
     return device_opt_.has_value() && device_opt_->type() == kCUDA;
@@ -989,35 +1029,35 @@
   bool is_xpu() const {
     // NB: This method is not virtual and avoid dispatches for performance
     // reasons.
-    if (C10_UNLIKELY(custom_device_)) {
+    if (C10_UNLIKELY(device_policy_)) {
       return device_custom().is_xpu();
     }
     return device_opt_.has_value() && device_opt_->type() == kXPU;
   }
 
   bool is_ipu() const {
-    if (C10_UNLIKELY(custom_device_)) {
+    if (C10_UNLIKELY(device_policy_)) {
       return device_custom().is_ipu();
     }
     return device_opt_.has_value() && device_opt_->type() == kIPU;
   }
 
   bool is_xla() const {
-    if (C10_UNLIKELY(custom_device_)) {
+    if (C10_UNLIKELY(device_policy_)) {
       return device_custom().is_xla();
     }
     return device_opt_.has_value() && device_opt_->type() == kXLA;
   }
 
   bool is_hpu() const {
-    if (C10_UNLIKELY(custom_device_)) {
+    if (C10_UNLIKELY(device_policy_)) {
       return device_custom().is_hpu();
     }
     return device_opt_.has_value() && device_opt_->type() == kHPU;
   }
 
   bool is_lazy() const {
-    if (C10_UNLIKELY(custom_device_)) {
+    if (C10_UNLIKELY(device_policy_)) {
       return device_custom().is_lazy();
     }
     return device_opt_.has_value() && device_opt_->type() == kLazy;
@@ -1026,7 +1066,7 @@
   bool is_hip() const {
     // NB: This method is not virtual and avoid dispatches for performance
     // reasons.
-    if (C10_UNLIKELY(custom_device_)) {
+    if (C10_UNLIKELY(device_policy_)) {
       return device_custom().is_hip();
     }
     return device_opt_.has_value() && device_opt_->type() == kHIP;
@@ -1035,7 +1075,7 @@
   bool is_ve() const {
     // NB: This method is not virtual and avoid dispatches for performance
     // reasons.
-    if (C10_UNLIKELY(custom_device_)) {
+    if (C10_UNLIKELY(device_policy_)) {
       return device_custom().is_ve();
     }
     return device_opt_.has_value() && device_opt_->type() == kVE;
@@ -1046,28 +1086,28 @@
   }
 
   bool is_vulkan() const {
-    if (C10_UNLIKELY(custom_device_)) {
+    if (C10_UNLIKELY(device_policy_)) {
       return device_custom().is_vulkan();
     }
     return device_opt_.has_value() && device_opt_->type() == kVulkan;
   }
 
   bool is_metal() const {
-    if (C10_UNLIKELY(custom_device_)) {
+    if (C10_UNLIKELY(device_policy_)) {
       return device_custom().is_metal();
     }
     return device_opt_.has_value() && device_opt_->type() == kMetal;
   }
 
   bool is_mps() const {
-    if (C10_UNLIKELY(custom_device_)) {
+    if (C10_UNLIKELY(device_policy_)) {
       return device_custom().is_mps();
     }
     return device_opt_.has_value() && device_opt_->type() == kMPS;
   }
 
   bool is_ort() const {
-    if (C10_UNLIKELY(custom_device_)) {
+    if (C10_UNLIKELY(device_policy_)) {
       return device_custom().is_ort();
     }
     return device_opt_.has_value() && device_opt_->type() == kORT;
@@ -1099,21 +1139,29 @@
   }
 
   int64_t get_device() const {
-    if (C10_UNLIKELY(custom_device_)) {
+    if (C10_UNLIKELY(device_policy_)) {
       return device_custom().index();
     }
     return device_default().index();
   }
 
   Device device() const {
-    if (C10_UNLIKELY(custom_device_)) {
+    if (C10_UNLIKELY(device_policy_)) {
       return device_custom();
     }
     return device_default();
   }
 
+ protected:
+  c10::Device device_default() const {
+    TORCH_CHECK(device_opt_.has_value(), "tensor does not have a device");
+    // See NOTE [c10::optional operator usage in CUDA]
+    return *device_opt_;
+  }
+
+ public:
   Layout layout() const {
-    if (C10_UNLIKELY(custom_layout_)) {
+    if (C10_UNLIKELY(layout_policy_)) {
       return layout_custom();
     }
 
@@ -1438,17 +1486,6 @@
     return data_type_.itemsize();
   }
 
-  /**
-   * Return the offset in number of elements into the storage that this
-   * tensor points to.  Most tensors have storage_offset() == 0, but,
-   * for example, an index into a tensor will have a non-zero storage_offset().
-   *
-   * WARNING: This is NOT computed in bytes.
-   */
-  TENSORIMPL_MAYBE_VIRTUAL int64_t storage_offset() const {
-    return storage_offset_;
-  }
-
  protected:
   /**
    * Returns the human-readable name of the actual type of this object (e.g.,
@@ -1471,13 +1508,10 @@
 
   // if we are going to use sym sizes, we should be setting sym strides at the
   // same time, otherwise it's very easy to misuse this API
-<<<<<<< HEAD
-  void set_sym_sizes_and_strides(
-=======
   void set_sizes_and_strides(
->>>>>>> f8e71ca3
       c10::SymIntArrayRef sizes,
-      c10::SymIntArrayRef strides);
+      c10::SymIntArrayRef strides,
+      c10::optional<c10::SymInt> storage_offset = c10::nullopt);
 
   /**
    * Change the size at some dimension.  This DOES NOT update strides;
@@ -1493,8 +1527,8 @@
         "set_size ",
         err_msg_tensor_metadata_change_not_allowed);
     TORCH_CHECK(
-        !has_symbolic_sizes_strides_,
-        "set_size() called on tensor with symbolic shape")
+        !matches_policy(SizesStridesPolicy::CustomSizes),
+        "set_size() called on tensor with dynamic shapes or customized size behavior")
     sizes_and_strides_.size_at(dim) = new_size;
     refresh_numel();
     refresh_contiguous();
@@ -1530,6 +1564,10 @@
         allow_tensor_metadata_change(),
         "set_storage_offset ",
         err_msg_tensor_metadata_change_not_allowed);
+    // TODO: this should probably consult policy
+    TORCH_CHECK(
+        !has_symbolic_sizes_strides_,
+        "set_storage_offset() called on tensor with symbolic shape")
     storage_offset_ = storage_offset;
   }
 
@@ -1545,15 +1583,9 @@
         allow_tensor_metadata_change(),
         "set_sizes_contiguous ",
         err_msg_tensor_metadata_change_not_allowed);
-    if (C10_UNLIKELY(
-            sizes_strides_policy_ >=
-            static_cast<uint8_t>(SizesStridesPolicy::CustomStrides))) {
-      TORCH_CHECK(false, "todo, I guess we want to throw here");
-    }
-
-    TORCH_CHECK(
-        !has_symbolic_sizes_strides_,
-        "set_sizes_contiguous() called on tensor with symbolic shape")
+    TORCH_CHECK(
+        !matches_policy(SizesStridesPolicy::CustomStrides),
+        "tried to directly modify sizes for customized tensor");
     sizes_and_strides_.set_sizes(new_size);
 
     refresh_numel();
@@ -1567,7 +1599,10 @@
    * sizes/strides are in bounds for the storage that is allocated;
    * this is the responsibility of the caller
    */
-  void set_sizes_and_strides(IntArrayRef new_size, IntArrayRef new_stride) {
+  void set_sizes_and_strides(
+      IntArrayRef new_size,
+      IntArrayRef new_stride,
+      c10::optional<int64_t> storage_offset = c10::nullopt) {
     TORCH_CHECK(
         allow_tensor_metadata_change(),
         "set_sizes_and_strides ",
@@ -1611,6 +1646,10 @@
 
     refresh_numel();
     refresh_contiguous();
+
+    if (storage_offset.has_value()) {
+      storage_offset_ = *storage_offset;
+    }
   }
 
   /**
@@ -2495,32 +2534,53 @@
   }
 
  public:
-  enum class SizesStridesPolicy : uint8_t {
-    // Default behavior, e.g., dense tensor.
-    //
-    // Can override: nothing
-    Default = 0,
-    // Customizable strides behavior, e.g., sparse tensor,
-    // mkldnn tensor.
-    //
-    // Can override: strides(), is_contiguous()
-    CustomStrides = 1,
-    // Customizable sizes behavior, e.g., nested tensor
-    //
-    // Can override: strides(), is_contiguous(), sizes(), dim(), numel()
-    CustomSizes = 2
-  };
-
-  void set_sizes_strides_policy(SizesStridesPolicy policy) {
-    sizes_strides_policy_ = static_cast<uint8_t>(policy);
+  void set_custom_sizes_strides(SizesStridesPolicy policy) {
+    custom_sizes_strides_ = static_cast<uint8_t>(policy);
+    refresh_sizes_strides_policy();
+  }
+
+  void set_python_custom_sizes_strides(SizesStridesPolicy policy) {
+    python_custom_sizes_strides_ = static_cast<uint8_t>(policy);
+    refresh_sizes_strides_policy();
   }
 
   void set_custom_device(bool custom_device) {
     custom_device_ = custom_device;
+    refresh_device_policy();
   }
 
   void set_custom_layout(bool custom_layout) {
     custom_layout_ = custom_layout;
+    refresh_layout_policy();
+  }
+
+  void set_python_custom_device(bool custom_device) {
+    python_custom_device_ = custom_device;
+    refresh_device_policy();
+  }
+
+  void set_python_custom_layout(bool custom_layout) {
+    python_custom_layout_ = custom_layout;
+    refresh_layout_policy();
+  }
+
+ protected:
+  void refresh_sizes_strides_policy() {
+    if (has_symbolic_sizes_strides_) {
+      sizes_strides_policy_ =
+          static_cast<uint8_t>(SizesStridesPolicy::CustomSizes);
+    } else {
+      sizes_strides_policy_ =
+          std::max(custom_sizes_strides_, python_custom_sizes_strides_);
+    }
+  }
+
+  void refresh_device_policy() {
+    device_policy_ = custom_device_ || python_custom_device_;
+  }
+
+  void refresh_layout_policy() {
+    layout_policy_ = custom_layout_ || python_custom_layout_;
   }
 
  protected:
@@ -2641,8 +2701,15 @@
     allow_tensor_metadata_change_ = true;
     reserved_ = false;
     sizes_strides_policy_ = static_cast<uint8_t>(SizesStridesPolicy::Default);
+    custom_sizes_strides_ = static_cast<uint8_t>(SizesStridesPolicy::Default);
+    python_custom_sizes_strides_ =
+        static_cast<uint8_t>(SizesStridesPolicy::Default);
+    python_custom_device_ = false;
+    python_custom_layout_ = false;
     custom_device_ = false;
     custom_layout_ = false;
+    device_policy_ = false;
+    layout_policy_ = false;
     storage_access_should_throw_ = false;
     has_symbolic_sizes_strides_ = false;
   }
@@ -2705,16 +2772,36 @@
 
   // Call _custom() virtual methods for
   // strides()/is_contiguous()/sizes()/dim()/numel()
+  // This is a combination of sizes_strides_custom_dispatch_
+  // and has_symbolic_sizes_strides_
   uint8_t sizes_strides_policy_ : 2;
 
   // Whether or not sizes_and_strides_ contains a symbolic value.
   bool has_symbolic_sizes_strides_ : 1;
 
+  // Call _custom() virtual method for
+  // strides()/is_contiguous()/sizes()/dim()/numel()
+  uint8_t custom_sizes_strides_ : 2;
+
+  // Combo of custom_ and python_custom_
+  bool device_policy_ : 1;
+  bool layout_policy_ : 1;
+
   // Call _custom() virtual method for device()
   bool custom_device_ : 1;
 
   // Call _custom() virtual method for layout()
   bool custom_layout_ : 1;
+
+  // Call into Python for
+  // strides()/is_contiguous()/sizes()/dim()/numel()
+  uint8_t python_custom_sizes_strides_ : 2;
+
+  // Call into Python for device()
+  bool python_custom_device_ : 1;
+
+  // Call into Python for layout()
+  bool python_custom_layout_ : 1;
 
   // The set of DispatchKeys which describe this tensor.  NB: this
   // does NOT include Autograd (historically, it did, but
