import collections
import dataclasses
import itertools
import logging
import warnings
from contextlib import contextmanager, nullcontext
from dataclasses import dataclass
from enum import Enum
from functools import partial, wraps
from typing import Any, Callable, Dict, List, Optional, Tuple, Union

from functorch import make_fx

import torch
import torch.fx.traceback as fx_traceback
import torch.nn as nn
import torch.utils._pytree as pytree
import torch.utils.dlpack
from torch import Tensor
from torch._dispatch.python import enable_python_dispatcher
from torch._dynamo.utils import dynamo_timed
from torch._subclasses import CrossRefFakeMode, FakeTensor, FakeTensorMode
from torch.fx import immutable_collections, Interpreter
from torch.fx.experimental.proxy_tensor import is_sym_node, py_sym_types
from torch.fx.experimental.symbolic_shapes import ShapeEnv
from torch.multiprocessing.reductions import StorageWeakRef
from torch.nn.utils import stateless
from . import config
from .named_members_polyfill import _named_buffers, _named_parameters
from .partitioners import default_partition
from torch._guards import TracingContext, DuplicateInputs

log = logging.getLogger(__name__)

MutationType = Enum(
    "MutationType", ("none", "metadata_only", "data", "data_and_metadata")
)
OutputType = Enum(
    "OutputType", (
        # output is not an alias
        "non_alias",
        # output aliases an input
        "alias_of_input",
        # output **is** an input tensor
        "is_input",
        # output has a ._base tensor, which is a graph intermediate.
        # We need to return its ._base as a graph output,
        # so its requires_grad info is populated correctly.
        # Instructs the runtime code to regenerate the current output
        # from a base tensor, graph_intermediates[base_idx]
        "alias_of_intermediate_save_as_output",
        # Same as above; but we don't need to explicitly add its ._base
        # as a graph output, because it already **is** a graph output.
        "alias_of_intermediate",
        # Same as above; but the output's ._base is **already** a user output.
        # Instructs the runtime code to regenerate the current output from
        # a base tensor, user_outputs[base_idx]
        "alias_of_intermediate_base_is_user_output",
    )
)

pytree._register_pytree_node(
    immutable_collections.immutable_list,
    lambda x: (list(x), None),
    lambda x, c: immutable_collections.immutable_list(x),
)
pytree._register_pytree_node(
    immutable_collections.immutable_dict,
    lambda x: (list(x.values()), list(x.keys())),
    lambda x, c: immutable_collections.immutable_dict(
        {key: value for key, value in zip(c, x)}
    ),
)

aten = torch.ops.aten

# This global counter increments every time we compile a graph with
# AOTAutograd.  You can use this to correlate runtime error messages
# with compile time (e.g., if you get an error at runtime saying
# compiled graph 3 failed, you can set a breakpoint at compile time
# for this graph number to investigate further at compile time.)
#
# NB: this is different from get_aot_compilation_context, which tracks
# each underlying graph that is compiled.  In contrast, AOT_COUNTER
# corresponds to top-level invocations of aot_module/aot_function;
# one counter is allocated per entire compiled block (but this block
# may involve compiling multiple subgraphs; e.g., for forwards/backwards)
AOT_COUNTER = itertools.count()

KNOWN_TYPES = tuple(
    [torch.Tensor, int, str, float, bool, type(None)] + list(py_sym_types)
)


@contextmanager
def preserve_rng_state():
    rng_state = torch.clone(torch.random.get_rng_state())
    if torch.cuda.is_available():
        cuda_rng_state = torch.clone(torch.cuda.get_rng_state())
    try:
        yield
    finally:
        torch.random.set_rng_state(rng_state)
        if torch.cuda.is_available():
            torch.cuda.set_rng_state(cuda_rng_state)


# Set up hooks so that during backward the fx's stack_trace is properly set
callback_set = False


def setup_stacktrace_preservation_hooks(roots: List):
    def iter_graph(roots):
        if not roots:
            return
        seen = set()
        q = collections.deque()
        for node in roots:
            if node is not None:
                seen.add(node)
                q.append(node)

        while q:
            node = q.popleft()
            for fn, _idx in node.next_functions:
                if fn in seen or fn is None:
                    continue
                seen.add(fn)
                q.append(fn)

            yield node

    def get_callback(saved_stack_):
        def callback():
            global callback_set
            fx_traceback.set_stack_trace(saved_stack_)
            callback_set = False

        return callback

    def get_prehook(stack_):
        def prehook(grad_output):
            global callback_set

            if not callback_set:
                torch.autograd.variable.Variable._execution_engine.queue_callback(
                    get_callback(fx_traceback.format_stack())
                )
                callback_set = True

            fx_traceback.set_stack_trace(stack_)

        return prehook

    def get_posthook(special_stack_):
        def posthook(grad_input, grad_output):
            fx_traceback.set_stack_trace(special_stack_)

        return posthook

    for node in iter_graph(roots):
        forward_node_stack = node.metadata.get("traceback_", [])
        node.register_prehook(get_prehook(forward_node_stack))

        special_stack = forward_node_stack.copy()
        special_stack.append(
            "Gradient addition node due to multiple use of tensor around:"
        )
        node.register_hook(get_posthook(special_stack))


# ~~~~~~~~~~~~~~~~~~~~~~~~~~~~~~~~~~~~~~~~~~~~~~~~~~~~~~~~~~~~~~~~~~~~~~~~~~~~~~~~~~~~~~~~~~~~~~~~~~~~~~~~~~~~~~~~~~~~~
# ~~~~~~~~~~~~~~~~~~~~~~~~~~~~~~~~~~~~~~~~~~~~~~~~~~~~~~~~~~~~~~~~~~~~~~~~~~~~~~~~~~~~~~~~~~~~~~~~~~~~~~~~~~~~~~~~~~~~~
#
# AOT Autograd contains a pretty non-trivial amount of logic to handle edge cases around aliasing and mutation
# that are external to the graph (they show up as side effects in some way when you run the graph).
#
# Take a look at `test_aotdispatch.py TestAOTAutograd.test_input_mutation*` tests for some examples functions
# and what they're compiled graphs looks like.
# Below is a very long comment detailing several edge cases, and showing how AOT Autograd handles them.
#
# Note [AOT Autograd: input data mutations]
#
# If we compile a function that mutates inputs, then those input mutations are real side effects
# that a user expects to see after running the compiled graph.
# However, the graph that we want to send to a backend needs to be *entirely* functional.
# The way we reconcile this difference is that we remove the mutations completely from the graph that we compile
# but we update the graph to return (updated_inputs, user_outputs).
# In the epilogue that runs after the compiled graph is executed, we copy the updated inputs back to the originals.
#
# Example: original user code:
# def f(x):
#     x.mul_(2)
#     out = x.mul(3)
#     return out
#
# After AOT Autograd compiles, we end up with a:
# (a) compiled graph
# (b) autograd.Function.forward() method, that executes the compiled graph
# (c) wrapper function, that calls the autograd.Function.forward() and performs the epilogue
#
# The output of (a, b, c) are all written below.
#
# def compiled_forward_graph(x):
#     x_updated = x.mul(2)
#     out = x_updated.mul(3)
#     return x_updated, out
#
# # x_updated gets a gradient in the compiled backward
# def compiled_backward_graph(grad_x_updated, grad_out):
#     grad_x = ...
#     return grad_x
#
# def autograd.Function.forward(x):
#     x_updated, out = compiled_forward_graph(x)
#     return x_updated, out
#
# def compiled_wrapper(x):
#     x_updated, out = autograd.Function.apply(x)
#     x.copy_(x_updated)
#     return out
#
# Another important thing to note is that updated inputs (due to data mutations) *do* participate
# in the compiled backward graph! Since the compiled forward graph gets N extra outputs
# (due to updated inputs showing up as graph outputs),
# The compiled backward gets an additional N inputs.
# That way, during the x.copy_(x_updated) bit in the epilogue, gradients will flow from the updated input
# back to the original input.


# Note [AOT Autograd: input metadata mutations]
#
# For the same reason as input mutations, we also don't put input metadata mutations in the graph.
# Instead, we return the updated version of the input (a view), and mutate the input's metadata outside of the graph
#
# Example: original user code:
# def f(x):
#     x.t_()
#     out = x.mul(3)
#     return out
#
# AOT Autograd output (compiled graph, autograd.Function.forward(), wrapper function):
# def compiled_forward_graph(x):
#     x_updated = x.t()
#     out = x_updated.mul(3)
#     return x_updated, out
#
# # x_updated does *not* get a gradient in the compiled backward
# def compiled_backward_graph(grad_out):
#     grad_x = ...
#     return grad_x
#
# def autograd.Function.forward(x):
#     x_updated, out = compiled_forward_graph(x)
#     return x_updated, out
#
# def compiled_wrapper(x):
#     x_updated, out = autograd.Function.apply(x)
#     x.as_strided_(x_updated)
#     return out


# Note [AOT Autograd: outputs aliasing inputs or intermediates!]
#
# AOT Autograd needs special handling for outputs that alias graph inputs or intermediates!
# Why?
# (1) autograd.Function.forward() has a limitation, where views that returned in the forward cannot later be mutated.
# (2) views don't need to be compiled in the graph anyway - it's cheap to generate them outside of the compiled graph,
#     in an epilogue.
# For outputs that alias inputs, we do the following:
# (a) *still* return the aliased output as a graph output
# (b) In the AOT Autograd wrapper/epilogue, we don't return that aliased output. Instead, we use it to regenerate the output.
#
# For outputs that alias *intermediates*, we do the following:
# (a) Return the output in the compiled forward, **and** return it's ._base (a graph intermediates) as an output in the forward
# (b) Use (output, graph_intermediate) to regenerate the alias, and return that to the user (instead of the compiled fw output).
# You might wonder why we return the aliased output directly in the graph (and making the graph compute it),
# only to not return it and instead generate a fresh alias off of the intermediate,
# instead of (say) just storing metadata about the size/stride of the output somewhere to generate the alias. There are two reasons:
# (1) Getting the actual alias tensor allows us to use view-replay to generate the alias, instead of an as_strided() call
# (2) Inductor (and other backends) are free to change the memory format of graph outputs, if it results in better performance.
#     This can result in problems if a user later tries to .view() that output expecting it to have one set of strides,
#     when it has a different set of strides.
#     By including the view op directly in the graph, inductor takes that into account when deciding what memory format
#     the graph intermediate should be.
#
# Another important thing to note is how our traced backward() graph handles aliases.
# (this applies to outputs aliasing inputs, outputs aliasing intermediates,
#  *and* updated inputs returned in the compiled forward due to metadata-only mutations).
# Any outputs that alias (either inputs or intermediates) do NOT participate in the compiled backward graph
# It would be wasteful to include them in the compiled backward(), because we regenerate them eagerly
# at the end of the forward.
#
# Example: original user code:
# def f(x):
#     out1 = x.t()
#     intermediate = x.mul(2)
#     out2 = intermediate.view(-1)
#     return out1, out2
#
# AOT Autograd output (compiled graph, autograd.Function.forward(), wrapper function):
# def compiled_forward_graph(x):
#     out1 = x.t()
#     intermediate = x.mul(2)
#     out2 = intermediate.view(-1)
#     # the compiled graph also returns the intermediate
#     return out1, out2, intermediate
#
# # intermediate gets a gradient in the compiled backward.
# # both output aliases (out1 and out2) do not.
# def compiled_backward_graph(grad_intermediate):
#     grad_x = ...
#     return grad_x
#
# def autograd.Function.forward(x):
#     out1, out2, intermediate = compiled_forward_graph(x)
#     return out1, out2, intermediate
#
# def compiled_wrapper(x):
#     out1, out2, intermediate = autograd.Function.apply(x)
#     # regenerate out1 from the input
#     out1_regenerated = out1._view_func(x)
#     # regenerate out1 from the intermediate
#     out2_regenerated = out2._view_func(intermediate)
#     return out1_regenerated, out2_regenerated


# Note [AOT Autograd: mutations to inputs that alias other inputs]
#
# Another edge case that is (only partially) handled today is when an input is mutated, but itself aliases another input.
# AOT Autograd needs to **ensure** that functionalization knows that the two inputs are aliased to each other.
# That way, when the aliased input is accessed later in the graph, functionalization knows to "update" the alias
# given the mutation that occurred.
#
# This is handled by updating the calling convention: we create a "synthetic base" that becomes a new input
# in the compiled function, and we regenerate the original (aliased) inputs directly off of the base
# inside of the compiled function.
#
# See merge_view_inputs() for more detailed info.
#
# Example: original user code:
# def f(x, x_view):
#     x.mul_(2)
#     out = x * x_view
#     return out
# f(x, x.view(-1))
#
# AOT Autograd output (compiled graph, autograd.Function.forward(), wrapper function):
# def compiled_forward_graph(base)
#     x = generate_x(base)
#     x_view = generate_x_view(base)
#     x_updated = x.mul(2)
#     x_view_updated = x_updated.view(-1)
#     out = x_updated * x_view_udpated
#     return x_updated, out
#
# # The calling convention change from (aliases) -> (base) happens
# # *outside* of the autograd.Function.forward().
# # That means the forward() only has 1 input (base),
# # and the backward() only has 1 output (grad_base)
# def compiled_backward_graph(grad_out):
#     grad_base = ...
#     return grad_base
#
# def autograd.Function.forward(base):
#     x_updated, out = compiled_forward_graph(base)
#     return x_updated, out
#
# # The compiled wrapper is where we create synthetic bases.
# # The info on which inputs are mutated is also tracked *before* synthetic base creation.
# def compiled_wrapper(x, x_view):
#     base = merge_view_inputs(x, x_view)
#     x_updated, out = autograd.Function.apply(base)
#     # x and x_view are aliased in eager mode, so this mutation to x will automatically affect x_view.
#     x.copy_(x_updated)
#     return out
#
# ~~~~~~~~~~~~~~~~~~~~~~~~~~~~~~~~~~~~~~~~~~~~~~~~~~~~~~~~~~~~~~~~~~~~~~~~~~~~~~~~~~~~~~~~~~~~~~~~~~~~~~~~~~~~~~~~~~~~~
# ~~~~~~~~~~~~~~~~~~~~~~~~~~~~~~~~~~~~~~~~~~~~~~~~~~~~~~~~~~~~~~~~~~~~~~~~~~~~~~~~~~~~~~~~~~~~~~~~~~~~~~~~~~~~~~~~~~~~~


# This class stores info about every user output.
@dataclass(frozen=True)
class OutputAliasInfo:
    # Tells us if this output is:
    # (1) a regular (non-aliased) output
    # (2) an alias of a forward input
    # (3) **is** a forward input (special case of "alias_of_input")
    # (4) an alias of an intermediate (aka an alias of an output of the inner traced forward)
    # (5) an alias of an intermediate, that explicitly requires returning the intermediate
    #     as a graph output
    # (6) an alias of an intermediate, where that intermediate is also a user output
    output_type: OutputType
    # If (1) above, then
    # - base_idx is None
    # If (2) or (3) above, then
    # - Tells us that the base of this alias is user_fwd_input[base_idx]
    #   (This is an index into the inputs *before* we make synthetic bases)
    # If (4) or (5) above, then
    # - Tells us that the base of this alias is output_graph_intermediates[base_idx]
    #   here, this refers to the index of the *direct* traced
    # If (6) above, then:
    # - Tells us that the base of this alias is output_user_fwds[base_idx]
    #   here, this refers to the index of the *direct* traced
    base_idx: Optional[int]


# This class tells us info about user inputs.
@dataclass(frozen=True)
class InputAliasInfo:
    mutates_data: bool
    mutates_metadata: bool


# This class encapsulates all aliasing + mutation info we need about the forward graph
# See a more detailed overview of the edge case handling at
# https://docs.google.com/document/d/19UoIh_SVrMy_b2Sx5ZaeOJttm6P0Qmyss2rdBuyfoic/edit
@dataclass()
class ViewAndMutationMeta:
    # length = # user inputs
    # This gives us info about every input, and what sort of mutation happened to it (if any)
    input_info: List[InputAliasInfo]

    # length = # user outputs
    # This gives us info about every output (mostly around whether it aliases other tensors)
    output_info: List[OutputAliasInfo]

    # length = # mutated inps + # user outputs
    # For every output *and* mutated input returned from the forward,
    # tells us whether or not the output should require gradients or not
    requires_grad_info: List[bool]

    # length = the number of intermediate bases appended as outputs to the end of the forward graph.
    # Note: this is not necessarily the same thing as:
    #   len([x for x in output_info if x.output_type == OutputType.alias_of_intermediate])
    # Because outputs might share a ._base, or an output's ._base might itself be
    # another user output (in both cases, we won't redundantly append bases to the end of the graph)
    num_intermediate_bases: int

    def __post_init__(self):
        # pre-compute the indices of the inputs that are mutated
        mutated_inp_indices = [
            i for i, m in enumerate(self.input_info) if m.mutates_data or m.mutates_metadata
        ]
        aliased_out_indices = [
            i
            for i, m in enumerate(self.output_info)
            if m.output_type != OutputType.non_alias
        ]

        # This is pre-computed in post_init for perf.
        # It contains the index of every element
        # of input_info that corresponds to a mutation (data or metadata or both)
        self.mutated_inp_indices = mutated_inp_indices
        # This is pre-computed for perf.
        # It contains the index of every element
        # of output_info that corresponds to an alias (either of an input or intermediate)
        self.aliased_out_indices = aliased_out_indices


# This class exists because:
# - the autograd.Function.forward() in aot autograd returns outputs that might alias inputs
# - we only care about the metadata on those aliases, so we can regenerate them.
#   We do not want them to participate in the autograd.Function.
# We do that by wrapping them in an opaque class, so the autograd.Function
# does not know to treat them as tensors.
@dataclass(frozen=True)
class TensorAlias:
    alias: torch.Tensor


def has_same_metadata(t1, t2):
    return (
        t1.size() == t2.size()
        and t1.stride() == t2.stride()
        and t1.storage_offset() == t2.storage_offset()
    )


def gen_alias_from_base(aliased_base_tensor, target_meta_tensor, target_requires_grad):
    # Try to do view-replay if possible.
    # fall back to .as_strided() if we can't.
    if target_meta_tensor._base is not None:
        # The base that we want to replay our view off of might have a different shape than the view's original base.
        b = target_meta_tensor._base
        reshaped_base_tensor = aliased_base_tensor.as_strided(
            b.size(), b.stride(), b.storage_offset()
        )
        out = target_meta_tensor._view_func(reshaped_base_tensor)
        if out is not None:
            out.requires_grad_(target_requires_grad)
            return out
    size = target_meta_tensor.size()
    stride = target_meta_tensor.stride()
    storage_offset = target_meta_tensor.storage_offset()
    if aliased_base_tensor.is_complex() and not target_meta_tensor.is_complex():
        aliased_out = torch.view_as_real(aliased_base_tensor).as_strided(
            size, stride, storage_offset
        )
    elif not aliased_base_tensor.is_complex() and target_meta_tensor.is_complex():
        aliased_out = torch.view_as_complex(aliased_base_tensor).as_strided(
            size, stride, storage_offset
        )
    else:
        aliased_out = aliased_base_tensor.as_strided(size, stride, storage_offset)
    # For outputs aliasing inputs, we need to check if the requires-gradness has changed.
    if aliased_base_tensor.requires_grad and not target_requires_grad:
        aliased_out = aliased_out.detach()
    elif not aliased_base_tensor.requires_grad and target_requires_grad:
        aliased_out.requires_grad_(True)
    return aliased_out


# This is a version of functionalization that is specifically designed
# for the AOTAutograd use case.
#
# Unlike functorch's variant, this doesn't use the functorch level system,
# instead it directly uses PyTorch's conventional dispatcher to hit the
# functionalization key.  In particular, this means that FunctionalTensorWrapper
# can have autograd data stored directly on it.
#
# In typical AOTAutograd usage, the dispatch key order will look like:
#
#   Autograd - Functionalization ~~~~> Proxy Mode - Fake Tensor
#       outer tensor                        inner tensor
#
# Returns:
# - ViewAndMutationMeta, telling us metadata about the inputs and outputs
# - The list of outputs from the forward, but **only** the outputs that we need
#   to pass in as tangents into the backward.
#   Specifically, aliased outputs from the forward get regenerated, and don't participate
#   in the compiled backward function.
def run_functionalized_fw_and_collect_metadata(
    f,
) -> Tuple[ViewAndMutationMeta, List[Any]]:
    memo = {}

    def to_fun(t):
        if isinstance(t, Tensor):
            if t in memo:
                return memo[t]
            r = torch._to_functional_tensor(t, mirror_autograd_meta=True)
            memo[t] = r
            return r
        else:
            return t

    def from_fun(t):
        if not isinstance(t, Tensor) or not torch._is_functional_tensor(t):
            return t
        torch._sync(t)
        return torch._from_functional_tensor(t)

    @wraps(f)
    def inner(*flat_args):
        # This function is meant to be run with the forward, which expects a flat list of tensor/symint/other args.
        assert all(isinstance(a, KNOWN_TYPES) for a in flat_args)

        input_info: List[InputAliasInfo] = []
        output_info: List[OutputAliasInfo] = []
        input_requires_grad_info: List[bool] = []
        output_requires_grad_info: List[bool] = []

        flat_f_args = pytree.tree_map(to_fun, flat_args)

        torch._enable_functionalization(reapply_views=True)
        try:
            # precondition: The passed in function already handles unflattening inputs + flattening outputs
            flat_f_outs = f(*flat_f_args)
        finally:
            torch._disable_functionalization()

        # Inspect the state of the input tensor functional wrapper to detect input mutation info
        # If inp[i] has a metadata-only mutation, then maybe_inputs_with_mutated_metadata[i] contains the updated version
        for (i, (arg, f_arg)) in enumerate(zip(flat_args, flat_f_args)):
            if not isinstance(arg, Tensor):
                new_arg = arg
            else:
                torch._sync(f_arg)
                new_arg = torch._from_functional_tensor(f_arg)
            if arg is not new_arg:
<<<<<<< HEAD
                if StorageWeakRef(arg._storage()) == StorageWeakRef(new_arg._storage()):
                    mutates_data = False
                    mutates_metadata = True
=======
                # Note [Input mutation handling in aot autograd]
                # We use functionalization to detect two types in input mutations:
                # (1) metadata-only input mutations, like input.t_()
                # (2) data input mutations, like input.add_(1)
                #     inputs that have both data and metadata mutated get lumped into (2).
                #
                # Why do we distinguish these two cases? aot autograd needs to handle them very differently.
                # For data mutations, we return the updated inputs *directly* in the compiled forward graph.
                # e.g.
                # def f(x):
                #     x.mul_(2)
                #     out = x.mul(3)
                #     return out
                #
                # // This function gets compiled and dumped inside of an autograd.Function.forward()
                # def traced_forward(x):
                #     x_updated = x.mul(2)
                #     out = x_updated.mul(3)
                #     return x_updated, out
                #
                # // The returned function will call the compiled forward, and apply input mutations afterwards
                # def compiled_fn(x):
                #    x_updated, out = traced_forward(x)
                #    x.copy_(x_updated)
                #    return out
                #
                # For input metadata mutations, though, we cannot return the "updated input" in the forward graph,
                # Because it is an alias of an input. autograd.Function.forward can't handle arbitrary outputs that alias inputs.
                # Instead, we stash the "updated input metadata" during tracing
                # e.g.
                # def f(x):
                #     x.t_()
                #     out = x.mul(3)
                #     return out
                #
                # // This function gets compiled and dumped inside of an autograd.Function.forward()
                # // (We don't return x_updated. Just return the original fw out)
                # def traced_forward(x):
                #     x_updated = x.t()
                #     out = x_updated.mul(3)
                #     return out
                #
                # // The returned function will call the compiled forward, and apply input mutations afterwards
                # def compiled_fn(x):
                #    out = traced_forward(x)
                #    _x_updated_metadata = CompiledFunction.fw_metadata.metadata_mutation_input_info[0]
                #    x.as_strided_(_x_updated_metadata.size(), _x_updated_metadata.stride(), _x_updated_metadata.storage_offset())
                #    return out
                if StorageWeakRef(arg.untyped_storage()) == StorageWeakRef(new_arg.untyped_storage()):
                    # We can use the storage aliasing of the inputs and updated inputs
                    # to detect when an input was actually updated, or just inplace-viewed.
                    collect_mutated_input_info.append(MutationType.metadata_only)
>>>>>>> e501f219
                else:
                    mutates_data = True
                    mutates_metadata = not has_same_metadata(arg, new_arg)
                # Only track requires_grad info on *mutated* inputs,
                # because they show up in the autograd.Function.forward as outputs
                input_requires_grad_info.append(
                    isinstance(f_arg, torch.Tensor) and f_arg.requires_grad
                )
            else:
                mutates_data = False
                mutates_metadata = False

            input_info.append(InputAliasInfo(
                mutates_data=mutates_data,
                mutates_metadata=mutates_metadata
            ))

        # If a function involves creating a tensor, and returning a view of it, such that its _base is the intermediiate,
        # We need to make sure our graph returns the _base as a graph output, and we manually recreate the view
        # to return to the user. Why? The backend compiler is free to (incorrectly) not set requires_grad
        # on the base tensor, but we are obligated to properly set requires-gradness on the real output.

<<<<<<< HEAD
        num_mutated_inps = len(
            [x for x in input_info if x.mutates_data or x.mutates_metadata]
        )
        inp_storage_refs = {
            StorageWeakRef(inpt._storage()): idx
            for idx, inpt in enumerate(flat_f_args)
            if isinstance(inpt, torch.Tensor)
        }

        # We need inp tensor id's to be able to tell if an outputs **are** inputs.
        inp_tensor_ids = {
            id(inpt) for inpt in flat_f_args if isinstance(inpt, torch.Tensor)
        }
        # We need output tensor id's to tell if any output._base` attributes **are** other outputs.
        # (This is also a dict because we need to know that output's index, so we can regenerate
        # the alias from it).
        out_tensor_ids = {id(o): i for i, o in enumerate(flat_f_outs)}
        # maps the id of an intermediate base to its index in the output of the compiled forward
        intermediate_base_tensor_id_to_output_idx: Dict[int, int] = {}
        intermediate_bases: List[torch.Tensor] = []
        for o in flat_f_outs:
            if (
                isinstance(o, torch.Tensor)
                and StorageWeakRef(o._storage()) in inp_storage_refs
            ):
                base_idx = inp_storage_refs[StorageWeakRef(o._storage())]
                is_input_tensor = id(o) in inp_tensor_ids
                if is_input_tensor:
                    output_type = OutputType.is_input
=======
        # Note [output alias handling in aot autograd]
        # Given a function to compile where one of its outputs aliases an input,
        # we need to remove that output from the compiled graph and generate it off to the side.
        # e.g.
        # def f(x):
        #     return x.view(-1)
        #
        # Why? Two reasons:
        # (1) If your autograd.Function returns a view on an input in the forward, autograd.Function
        #     will not allow you to mutate it (This original came from arbitrary user code where the user might want to mutate)
        # (2) There's no reason to compile views anyway. We can just regenerate the view of the input off to the side,
        #
        # Another interesting case is when you have both mutation and aliasing:
        # def f(x):
        #     x.mul_(2)
        #     return x.view(-1)
        #
        # You could imagine that this output is now *safe* to compile and return in the autograd.Function,
        # because after functionalization runs, it will technically not alias an input:
        # def f_functionalized(x):
        #     x_updated = x.mul(2)
        #     return x_updated, x_updated.view(-1)
        #
        # However, this is still wrong: we can't return x_updated.view(-1) to the user. We are on the hook to return:
        # def traced_forward(x):
        #     x_updated = x.mul(2)
        #     return x_updated
        #
        # def compiled_fn(x)
        #     x_updated = traced_forward(x)
        #     x.copy_(x_updated)
        #     return x.view(-1)
        #
        # Why can't we return x_updated.view(-1) to the user?
        # It can have different metadata from x.view(-1)! Specifically, the input x could be a non-memory-dense tensor,
        # But the intermediate created by our graph, x_updated, will always be memory-dense.
        def filter_and_record_aliased_outs(outputs):
            # NOTE: this dict will clobber keys if we have multiple inputs that alias.
            # Let's say inpA and inpB alias, and the user generated an output using out = inpA.view(...)
            # For now, since we're not handling the case with multiple _base's sharing a storage,
            # it is actually fine to arbitrarily pick which input to regenerate the aliased output from.
            # e.g. out_new = inpB.as_strided(out.size(), out.stride(), out.storage_offset())
            #
            # This will be more complicated when you have multiple _base tensors aliasing the same
            # underlying storage, when we eventually handle that.
            # We'll need to ensure that we generate the view off of the right base.
            inp_storage_refs = {}
            for idx, inpt in enumerate(flat_f_args):
                if isinstance(inpt, torch.Tensor):
                    inp_storage_refs[StorageWeakRef(inpt.untyped_storage())] = idx
            inp_tensor_ids = {id(inpt) for inpt in flat_f_args if isinstance(inpt, torch.Tensor)}
            inp_storage_refs_set = set(inp_storage_refs)

            non_aliased_input_outs = []
            # For a given output tensor that alias an input, tells us:
            # (1) the index of the input that we alias
            # (2) Whether or not the output is a view of the input, or if `output is input`
            #     (so we don't need to generate a view, and can return the input directly)
            # Note: if the function returns an output that *is* an input, we still cannot return it in the graph.
            # e.g.
            #   def f(x):
            #       x.add_(1)
            #       return x
            # Our compiled fw will return an "x_updated", but it is *not* ok to return that to the user.
            # We need to manually do x.copy_(x_updated), and return the original x to the user.
            # Why? for example, the metadata between x and x_updated might be different (e.g. _is_leaf())
            aliased_out_idx: Dict[torch.Tensor, Tuple[int, bool]] = {}

            for o in outputs:
                # Note: When detecting input/output aliasing, we NEED to do it using the outer FunctionalTensorWrapper objects.
                # In the case where we mutate an input *and* return a view of it, the outer wrappers will still alias,
                # but the inner tensors no longer alias.
                if isinstance(o, torch.Tensor) and StorageWeakRef(o.untyped_storage()) in inp_storage_refs:
                    aliased_inp_idx = inp_storage_refs[StorageWeakRef(o.untyped_storage())]
                    is_exact_input = id(o) in inp_tensor_ids
                    aliases_intermediate_and_not_input = False
                    aliased_out_idx[o] = (
                        aliased_inp_idx,
                        aliases_intermediate_and_not_input,
                        is_exact_input,
                    )
>>>>>>> e501f219
                else:
                    output_type = OutputType.alias_of_input

            # We only need to handle the intermediate base case when both
            # the intermediate base and the output require gradients.
            # See Note [AOT Autograd: outputs aliasing inputs or intermediates!]
            elif (
                isinstance(o, torch.Tensor)
                and o._base is not None
                and o.requires_grad
                and o._base.requires_grad
            ):
                # First, check if o's ._base is an existing output
                maybe_existing_out_idx = out_tensor_ids.get(id(o._base), None)
                if maybe_existing_out_idx is not None:
                    # Special case where the output is an alias of a graph intermediate, but that intermediate
                    # is itself also a user output.
                    output_type = OutputType.alias_of_intermediate_base_is_user_output
                    base_idx = maybe_existing_out_idx
                else:
                    # Next, check if o's ._base is an intermediate base that we already returned
                    maybe_existing_base_output_idx = intermediate_base_tensor_id_to_output_idx.get(
                        id(o._base), None
                    )
                    if maybe_existing_base_output_idx is not None:
                        output_type = OutputType.alias_of_intermediate
                        base_idx = maybe_existing_base_output_idx
                    else:
                        # Otherwise, take o._base and explicitly return it as an output in the compiled graph
                        new_out_idx = len(intermediate_bases)
                        base_idx = new_out_idx
                        # Indicate to the logic later on (when we trace the joint)
                        # that this particular output should get it's ._base appended to the forward graph outputs
                        output_type = OutputType.alias_of_intermediate_save_as_output
                        intermediate_base_tensor_id_to_output_idx[id(o._base)] = new_out_idx
                        intermediate_bases.append(o._base)
            else:
                output_type = OutputType.non_alias
                base_idx = None

            out_info = OutputAliasInfo(
                output_type=output_type,
                base_idx=base_idx,
            )
            output_info.append(out_info)
            output_requires_grad_info.append(
                isinstance(o, torch.Tensor) and o.requires_grad
            )

        # Our autograd.Function.forward returns both mutated inputs and outputs,
        # so we need grad info on all of them.
        requires_grad_info = input_requires_grad_info + output_requires_grad_info
        assert len(requires_grad_info) == len(output_info) + len(
            [x for x in input_info if x.mutates_data or x.mutates_metadata]
        )

        # This analysis function returns *only* the outputs that are meant to be tangents to the backwards.
        # Anything that aliases (inputs returned in the fw due to metadata mutations, or outputs that alias inputs/intermediates)
        # are *regenerated* later, and not used directly in the autograd graph
        f_input_tangents = [
            inp
            for inp, info in zip(flat_f_args, input_info)
            if info.mutates_data
        ]
        f_output_tangents = [
            o
            for o, info in zip(flat_f_outs, output_info)
            if info.output_type == OutputType.non_alias
        ]
        # intermediate bases are also included in the backward graph
        f_tangents = f_input_tangents + f_output_tangents + intermediate_bases

        metadata = ViewAndMutationMeta(
            input_info=input_info,
            requires_grad_info=requires_grad_info,
            output_info=output_info,
            num_intermediate_bases=len(intermediate_bases),
        )
        return metadata, pytree.tree_map(from_fun, f_tangents)

    return inner


# This creates a functionalized joint forwards-backwards function given both
# the primals (to run forwards) and tangents (to run backwards).
#
# It uses the metadata that was created earlier to figure out what all of the outputs to the autograd.Function.forward are:
# (1) Which inputs received data mutations (and need to be passed as outputs into autograd.grad())
# (2) Which outputs are aliases of inputs (and should *not* be passed as outputs into autograd.grad())
def create_joint_forward_backward_functionalized(
    fn,
    *,
    meta: ViewAndMutationMeta,
    synthetic_base_info: Optional[List[Union[int, Tuple[int, torch.Tensor]]]],
):
    # What's happening here? For any inputs in the graph that are mutated, we need to clone them first
    # (and similarly for metadata-only mutations, we need to view them first).
    # The idea is that when we trace the backward, we need to pass in the *original* primals
    # to autograd.grad(), before they were mutated.
    #
    # NOTE: when we have synthetic base inputs, we need to clone them *before* creating views off of them.
    # This means that "idx" here represents the index of the (potentially) synthetic base.
    # What we need to do is:
    # (1) map the current (post-synthetic-base calling convention) input argument index
    #     to int index pre-synthetic-base-calling-convention.
    # (2) There could be multiple, if this index corresponds to a synthetic base
    #     that has multiple input aliases.
    # (3) If any of those corresponding inputs get metadata mutations, then we clone the base.
    def maybe_to_fresh_input(idx, t):
        if not isinstance(t, Tensor):
            return t

        if synthetic_base_info is None:
            outer_aliased_indices_of_current_base_arg = [idx]
        else:
            outer_aliased_indices_of_current_base_arg = [
                # For every argument index in the outer calling convention (before synthetic bases)
                # find its index in the inner calling convention.
                # if it matches the index of our current arg (idx), track the outer argument's index (i)
                i
                for i, outer_idx_or_tuple in enumerate(synthetic_base_info)
                if (isinstance(outer_idx_or_tuple, int) and outer_idx_or_tuple == idx)
                or (
                    isinstance(outer_idx_or_tuple, tuple)
                    and outer_idx_or_tuple[0] == idx
                )
            ]
        if any(
            meta.input_info[i].mutates_data
            for i in outer_aliased_indices_of_current_base_arg
        ):
            # Make sure the primal we pass to autograd.grad()
            # sees the tensor before the mutation
            return t.clone()
        if any(
            meta.input_info[i].mutates_metadata and not meta.input_info[i].mutates_data
            for i in outer_aliased_indices_of_current_base_arg
        ):
            # Make sure the primal we pass to autograd.grad()
            # sees the tensor before the metadata mutation
            return t.view(t.shape)
        return t

    def unpack_synthetic_bases(primals: List[Any]) -> List[Any]:
        # This is only not None if our graph mutates a graph input that aliases another graph input.
        if synthetic_base_info is None:
            return primals

        f_args_inner = []
        for outer_idx_or_tuple in synthetic_base_info:
            if isinstance(outer_idx_or_tuple, int):
                f_args_inner.append(primals[outer_idx_or_tuple])
            else:
                outer_base_idx, view_tensor = outer_idx_or_tuple
                outer_base = primals[outer_base_idx]
                view_arg = gen_alias_from_base(
                    outer_base, view_tensor, view_tensor.requires_grad
                )
                f_args_inner.append(view_arg)
        return f_args_inner

    def joint_forward_backward(
        primals: List[Any], tangents: List[Any]
    ) -> Tuple[List[Any], List[Any]]:
        # Call the forward pass, making sure to clone any inputs that are mutated first.
        # We need to ensure that the inputs we pass to autograd.grad() are the *original*
        # inputs, and not their mutated values.
        primals_no_input_mutations = [
            maybe_to_fresh_input(i, t) for i, t in enumerate(primals)
        ]
        # This is also where we handle the calling convention around synthetic bases.
        # We need to make sure that we convert any synthetic base arguments into views
        # *after* we do the cloning above, to preserve the view relationship.
        primals_ = unpack_synthetic_bases(primals_no_input_mutations)
        assert len(meta.input_info) == len(primals_)
        outs = fn(*primals_)

        intermediate_bases = []
        for o, info in zip(outs, meta.output_info):
            if info.output_type == OutputType.alias_of_intermediate_save_as_output:
                intermediate_bases.append(o._base)

        assert len(meta.output_info) == len(outs)
        assert meta.num_intermediate_bases == len(intermediate_bases)

        # Pass any (non-aliased) outputs in as tangents, since they'll be returned as outputs in the fw
        # For outputs that are aliases of intermediates, we will have returned the output's _base as an output in the graph instead,
        # which we *should* send to grad()
        outputs_for_grad = [
            x
            for (i, x) in enumerate(outs)
            if meta.output_info[i].output_type == OutputType.non_alias
        ]
        # Pass any (non-aliased) mutated inputs in as tangents, since they'll be returned as outputs in the fw
        # Important: the traced joint fw/bw will return updated inputs with data mutations,
        # but *not* with metadata mutations.
        # Instead, we shunt the updated metadata around externally
        # and update the input's metadata outside of the autograd.Function
        mutated_inputs_for_grad = [
            x
            for (i, x) in enumerate(primals_)
            if meta.input_info[i].mutates_data
        ]
        # The tensors that we include in the backward graph are:
        # - inputs that recieve *data* mutations (not metadata-only; those are recomputed later)
        # - outputs that are not aliased (aliased outputs are recomputed later)
        # - intermediate ._base tensors of aliased outputs (we use those later to recompute the aliased outputs)
        fw_outs_to_grad = mutated_inputs_for_grad + outputs_for_grad + intermediate_bases

        # The compiled fw will return mutated input tensors, *including* metadata-only mutation.
        mutated_inputs_to_return = [
            x
            for (i, x) in enumerate(primals_)
            if meta.input_info[i].mutates_data or meta.input_info[i].mutates_metadata
        ]
        # the compiled forward should return (mutated_inputs, user_outs, intermediate_bases)
        fw_outs_to_return = *mutated_inputs_to_return, *outs, *intermediate_bases

        # Take care to grab and sync the updated inputs from primals_ (the inputs we actually mutate!)
        # and not primals (the preserved inputs, pre-mutation, that we pass to grad())
        for i, arg in enumerate(primals_):
            if not isinstance(arg, Tensor):
                continue
            torch._sync(arg)

        # Get the inputs that need gradients
        grad_primals = []
        inputs_needs_grads = []
        # Note that we're not using primals_ here, being carefully not to pass any mutated inputs into autograd.grad()
        for p in primals:
            is_grad_tensor = isinstance(p, Tensor) and p.requires_grad
            inputs_needs_grads.append(is_grad_tensor)
            if is_grad_tensor:
                grad_primals.append(p)

        # Get the outputs that need gradients
        assert len(tangents) == len(fw_outs_to_grad)
        needed_outs = []
        needed_tangents = []
        for out, tangent in zip(fw_outs_to_grad, tangents):
            if isinstance(out, Tensor) and out.requires_grad:
                # A bit sketchy, but fixes e.g. test_aot_autograd_exhaustive_matmul_cpu_float32
                # The issue is that we are sensitive to decomps that don't accurately maintain
                # their output's _base.shape compared to eager mode, and this helps mitigate a bit.
                needed_outs.append(
                    out if out.shape == tangent.shape else out.view(tangent.shape)
                )
                needed_tangents.append(tangent.requires_grad_(True))

        setup_stacktrace_preservation_hooks([out.grad_fn for out in needed_outs])

        backward_out = []
        # Call the backwards pass
        if grad_primals:
            with fx_traceback.override_stack_trace():
                backward_out = torch.autograd.grad(
                    needed_outs,
                    grad_primals,
                    grad_outputs=needed_tangents,
                    allow_unused=True,
                )
        backward_out_iter = iter(backward_out)
        return fw_outs_to_return, [
            next(backward_out_iter) if i else None for i in inputs_needs_grads
        ]

    def to_fun(t):
        if isinstance(t, Tensor):
            return torch._to_functional_tensor(t, mirror_autograd_meta=True)
        else:
            return t

    def from_fun(t):
        if not isinstance(t, Tensor) or not torch._is_functional_tensor(t):
            return t
        torch._sync(t)
        return torch._from_functional_tensor(t)

    def functionalized_joint(
        primals: List[Any], tangents: List[Any]
    ) -> Tuple[List[Any], List[Any]]:

        # Wrap inputs into functional wrappers
        f_primals, f_tangents = pytree.tree_map(to_fun, (primals, tangents))
        torch._enable_functionalization(reapply_views=True)
        try:
            # Run the joint
            f_outs = joint_forward_backward(f_primals, f_tangents)
        finally:
            torch._disable_functionalization()

        return pytree.tree_map(from_fun, f_outs)

    return functionalized_joint


def normalize_as_list(x):
    if isinstance(x, tuple):
        return list(x)
    elif isinstance(x, list):
        return x
    return [x]


aot_autograd_decompositions = {}


# This is a list since looking forward, we can have this arbitrarily nested.
graph_being_compiled: List[str] = []
# TODO: It would be nice to reset the numbering every time aot_id goes
# up, but this is annoying to do right now (because we don't know if
# an aot_id will come back from the dead), so right now this also happens
# to be a globally unique number too (at the cost of wobbling if you change
# how the graphs compile)
nth_graph: int = 0
model_name: str = "model"


def set_model_name(name):
    global model_name
    model_name = name


def get_aot_compilation_context() -> Tuple[List[str], str, int]:
    return list(graph_being_compiled), model_name, nth_graph


def get_aot_graph_name() -> str:
    """
    Returns the name of the graph being compiled.
    """
    global model_name, graph_being_compiled, nth_graph
    return f"{model_name}__{'_'.join(graph_being_compiled)}_{nth_graph}"


get_graph_being_compiled = get_aot_graph_name


@contextmanager
def track_graph_compiling(aot_config, graph_name):
    global graph_being_compiled
    # TODO: Don't shove the aot_id in here; set it in the context
    graph_being_compiled = [f"{aot_config.aot_id}_{graph_name}"]
    yield
    global nth_graph
    nth_graph += 1
    graph_being_compiled = []


def make_boxed_func(f):
    def g(args):
        return f(*args)

    g._boxed_call = True
    return g


def make_boxed_compiler(compiler):
    @wraps(compiler)
    def f(fx_g, inps):
        out_f = compiler(fx_g, inps)
        fx_g = make_boxed_func(out_f)
        return fx_g

    return f


def call_func_with_args(f, args, steal_args=False, disable_amp=False):
    if not steal_args:
        args = list(args)
    assert isinstance(args, list)

    if disable_amp:
        guard = torch._C._DisableAutocast()
    try:
        if hasattr(f, "_boxed_call"):
            out = normalize_as_list(f(args))
        else:
            # TODO: Please remove soon
            # https://github.com/pytorch/pytorch/pull/83137#issuecomment-1211320670
            warnings.warn(
                "Your compiler for AOTAutograd is returning a a function that doesn't take boxed arguments. "
                "Please wrap it with functorch.compile.make_boxed_func or handle the boxed arguments yourself. "
                "See https://github.com/pytorch/pytorch/pull/83137#issuecomment-1211320670 for rationale."
            )
            out = normalize_as_list(f(*args))
    finally:
        if disable_amp:
            del guard
    return out


@dataclasses.dataclass
class AOTConfig:
    """
    Configuration for AOTDispatcher
    """

    fw_compiler: Callable
    bw_compiler: Callable
    partition_fn: Callable
    decompositions: Dict[Callable, Callable]
    num_params_buffers: int
    aot_id: int


def aot_dispatch_base(flat_fn, flat_args: List[Tensor], aot_config: AOTConfig):
    fw_module = make_fx(flat_fn, aot_config.decompositions)(*flat_args)
    if config.debug_graphs:
        log.debug("====== Forward (only) graph {aot_config.aot_id} ======")
        log.debug(fw_module.print_readable(print_output=False))

    disable_amp = torch._C._is_any_autocast_enabled()
    context = disable_autocast_manager if disable_amp else nullcontext

    with context(), track_graph_compiling(aot_config, "inference"):
        compiled_fw = aot_config.fw_compiler(fw_module, flat_args)

    @wraps(compiled_fw)
    def new_fn(args):
        fw_outs = call_func_with_args(compiled_fw, args, disable_amp=disable_amp)
        return fw_outs

    new_fn._boxed_call = True

    return new_fn


def assert_functional_graph(fx_g: torch.fx.Graph):
    for n in fx_g.nodes:
        if isinstance(n.target, torch._ops.OpOverload):
            assert not n.target._schema.is_mutable, \
                f'aot_autograd expected to have an entirely functional graph, but found {n.format_node()}'


@contextmanager
def disable_autocast_manager():
    guard = torch._C._DisableAutocast()
    try:
        yield
    finally:
        del guard


def are_differentiable_views(view1, view2):
    if view1 is view2:
        return True
    if view1._base is None and view2._base is None:
        return False
    if view1._base is view2._base or view1._base is view2 or view1 is view2._base:
        return True
    return False


def same_dtype_views(view1, view2):
    if view1.dtype != view2.dtype:
        return False
    if view1._base is not None and view1.dtype != view1._base.dtype:
        return False
    if view2._base is not None and view2.dtype != view2._base.dtype:
        return False
    return True


# Note [Handling mutations on an input that aliases other inputs]
# The easiest example to show-case this edge case is here:
#
# def f(a, b):
#     a.mul_(2)
#     out = a + b
#     return out
# b = torch.ones(...)
# a = b.view(-1)
# f(a, b)
#
# In this situation, if a and b happened to be aliased, we need to trace something different!
# Suppose we had b = a.view(-1)
# (In this case, that means that `a._base is b`)
#
# We need to ensure that the aliasing relationship between a and b is preserved.
# We do that detecting the specific situation above (mutate an input that aliases another input),
# and when we do that, we create a synthetic base argument. Then inside of the traced forward,
# we regenerate a and b off of that base.
# The complete example of the transformed function looks like this:
#
# // The traced forward takes in a synthetic base, and regenerates the aliased inputs as views
# // We could consider getting view-replay support here to minimize as_strided_scatter ops in the graph
# def traced_forward(base):
#     a = base.as_strided(...)
#     b = base.as_strided(...)
#     a_updated = a.mul(2)
#     base_updated = torch.as_strided_scatter(base, a_updated, ...)
#     b_updated = base_updated.as_strided(...)
#     out = a_updated + b_updated
#     return a_updated, out
#
# def compiled_fn(a, b):
#     // we detect that a is the "differentiable base" here
#     base = a
#     // In other situations, we might do either:
#     // (1) a and b are both views off of some larger differentiable base
#     //     assert a._base is b._base and a._base is not None
#     //     base = a._base
#     // (2) a and b both don't require gradients. Create a base from the storage
#     //     assert a._base is None and b._base is None
#     //     base = torch.Tensor(a.storage())
#     a_updated, out = traced_forward(base)
#     a.copy_(a_updated)
#     return out
#
# This function:
# (1) Merges input views into a synthetic base argument, when any of those input views are mutated
# (2) Returns metadata telling the autograd.Function how to modify their arguments properly,
#     to respect the new calling convention.
#
# The calling convention is as follows.
# Any inputs that were originally views of one another get yanked, and replaced with a synthetic base.
# The argument list ordering goes [base1, ..., baseN], [arg1, ..., argN],
# Where the ordering of the bases is determined from the ordering of the original view args.
# baseA will come before baseB if the earliest original argument coming from baseA
# showed up earlier in the argument list than the earliest original argument coming from baseB.
#
# Example, given some tensors a, b, c, d
# call site:
#   f(a, c.view(-1), b.view(-1), b, c, d)
# Modified argument list:
#   c_base comes first because the first c view came earlier in arg list than the first b view
#   a and d still show up in the modified arg list, but b and c don't- they're regenerated from their bases
#   b_base = torch.Tensor(b.storage())
#   c_base = torch.Tensor(c.storage())
#   f(c_base, b_base, a, d)
def merge_view_inputs(
    fwd_inputs: List[Any], mutated_input_info: List[InputAliasInfo]
) -> Tuple[List[Any], Optional[List[Union[int, Tuple[int, torch.Tensor]]]]]:
    assert len(fwd_inputs) == len(mutated_input_info)
    storage_ref_to_idx: Dict[StorageWeakRef, List[int]] = collections.defaultdict(list)
    base_args = []
    other_args = []
    for i, inpt in enumerate(fwd_inputs):
        if isinstance(inpt, Tensor):
            storage_ref = StorageWeakRef(inpt.untyped_storage())
            storage_ref_to_idx[storage_ref].append(i)
        else:
            other_args.append(inpt)
    # This list contains metadata that tells you what the i'th argument in the inner calling convention should be.
    # It's either:
    # - another int (corresponding to the index in the argument list of the element from the outer calling convention)
    # - idx, view_tensor, where we can generate the new output with view_tensor._view_func(old_args[idx])
    #   idx corresponds to which synthetic base from the outer calling context to view
    inner_calling_convention_meta: Dict[int, Union[int, Tuple[int, torch.Tensor]]] = {}
    for aliased_input_indices in storage_ref_to_idx.values():
        if len(aliased_input_indices) <= 1 or not any(
            # We only care about mutations that affect all aliases,
            # so metadata mutations on an input doesn't require us to do synthetic base handling.
            mutated_input_info[inpt_idx].mutates_data
            for inpt_idx in aliased_input_indices
        ):
<<<<<<< HEAD
=======
            # We detected an input that was mutated, AND aliases with another input.
            # we need to replace this set of aliased inputs with a single synthetic base.
            # For now, I'm banning a bunch of cases. We expect dynamo to properly detect these cases
            # and error out. We can fix them later.
            for idx1, idx2 in zip(aliased_input_indices, aliased_input_indices[1:]):
                view1 = fwd_inputs[idx1]
                view2 = fwd_inputs[idx2]
                # The "inputs that are aliased but have different differentiable bases" case
                # is more complicated and hopefully pretty rare. Not currently handled.
                assert are_differentiable_views(
                    view1, view2
                ), "aot_autograd() does not yet handle non-differentiable view input mutations."
                # Regenerating views when reinterpreting complex / real tensors seems non-trivial,
                # not handling for now
                assert same_dtype_views(
                    view1, view2
                ), "aot_autograd() does not yet handle input mutations on views with different dtypes."
            non_none_bases = [
                fwd_inputs[i]._base
                for i in aliased_input_indices
                if fwd_inputs[i]._base is not None
            ]
            aliases_with_none_bases = [
                fwd_inputs[i]
                for i in aliased_input_indices
                if fwd_inputs[i]._base is None
            ]
            if len(non_none_bases) == 0:
                # Case where none of the aliases require gradients
                example_idx = aliased_input_indices[0]
                synthetic_base = torch.Tensor(fwd_inputs[example_idx].untyped_storage())
            else:
                # Case where all of the aliases require gradients, and have the same _base.
                synthetic_base = non_none_bases[0]
                for other_base in non_none_bases[1:]:
                    assert (
                        other_base is synthetic_base
                    ), "aot_autograd() does not yet handle non-differentiable view input mutations."
                for alias in aliases_with_none_bases:
                    assert (
                        alias is synthetic_base
                    ), "aot_autograd() does not yet handle non-differentiable view input mutations."
            base_args.append(synthetic_base)
            for curr_view_idx in aliased_input_indices:
                curr_view = fwd_inputs[curr_view_idx]
                base_idx = len(base_args) - 1
                size_ = curr_view.size()
                stride_ = curr_view.stride()
                storage_offset_ = curr_view.storage_offset()
                # We store just enough info here so that we can regenerate the view later.
                # Regeneration: args[base_idx].as_strided(size_, stride_, storage_offset_)
                # If we want view replay instead of as_strided() calls, this will need to change.
                inner_calling_convention_meta[curr_view_idx] = (
                    base_idx,
                    (size_, stride_, storage_offset_),
                )
        else:
>>>>>>> e501f219
            for curr_idx in aliased_input_indices:
                other_args.append(fwd_inputs[curr_idx])
            continue
        # We detected an input that was mutated, AND aliases with another input.
        # we need to replace this set of aliased inputs with a single synthetic base.
        # For now, I'm banning a bunch of cases. We expect dynamo to properly detect these cases
        # and error out. We can fix them later.
        # These checks are transitive, so we don't need to check every pair.
        for idx1, idx2 in zip(aliased_input_indices, aliased_input_indices[1:]):
            view1 = fwd_inputs[idx1]
            view2 = fwd_inputs[idx2]
            # The "inputs that are aliased but have different differentiable bases" case
            # is more complicated and hopefully pretty rare. Not currently handled.
            assert are_differentiable_views(
                view1, view2
            ), "aot_autograd() does not yet handle non-differentiable view input mutations."
            # Regenerating views when reinterpreting complex / real tensors seems non-trivial,
            # not handling for now
            assert same_dtype_views(
                view1, view2
            ), "aot_autograd() does not yet handle input mutations on views with different dtypes."
        non_none_bases = [
            fwd_inputs[i]._base
            for i in aliased_input_indices
            if fwd_inputs[i]._base is not None
        ]
        aliases_with_none_bases = [
            fwd_inputs[i] for i in aliased_input_indices if fwd_inputs[i]._base is None
        ]
        if len(non_none_bases) == 0:
            # Case where none of the aliases have a ._base
            # we generate a synthetic base without gradients, and generate views off of it
            example_idx = aliased_input_indices[0]
            synthetic_base = torch.Tensor(fwd_inputs[example_idx]._storage())
        else:
            # Case where all of the aliases require gradients, and have the same _base.
            synthetic_base = non_none_bases[0]
            for other_base in non_none_bases[1:]:
                assert (
                    other_base is synthetic_base
                ), "aot_autograd() does not yet handle non-differentiable view input mutations."
            for alias in aliases_with_none_bases:
                assert (
                    alias is synthetic_base
                ), "aot_autograd() does not yet handle non-differentiable view input mutations."
        base_args.append(synthetic_base)
        for curr_view_idx in aliased_input_indices:
            curr_view = fwd_inputs[curr_view_idx]
            base_idx = len(base_args) - 1
            # We store just enough info here so that we can regenerate the view later.
            # Regeneration: curr_view._view_func(args[base_idx])
            inner_calling_convention_meta[curr_view_idx] = (base_idx, curr_view)
    if len(base_args) == 0:
        assert len(other_args) == len(fwd_inputs)
        # If no synthetic bases are necessary, just return the original inputs.
        return fwd_inputs, None
    else:
        # Otherwise, return:
        # (1) The new args according to the updated calling convention: (synthetic_bases, other_args)
        # (2) Metadata telling functionalization how to generate the inner argument list given the outer calling convention.
        #     We post-process it into a list, where meta[i] tells you info about the i'th argument in the inner calling convention.
        args_to_functionalization = base_args + other_args
        arg_to_old_idx_map = {arg: i for (i, arg) in enumerate(fwd_inputs)}
        for i, other_arg in enumerate(other_args):
            new_idx = len(base_args) + i
            old_idx = arg_to_old_idx_map[other_arg]
            inner_calling_convention_meta[old_idx] = new_idx
        # post process into a list
        post_processed_calling_convention_meta: List[Union[int, Callable]] = [
            -1 for _ in range(len(inner_calling_convention_meta))
        ]
        for k, v in inner_calling_convention_meta.items():
            post_processed_calling_convention_meta[k] = v
        # Quick assert: every argument in the inner calling convention should be accounted for.
        for x in post_processed_calling_convention_meta:
            assert x != -1
        return args_to_functionalization, post_processed_calling_convention_meta


def format_guard_bug_msg(aot_config, expected):
    return (
        f"At compilation time, graph {aot_config.aot_id} was compiled under the "
        f"assumption that {expected}, but at runtime this was not the case.  "
        "This indicates a guard bug in AOTAutograd or Dynamo, please file a bug to PyTorch."
    )


# MOTIVATION:
#
# When tracing functions for future execution, one must be careful not to pass
# in the same input tensor multiple times (e.g., f(x, x), as this can result
# in graphs that are ONLY valid if you later pass a new tensor in exactly the
# same way (e.g., f(y, y)).  (NB: we really mean duplicate; two distinct
# tensors that alias each other is a different situation that is covered by
# aot_dispatch_deduplicated_autograd). Here are two examples:
#
# (1) Suppose you have a function:
#
#   def f(x, y):
#       return x + y
#
# If you make_fx(f)(x, x), you will trace out:
#
#   def f(x, y):
#       return y + y
#
# Oops!
#
# (2) For most tensors x and y, you can compute f's gradient with respect to
# these to inputs by saying torch.autograd.grad(f(x, y), (x, y)).  However,
# if x is y, you will trace out a program that gets incorrect gradients:
#
#   >>> x = torch.randn(1, requires_grad=True)
#   >>> torch.autograd.grad(x + x, (x, x))
#   (tensor([2.]), tensor([2.]))
#
# In other words, the gradient is double-counted.  Deduplicating the arguments
# gives you an appropriate gradient:
#
#   >>> y = torch.randn(1, requires_grad=True)
#   >>> torch.autograd.grad(x + y, (x, y))
#   (tensor([1.]), tensor([1.]))
#
# HOW TO DEDUPLICATE:
#
# There are a few strategies, in order of preference:
#
# 1. For every duplicate argument to the function, detach it into
#    a separate leaf tensor, so that it is no longer duplicated.
#
#       PRO: The resulting compiled graph works for any configuration
#       of duplicated arguments.
#
#       CON: It does not (naively) work if you mutate the metadata of inputs:
#
#           def f(x, y):
#               x.transpose_(0, 1)
#               y.transpose_(0, 2)
#
#           x = torch.randn(2, 3, 4)
#           f(x, x)
#
#       The ordering of the transposes inside f dictates whether or not
#       you get [4, 2, 3] or [3, 4, 2].  This means that you cannot precompute
#       what metadata mutations should get applied to each input; you need to
#       assume they aren't duplicates (what we do today) or preserve
#       the original metadata mutations exactly in order, so that they work
#       for any duplicate configuration.
#
#       CON: It does not (naively) work if you mutate the data of inputs.
#       In particular, leaf tensors that require grad cannot be mutated,
#       this makes it impossible to differentiate with respect to the original
#       base.
#
# 2. For every duplicate argument to the function, remove it, so it is
#    no longer part of the "true" signature:
#
#       PRO: Implemented naively, it still works for metadata/data mutation.
#
#       CON: The resulting compiled graph is duplicate-specialized: it only
#       works if future calls duplicate arguments in exactly the same way.
#       Horribly, Dynamo doesn't guard on this at the moment.  But even if
#       it did, you could still end up recompiling a bunch of each duplicate.
#
# Our strategy is to do (1) if we can, and do (2) otherwise, erroring if
# Dynamo's guards are not enough.  In practice, this seems to cover
# everything.
#
def aot_wrapper_dedupe(
    flat_fn, flat_args: List[Tensor], aot_config: AOTConfig, *, compiler_fn
):
    # Get information about whether or not flat_fn mutates its arguments
    # or not
    try:
        with enable_python_dispatcher():
            fw_metadata, _out = run_functionalized_fw_and_collect_metadata(flat_fn)(
                *flat_args
            )
    except RuntimeError as e:
        log.warning(
            "Failed to collect metadata on function, produced code may be suboptimal.  "
            "Known situations this can occur are inference mode only compilation involving "
            "resize_ or prims (!schema.hasAnyAliasInfo() INTERNAL ASSERT FAILED); "
            "if your situation looks different please file a bug to PyTorch.",
            exc_info=True,
        )
        # Analysis failed, fall back to duplicate specialize
        # TODO: Known analysis problems:
        #   - resize_: TestInductorOpInfoCPU.test_comprehensive_resize__cpu_bool
        #   - prims: test_tmp_not_defined_issue1_cpu
        pass
    else:
        # Strategy 1: For any input that is not mutated, we can leafify it if we
        # need to remove a duplicate.
        leaf_flat_args = []
        args_set = set()
        ok = True

        for i, a in enumerate(flat_args):
            if a not in args_set:
                args_set.add(a)
                leaf_flat_args.append(a)
            elif not fw_metadata.input_info[i].mutates_data and not fw_metadata.input_info[i].mutates_metadata:
                leaf_flat_args.append(a.detach().requires_grad_(a.requires_grad))
            else:
                ok = False
                break

        if ok:
            return compiler_fn(flat_fn, leaf_flat_args, aot_config)

    # Strategy 2: Duplicate specialize.
    #
    # In Haskell types, suppose you have:
    #
    #   add_dupe_args :: DedupedArgs -> Args
    #   remove_dupe_args :: Args -> DedupedArgs
    #
    #   compiler_fn
    #       :: (DedupedArgs -> R) -> DedupedArgs -> AOTConfig -> (DedupedArgs -> R)
    #   deped_compiler_fn
    #       :: (Args -> R) -> Args -> AOTConfig -> (Args -> R)
    #
    # Then the code below can be written in point-free style as:
    #
    #   deduped_compiler_fn f a c =
    #       compiler_fn (f . add_dupe_args) (remove_dupe_args a) c . remove_dupe_args
    #
    # Suppose you have:
    #
    #   [a, b, a, c]
    #
    # We want:
    #
    #   remove_dupe_args([a, b, a, c]) == [a, b, c]
    #   add_dupe_args([a, b, c]) == [a, b, a, c]
    #
    # This is done via (respectively):
    #
    #   seen_args = {a: 0, b: 1, c: 2}
    #   add_dupe_map = {  # how to get args from the deduped list
    #       0: 0,
    #       1: 1,
    #       2: 0,
    #       3: 2,
    #   }
    #   keep_arg_mask = [True, True, False, True]

    seen_args = {}
    keep_arg_mask = []
    add_dupe_map = {}
    duped_arg_len = len(flat_args)

    j = 0  # index into deduped_flat_args
    for i, t in enumerate(flat_args):
        if t in seen_args:
            keep_arg_mask.append(False)
            add_dupe_map[i] = seen_args[t]
            continue
        keep_arg_mask.append(True)
        seen_args[t] = j
        add_dupe_map[i] = j
        j += 1

    unique_args = j

    # NB: Hot path, avoid set lookups here
    # TODO: Can avoid the zip here too, probably
    def remove_dupe_args(args):
        return [t for t, keep in zip(args, keep_arg_mask) if keep]

    def add_dupe_args(args):
        return [args[add_dupe_map[i]] for i in range(duped_arg_len)]

    deduped_flat_args = remove_dupe_args(flat_args)

    tracing_context = TracingContext.get()
    if tracing_context:
        # TODO(voz): This structure is 1:1, we could consider an alternate structure like
        # kept_pos:[dupe_arg_pos], however, add_dupe_map is 1:1 so we would need a new structure there,
        # which feels like needless complexity for a tiny bit of efficiency at this point.
        for dupe_arg_pos, kept_pos in add_dupe_map.items():
            # Edge case, only happens for identity
            if dupe_arg_pos != kept_pos:
                tracing_context.guards_context.aotautograd_guards.append(DuplicateInputs(kept_pos, dupe_arg_pos))

    @wraps(flat_fn)
    def wrapped_flat_fn(*args):
        return flat_fn(*add_dupe_args(args))

    compiled_fn = compiler_fn(wrapped_flat_fn, deduped_flat_args, aot_config)

    if not hasattr(compiled_fn, "_boxed_call"):
        compiled_fn = make_boxed_func(compiled_fn)

    @wraps(compiled_fn)
    def wrapped_compiled_fn(args):
        deduped_args = remove_dupe_args(args)
        args.clear()
        return compiled_fn(deduped_args)

    wrapped_compiled_fn._boxed_call = True

    # This can be uncommented when we properly guard for duplicates,
    # but right now we must not do it.
    # if not config.debug_assert:
    #     return wrapped_compiled_fn

    @wraps(wrapped_compiled_fn)
    def debugged_compiled_fn(args):
        # Test that the computed remove/add arg functions are an inverse
        new_args = add_dupe_args(remove_dupe_args(args))
        seen = {}
        for i, (x, y) in enumerate(zip(new_args, args)):
            seen[y] = None
            assert x is y, format_guard_bug_msg(
                aot_config,
                f"{describe_input(i, aot_config)} would be a duplicate of "
                f"{describe_input(add_dupe_map[i], aot_config)}",
            )
        # This is only an error if there is metadata mutation on both of
        # the duped arguments; in this case, we need to know what order
        # the metadata mutation applies in.  You'll get the correct result
        # otherwise, because a graph that assumes distinct inputs works if
        # you dupe the inputs (the gradient contributions from each input
        # will get summed up appropriately.)
        #
        # TODO: work out how to setup this assert correctly
        """
        assert len(seen) == unique_args, format_guard_bug_msg(aot_config,
            f"there would be {unique_args} distinct arguments"
        )
        """
        return wrapped_compiled_fn(args)

    debugged_compiled_fn._boxed_call = True

    return debugged_compiled_fn


def describe_input(i, aot_config):
    if i < aot_config.num_params_buffers:
        return f"parameter/buffer {i}"
    else:
        return f"input {i - aot_config.num_params_buffers}"


# Has the precondition that there
# are no duplicate arguments in flat_args (e.g., the same Tensor
# object never shows up twice.  However, two tensor inputs MAY alias
# the same storage, so long as they have separate TensorImpls.)
def aot_dispatch_autograd(flat_fn, flat_args: List[Any], aot_config: AOTConfig):

    with enable_python_dispatcher():
        _fw_metadata, out = run_functionalized_fw_and_collect_metadata(flat_fn)(
            *flat_args
        )

    # pre-compute, so we can bail out quickly in the hotpath
    _num_outputs = len(_fw_metadata.output_info)
    _num_outputs_non_aliased = len(
        [x for x in _fw_metadata.output_info if x.output_type == OutputType.non_alias]
    )
    _num_outputs_aliased_to_inputs = len(
        [
            x
            for x in _fw_metadata.output_info
            if x.output_type in [
                OutputType.alias_of_input,
                OutputType.is_input,
            ]
        ]
    )
    _num_outputs_aliased_to_intermediates = len(
        [
            x
            for x in _fw_metadata.output_info
            if x.output_type in [
                OutputType.alias_of_intermediate,
                OutputType.alias_of_intermediate_save_as_output,
                OutputType.alias_of_intermediate_base_is_user_output,
            ]
        ]
    )
    _num_outputs_aliased = (
        _num_outputs_aliased_to_inputs + _num_outputs_aliased_to_intermediates
    )

    _num_mutated_data_inputs = len(
        [x for x in _fw_metadata.input_info if x.mutates_data]
    )
    _num_mutated_metadata_only_inputs = len(
        [
            x
            for x in _fw_metadata.input_info
            if not x.mutates_data and x.mutates_metadata
        ]
    )
    _num_mutated_inputs = _num_mutated_data_inputs + _num_mutated_metadata_only_inputs

    assert len(_fw_metadata.requires_grad_info) == _num_mutated_inputs + _num_outputs

    # out here corresponds to the set of outputs in the traced forward that should get grad_outputs in the traced backward.
    # It includes outputs of the original forward, *and* any updated inputs due to input mutations.
    # However, it does *not* include any outputs that are aliases of inputs or intermediates, or any metadata-only input mutations.
    out = pytree.tree_map(
        lambda x: x.detach().contiguous() if isinstance(x, Tensor) else x,
        out,
    )

    # merge_view_inputs() is used again at runtime to create synthetic bases out of aliased inputs.
    # This code only executes at runtime if we have graph inputs that alias each other, and one of those inputs
    # gets its data mutated.
    # When that happens, we replace the aliased inputs with a synthetic base, and in the traced forward
    # we later generate the input views
    flat_args_with_views_handled, _synthetic_base_info = merge_view_inputs(
        flat_args, _fw_metadata.input_info
    )

    joint_forward_backward = create_joint_forward_backward_functionalized(
        flat_fn,
        meta=_fw_metadata,
        synthetic_base_info=_synthetic_base_info,
    )

    joint_inputs = (flat_args_with_views_handled, out)

    disable_amp = torch._C._is_any_autocast_enabled()

    if config.use_functionalize:
        with enable_python_dispatcher():
            flattened_joints, _ = pytree.tree_flatten(joint_inputs)
            fx_g = make_fx(joint_forward_backward, aot_config.decompositions)(
                *joint_inputs
            )

        # There should be *NO* mutating ops in the graph at this point.
        assert_functional_graph(fx_g.graph)
        # Redudant with the check above, but worth having in case tracing introduced
        # a fake tensor. Unlikely.
        # See Note: [Fake Modules and AOTAutograd]
        torch._dynamo.utils.assert_no_fake_params_or_buffers(fx_g)
        fx_g.graph.eliminate_dead_code()
        fx_g.recompile()
    else:
        # joint_forward_backward() now always runs with functionalization, and factoring it out
        # to make that toggleable is a bit painful.
        # aot autograd without functionalization is wrong anyway, so we error.
        raise AssertionError(
            "Graph partitioning without functionalization is not sound, we may introduce errors"
        )

    if config.debug_joint:
        log.debug(f"====== Joint graph {aot_config.aot_id} ======")
        log.debug(fx_g.print_readable(print_output=False))

    with torch.no_grad():
        with track_graph_compiling(aot_config, "joint"):
            num_inner_fwd_outputs = _num_mutated_inputs + _num_outputs + _fw_metadata.num_intermediate_bases
            fw_module, bw_module = aot_config.partition_fn(
                fx_g, joint_inputs, num_fwd_outputs=num_inner_fwd_outputs
            )
            fw_outs = [n for n in fw_module.graph.nodes if n.op == "output"][0].args[0]
            # we only need to bookkeep the symints that are saved for bw, not any symints
            # the user forward might have returned in its own output
            fw_outs_saved_for_bw = fw_outs[num_inner_fwd_outputs:]
            symint_outs_saved_for_bw = [
                n for n in fw_outs_saved_for_bw if is_sym_node(n)
            ]
            _num_symints_saved_for_bw = len(symint_outs_saved_for_bw)

        if config.debug_graphs:
            log.debug("====== Forward graph {aot_config.aot_id} ======")
            log.debug(fw_module.print_readable(print_output=False))

        with track_graph_compiling(aot_config, "forward"):
            compiled_fw_func = aot_config.fw_compiler(
                fw_module, flat_args_with_views_handled
            )

    class CompiledFunction(torch.autograd.Function):
        compiled_fw = compiled_fw_func
        compiled_bw = None
        num_outputs = _num_outputs
        num_outputs_aliased_to_inputs = _num_outputs_aliased_to_inputs
        num_outputs_aliased_to_intermediates = _num_outputs_aliased_to_intermediates
        num_outputs_aliased = _num_outputs_aliased
        num_symints_saved_for_bw = _num_symints_saved_for_bw
        num_mutated_inputs = _num_mutated_inputs
        num_mutated_data_inputs = _num_mutated_data_inputs
        num_mutated_metadata_only_inputs = _num_mutated_metadata_only_inputs
        synthetic_base_info = _synthetic_base_info
        fw_metadata = _fw_metadata

        @staticmethod
        def forward(ctx, *deduped_flat_tensor_args):

            # There is a pretty complicated calling convention around what the compiled fw returns.
            # The full list of outputs and their relative order is:
            # (*mutated_inputs, *fw_outs, *fw_intermediate_bases, *saved_tensors, *saved_symints)
            # - Note that in the synthetic bases case, mutated_inputs will correspond to an updated version
            #   of the original view, and not the synthetic base
            fw_outs = call_func_with_args(
                CompiledFunction.compiled_fw,
                deduped_flat_tensor_args,
                disable_amp=disable_amp,
            )

            num_outputs = CompiledFunction.num_outputs
            num_outputs_aliased_to_inputs = (
                CompiledFunction.num_outputs_aliased_to_inputs
            )
            num_outputs_aliased_to_intermediates = (
                CompiledFunction.num_outputs_aliased_to_intermediates
            )
            num_outputs_aliased = CompiledFunction.num_outputs_aliased
            num_intermediate_bases = CompiledFunction.fw_metadata.num_intermediate_bases
            num_symints_saved_for_bw = CompiledFunction.num_symints_saved_for_bw
            num_mutated_inputs = CompiledFunction.num_mutated_inputs
            num_mutated_metadata_only_inputs = (
                CompiledFunction.num_mutated_metadata_only_inputs
            )
            # Our forward() returns both (mutated_inputs, outputs, output_intermediate_bases, saved_tensors, saved_symints)
            num_forward_returns = num_mutated_inputs + num_outputs + num_intermediate_bases

            assert num_forward_returns == len(
                CompiledFunction.fw_metadata.requires_grad_info
            ) + num_intermediate_bases

            # Partitioners must put symint arguments at the end separate from tensor arguments
            if num_symints_saved_for_bw > 0:
                tensors_saved_for_backwards = fw_outs[
                    num_forward_returns:-num_symints_saved_for_bw
                ]
                assert all(
                    [isinstance(x, torch.Tensor) for x in tensors_saved_for_backwards]
                )
                ctx.save_for_backward(*tensors_saved_for_backwards)
                symint_outs = fw_outs[-num_symints_saved_for_bw:]
                assert all(
                    [
                        isinstance(x, (int, float, torch.SymInt, torch.SymFloat))
                        for x in symint_outs
                    ]
                )
                ctx.symints = symint_outs
            else:
                ctx.save_for_backward(*fw_outs[num_forward_returns:])
                ctx.symints = []

            raw_returns = fw_outs[0:num_forward_returns]

            # Wrap all autograd.Function.forward() outputs that are aliases
            # so that autograd.Function doesn't treat them as tensors
            if num_mutated_metadata_only_inputs > 0:
                for i, idx in enumerate(
                    CompiledFunction.fw_metadata.mutated_inp_indices
                ):
                    # We could make this faster by only looping over inputs with metadata-only mutations
                    # (instead of looping over inputs with either data or metadata mutations), but there shouldn't be many.
                    info = CompiledFunction.fw_metadata.input_info[idx]
                    if info.mutates_metadata and not info.mutates_data:
                        raw_returns[i] = TensorAlias(raw_returns[i])

                if config.debug_assert:
                    user_mutated_inputs_raw = raw_returns[0:num_mutated_inputs]
                    mut_inp_infos = [x for x in CompiledFunction.fw_metadata.input_info if x.mutates_data or x.mutates_metadata]
                    assert len(user_mutated_inputs_raw) == len(mut_inp_infos)

            if num_outputs_aliased > 0:
                for idx in CompiledFunction.fw_metadata.aliased_out_indices:
                    raw_return_idx = num_mutated_inputs + idx
                    raw_returns[raw_return_idx] = TensorAlias(raw_returns[raw_return_idx])

                if config.debug_assert:
                    intermediates_raw = raw_returns[num_mutated_inputs + num_outputs:]
                    assert not any(isinstance(x, TensorAlias) for x in intermediates_raw)

            # invariant: intermediate bases always require gradients, so we don't have to
            # consider marking them as non-differentiable.
            raw_returns_not_including_intermediate_bases = raw_returns[:num_mutated_inputs + num_outputs]
            fw_outs_not_requiring_grad = [
                x
                for (i, x) in enumerate(raw_returns_not_including_intermediate_bases)
                if isinstance(x, torch.Tensor)
                and not CompiledFunction.fw_metadata.requires_grad_info[i]
            ]
            ctx.mark_non_differentiable(*fw_outs_not_requiring_grad)

            return tuple(raw_returns)

        @staticmethod
        def backward(ctx, *flat_args):
            # Calling convention: we expect a grad_out passed to the backward:
            # - for every output of the fw that does *not* alias an input or graph intermediate
            # - for every updated_input generated by the fw that does *not* alias an input (aka only data-mutations)
            # - for every graph intermediate that we need to use to generate an output later.
            # The other outputs in the autograd.Function.forward that do *not* show up in the backward include:
            # - outputs that alias inputs or graph intermediates
            # - updated inputs due to metadata-only mutations.
            # We need to return them in the forward, but ensure that they all do not get gradients in the backward,
            # and we filter them out here before passing the remaining grad_outputs into the compiled backward.
            num_mutated_inps = CompiledFunction.num_mutated_inputs
            num_intermediate_bases = CompiledFunction.fw_metadata.num_intermediate_bases
            expected_grad_outs = (
                CompiledFunction.num_outputs + num_mutated_inps + num_intermediate_bases
            )

            assert len(flat_args) == expected_grad_outs
            if (
                CompiledFunction.num_mutated_metadata_only_inputs > 0
                or CompiledFunction.num_outputs_aliased > 0
            ):
                inp_tangents, out_tangents, intermediate_base_tangents = (
                    flat_args[0:num_mutated_inps],
                    flat_args[num_mutated_inps:num_mutated_inps + CompiledFunction.num_outputs],
                    flat_args[num_mutated_inps + CompiledFunction.num_outputs:],
                )
                # input_info contains info on *every* input,
                # But in the backward(), we are only given grad outputs for every mutated input.
                # We then need to filter out the grad outputs that correspond to metadata-only mutations.
                mutated_inp_indices = CompiledFunction.fw_metadata.mutated_inp_indices
                input_info = CompiledFunction.fw_metadata.input_info
                assert len(inp_tangents) == len(mutated_inp_indices)
                inp_tangents_filtered = [
                    x
                    for x, info_idx in zip(inp_tangents, mutated_inp_indices)
                    if input_info[info_idx].mutates_data
                ]
                # We also need to filter out grad outputs that correspond to outputs aliasing inputs/intermediates
                out_info = CompiledFunction.fw_metadata.output_info
                out_tangents_filtered = [
                    x
                    for x, info in zip(out_tangents, out_info)
                    if info.output_type == OutputType.non_alias
                ]
                # intermediate bases always require gradients, and always participate in the backward graph.
                flat_bw_args = itertools.chain(inp_tangents_filtered, out_tangents_filtered, intermediate_base_tangents)

                # sanity asserts
                # metadata_only_inps = [
                #     x for x, info_idx in zip(inp_tangents, mutated_inp_indices)
                #     if not input_info[info_idx].mutates_data
                # ]
                # aliased_outputs = [
                #     x for x, info in zip(out_tangents, out_info) if info.output_type != OutputType.non_alias]
                # assert all(x is None for x in metadata_only_inps)
                # assert all(x is None for x in aliased_outputs)
            else:
                flat_bw_args = flat_args

            contiguous_args = [
                t.contiguous() if torch.is_tensor(t) else t for t in flat_bw_args
            ]
            all_args = (
                list(ctx.symints) + list(ctx.saved_tensors) + list(contiguous_args)
            )
            del contiguous_args
            if CompiledFunction.compiled_bw is None:
                # TODO - pass in fake tensors ?
                context = disable_autocast_manager if disable_amp else nullcontext
                with context(), track_graph_compiling(aot_config, "backward"):
                    CompiledFunction.compiled_bw = aot_config.bw_compiler(
                        bw_module, all_args
                    )

            ctx.maybe_clear_saved_tensors()
            out = call_func_with_args(
                CompiledFunction.compiled_bw,
                all_args,
                steal_args=True,
                disable_amp=disable_amp,
            )
            return tuple(out)

    @wraps(CompiledFunction.apply)
    def compiled_function(*args):
        # Step 2: remove aliased inputs that are mutated, replace with synthetic bases
        # Only happens if our graph mutates an input that aliases another input.
        if CompiledFunction.synthetic_base_info is not None:
            # Given: the original args, including at least one pair of inputs that are aliased
            # and get subsequently mutated.
            # Generate: the updated args, including (potentially multiple) synthetic bases
            # that replace the views. The input views are regenerated manually in the compiled function.
            # TODO: think harder about what happens if (a view of) one of these mutated input views is ALSO returned
            new_inputs, metadata = merge_view_inputs(
                args, CompiledFunction.fw_metadata.input_info
            )
            # We're just re-running the original-args-to-synthetic-base transformation
            # that we ran during compilation.
            # This returns metadata that we use during tracing to recover the input views,
            # which we don't actually need at runtime.
            assert metadata is not None
            args_with_synthetic_bases = new_inputs
        else:
            args_with_synthetic_bases = args

        all_outs = CompiledFunction.apply(*args_with_synthetic_bases)

        num_mutated_inps = CompiledFunction.num_mutated_inputs
        num_intermediate_bases = CompiledFunction.fw_metadata.num_intermediate_bases
        assert (
            len(all_outs)
            == num_mutated_inps + CompiledFunction.num_outputs + num_intermediate_bases
        )
        # Step 3: After running the compiled fw, apply updates to mutated inputs
        if CompiledFunction.num_mutated_inputs > 0:
            assert (
                len(CompiledFunction.fw_metadata.mutated_inp_indices)
                == CompiledFunction.num_mutated_inputs
            )

            updated_inputs = all_outs[: CompiledFunction.num_mutated_inputs]
            fw_outs = all_outs[CompiledFunction.num_mutated_inputs :]

            for i, inpt_idx in enumerate(
                CompiledFunction.fw_metadata.mutated_inp_indices
            ):
                meta = CompiledFunction.fw_metadata.input_info[inpt_idx]
                if not meta.mutates_data and not meta.mutates_metadata:
                    continue
                original_inpt = args[inpt_idx]
                updated_inpt = updated_inputs[i]
                if meta.mutates_metadata and not meta.mutates_data:
                    assert isinstance(updated_inpt, TensorAlias)
                    updated_inpt = updated_inpt.alias
                    # We need to grab the size/stride/storage_offset from the compiled forward,
                    # and use that to mutate the metadata of the input
                    original_inpt.as_strided_(
                        updated_inpt.size(),
                        updated_inpt.stride(),
                        updated_inpt.storage_offset(),
                    )
                else:
                    # TODO: handle resize_() on inputs to a larger size.
                    # This is actually non-trivial to detect, so we should probably just handle it
                    # (or make dynamo detect).
                    # We can't just check of original_inpt.storage_size != updated_inpt.storage_size,
                    # Because the original_inpt might be a view of some larger tensor,
                    # and updated_inpt is always densely packed.
                    if meta.mutates_data and meta.mutates_metadata:
                        original_inpt.as_strided_(
                            updated_inpt.size(),
                            updated_inpt.stride(),
                            updated_inpt.storage_offset(),
                        )
                    else:
                        assert meta.mutates_data
                    original_inpt.copy_(updated_inpt)
        else:
            fw_outs = all_outs

        # Step 4: Manually regenerate any outputs that are aliased to inputs, instead of
        # compiling them.
        if CompiledFunction.num_outputs_aliased > 0:
            # The compiled forward also returned intermediate bases. We don't want to return them to the user.
            if CompiledFunction.fw_metadata.num_intermediate_bases > 0:
                fw_outs_no_intermediate_bases = fw_outs[
                    : -CompiledFunction.fw_metadata.num_intermediate_bases
                ]
                intermediate_bases = fw_outs[-CompiledFunction.fw_metadata.num_intermediate_bases:]
            else:
                fw_outs_no_intermediate_bases = fw_outs
                intermediate_bases = []
            assert len(fw_outs_no_intermediate_bases) == len(CompiledFunction.fw_metadata.output_info)

            fw_outs_including_aliases = []
            for i, (o, info) in enumerate(zip(
                fw_outs_no_intermediate_bases, CompiledFunction.fw_metadata.output_info
            )):
                if info.output_type == OutputType.non_alias:
                    fw_outs_including_aliases.append(o)
                    continue
                assert isinstance(o, TensorAlias)
                o_ = o.alias
                o_grad = CompiledFunction.fw_metadata.requires_grad_info[CompiledFunction.num_mutated_inputs + i]
                if info.output_type == OutputType.alias_of_input:
                    aliased_base_tensor = args[info.base_idx]
                    regenerated_out = gen_alias_from_base(aliased_base_tensor, o_, o_grad)
                    fw_outs_including_aliases.append(regenerated_out)
                    continue
                elif info.output_type == OutputType.is_input:
                    aliased_base_tensor = args[info.base_idx]
                    regenerated_out = aliased_base_tensor
                    fw_outs_including_aliases.append(regenerated_out)
                    continue
                elif info.output_type == OutputType.alias_of_intermediate:
                    base_tensor_list = intermediate_bases
                elif info.output_type == OutputType.alias_of_intermediate_save_as_output:
                    base_tensor_list = intermediate_bases
                else:
                    assert info.output_type == OutputType.alias_of_intermediate_base_is_user_output
                    base_tensor_list = fw_outs_no_intermediate_bases
                aliased_base_tensor = base_tensor_list[info.base_idx]
                # TODO: handle the custom autograd function case here.
                # We need a way to check whether a tensor came from a custom autograd fn from python,
                # AND a way to replay that custom view fn.
                regenerated_out = gen_alias_from_base(
                    aliased_base_tensor, o_, o_grad
                )
                fw_outs_including_aliases.append(regenerated_out)
            return fw_outs_including_aliases
        else:
            return fw_outs

    if not config.debug_assert:
        return compiled_function

    flat_requires_grad = [
        a.requires_grad if isinstance(a, Tensor) else None for a in flat_args
    ]

    @wraps(compiled_function)
    def debug_compiled_function(*args):
        # TODO: Check aliasing relationships
        # TODO: Check strides for metadata mutation
        # (NB: ideally, this logic is factored out of this function and
        # you move these debug checks there)

        # Check requires grad.  Bad case is when we compiled with
        # requires_grad = False, but input requires_grad = True
        # (vice versa is OK; we compute a gradient and then throw
        # it away when it hits the input.)
        for i, a in enumerate(args):
            can_require_grad = flat_requires_grad[i]
            if can_require_grad is None:
                assert not isinstance(a, Tensor)
            elif not can_require_grad:
                assert not a.requires_grad, format_guard_bug_msg(
                    aot_config,
                    f"{describe_input(i, aot_config)} would not require grad",
                )

        return compiled_function(*args)

    return debug_compiled_function


@dynamo_timed
def create_aot_dispatcher_function(
    flat_fn, flat_args: List[Any], aot_config: AOTConfig
):
    """
    Traces the forward and backward graphs of the attr:`flat_fn` to generate a
    joint graph. The joint graph is an Fx graph with Aten ops. Please refer to
    the tracing mechanism to understand the graph capturing details.

    The joint graph is then passed through attr:`partition_fn` to isolate the
    forward and backward portions, which are then respectively compiled via the
    provided attr:`fw_compiler` and attr:`bw_compiler`.

    The resulting compiled forward and backward graphs are then wrapped up in a
    ``torch.autograd.Function`` object.

    The calling convention here is that the first aot_config.num_params_buffers
    inputs in flat_args are parameters and buffers, and the rest are inputs.

    We use this to assume that parameters/buffer's shapes don't change.
    """

    # This is the main entry point.
    # TODO: Chillee argues that dynamo itself should pass in fake tensors to
    # the list of arguments when compiling; at the moment we do not do this

    if aot_config.decompositions is None:
        aot_config.decompositions = {}

    aot_config.decompositions = {
        **aot_autograd_decompositions,
        **aot_config.decompositions,
    }

    log.setLevel(config.log_level)

    # NB: don't bother setting allow_fallback_kernels; this should not actually
    # be configurable in fake tensor, we should automatically do the right
    # thing
    if config.debug_fake_cross_ref:
        # This is a little messy but TorchDynamo directly changes `use_fake_tensor`
        # so it's not enough for user to change the config manually
        # TODO: have TorchDynamo read in `use_fake_tensor` from os environ /
        # coordinate flags
        config.use_fake_tensor = False

    if config.use_dynamic_shapes:
        assert config.use_fake_tensor, "Dynamic shapes only works with fake tensor"

    # Check flat_args to see if they're already fake.  If so, use that fake
    # mode instead.

    for x in flat_args:
        if isinstance(x, FakeTensor):
            fake_mode = x.fake_mode
            break
    else:
        shape_env = ShapeEnv() if config.use_dynamic_shapes else None
        fake_mode = (
            FakeTensorMode(shape_env=shape_env)
            if config.use_fake_tensor
            else nullcontext()
        )

    cross_ref = CrossRefFakeMode() if config.debug_fake_cross_ref else nullcontext()
    python_dispatcher_mode = (
        enable_python_dispatcher() if config.use_dynamic_shapes else nullcontext()
    )

    with torch.autograd.set_multithreading_enabled(
        False
    ), preserve_rng_state(), cross_ref, fake_mode, python_dispatcher_mode:

        def process_inputs(flat_args):
            if config.use_fake_tensor or isinstance(fake_mode, FakeTensorMode):

                def convert(idx, x):
                    if not isinstance(x, torch.Tensor):
                        return x
                    if isinstance(x, FakeTensor):
                        assert x.fake_mode is fake_mode
                        return x
                    if (
                        idx < aot_config.num_params_buffers
                        and config.static_weight_shapes
                    ):
                        return fake_mode.from_tensor(x, static_shapes=True)
                    return fake_mode.from_tensor(x, static_shapes=False)

                return [convert(idx, x) for idx, x in enumerate(flat_args)]
            else:
                return flat_args

        fake_flat_args = process_inputs(flat_args)

        needs_autograd = (
            any([x.requires_grad for x in fake_flat_args if isinstance(x, Tensor)])
            and torch.is_grad_enabled()
        )
        # crappy version of dispatcher
        # TODO: Do this properly
        if needs_autograd:
            compiler_fn = aot_dispatch_autograd
        else:
            compiler_fn = aot_dispatch_base

        compiler_fn = partial(aot_wrapper_dedupe, compiler_fn=compiler_fn)
        # You can put more passes here

        compiled_fn = compiler_fn(flat_fn, fake_flat_args, aot_config)

        if not hasattr(compiled_fn, "_boxed_call"):
            compiled_fn = make_boxed_func(compiled_fn)

        return compiled_fn


# Inspired by autodidax (thanks!)
class PytreeThunk:
    spec = None
    # These are some kinda dumb microoptimizations that save about 3-4 us of overhead.
    is_simple = (
        None  # if the output spec is a tuple/list, we won't bother unflattening it.
    )
    is_really_simple = None  # if the output spec is a LeafSpec

    def set(self, spec):
        assert self.spec is None or self.spec == spec
        self.spec = spec
        if type(self.spec) in [tuple, list] and all(
            isinstance(i, pytree.LeafSpec) for i in spec.children_specs
        ):
            self.is_simple = True
        if isinstance(self.spec, pytree.LeafSpec):
            self.is_really_simple = True

    def unflatten(self, x):
        if self.is_really_simple:
            return x[0]
        if self.is_simple:
            return x
        return pytree.tree_unflatten(x, self.spec)


def aot_function(
    fn: Callable,
    fw_compiler: Callable,
    bw_compiler: Optional[Callable] = None,
    partition_fn: Callable = default_partition,
    decompositions: Optional[Dict] = None,
    num_params_buffers: int = 0,
    hasher_type=None,  # deprecated
    static_argnums: Optional[Tuple[int]] = None,  # deprecated
) -> Callable:
    """
    Traces the forward and backward graph of :attr:`fn` using torch dispatch
    mechanism, and then compiles the generated forward and backward graphs
    through :attr:`fw_compiler` and :attr:`bw_compiler`.

    :func:`aot_function` traces the forward and backward graph ahead of time,
    and generates a joint forward and backward graph.  :attr:`partition_fn` is
    then used to separate out forward and backward graphs. The partitioner
    function can be used to perform optimizations such as recomputation. One can
    set `decompositions` dictionary to decompose the operators into a sequence
    of core or simpler operators supported by the backend compilers.

    :func:`aot_function` uses a compilation cache, based on input tensor
    properties, to detect when there is a need of recompilation.

    .. warning::
        This API is experimental and likely to change.

    Args:
        fn (Callable): A Python function that takes one ore more arguments. Must
            return one or more Tensors.
        fw_compiler (Callable): A Python function that accepts an Fx graph with
            Aten ops and input args, and returns a Callable that semantically is
            equivalent to the input Fx graph.
        bw_compiler (Optional[Callable]): A Python function that accepts an
            Fx graph with Aten ops and input args, and returns a Callable that
            semantically is equivalent to the input Fx graph.  Default: None
            (when None, it defaults to the :attr:`fw_compiler`)
        partition_fn (Callable): A Python function that takes a joint forward
            and backward graph, and partitions it into separate forward and
            backward graphs.
        decompositions (Dict): A dictionary to define the decomposition of
            larger Aten ops into simpler or core Aten ops.

    Returns:
        Returns a ``Callable`` that retains the eager behavior of the original
        :attr:`fn`, but with forward and backward graph compiled via
        :attr:`fw_compile` and :attr:`bw_compile`.

    A simple example usage of :func:`aot_function` is as follows. This example
    will print the forward and backward graphs of the function ``fn``

        >>> fn = lambda x : x.sin().cos()
        >>> def print_compile_fn(fx_module, args):
        >>>     print(fx_module)
        >>>     return fx_module
        >>> aot_fn = aot_function(fn, print_compile_fn)
        >>> x = torch.randn(4, 5, requires_grad=True)
        >>> aot_fn(x)
    """
    if static_argnums is not None:
        raise RuntimeError(
            "static_argnums has been deprecated - manually wrap your function or use torchdynamo."
        )

    if bw_compiler is None:
        bw_compiler = fw_compiler
    aot_config = AOTConfig(
        fw_compiler=fw_compiler,
        bw_compiler=bw_compiler,
        partition_fn=partition_fn,
        decompositions=decompositions,
        num_params_buffers=num_params_buffers,
        aot_id=next(AOT_COUNTER),
    )
    cached_res = None

    @wraps(fn)
    def returned_function(*args, **kwargs):
        nonlocal cached_res
        # Now flatten the tensor args
        flat_args, _ = pytree.tree_flatten((args, kwargs))

        # Compile the function and save it in the cache
        if cached_res is None:
            # Save the args_spec for flat_tensor_args to unflatten while tracing
            _, tensor_args_spec = pytree.tree_flatten((args, kwargs))
            out_spec = PytreeThunk()

            def flat_fn(*flat_args):
                # The input are flattened tensor args. Prepare the args in the
                # order that original function expects. Add static args as well.
                # They will appear as tensor constants in the traced graph.
                nonlocal out_spec
                args, kwargs = pytree.tree_unflatten(flat_args, tensor_args_spec)
                tree_out = fn(*args, **kwargs)
                flat_out, spec = pytree.tree_flatten(tree_out)
                for i in flat_out:
                    is_known_type = False
                    for j in KNOWN_TYPES:
                        if isinstance(i, j):
                            is_known_type = True
                            break
                    if not is_known_type:
                        raise RuntimeError(
                            f"Found {type(i)} in output, which is not a known type. "
                            "If this type holds tensors, you need to register a pytree for it. "
                            "See https://github.com/pytorch/functorch/issues/475 for a brief "
                            "explanation why. If you don't need to register a pytree, please "
                            "leave a comment explaining your use case and we'll make this more "
                            "ergonomic to deal with"
                        )
                out_spec.set(spec)
                return flat_out

            compiled_fn = create_aot_dispatcher_function(
                flat_fn,
                flat_args,
                aot_config,
            )
            cached_res = (compiled_fn, out_spec)

        cached_fn, out_spec = cached_res
        out = cached_fn(flat_args)
        return out_spec.unflatten(out)

    return returned_function


def aot_module(mod: nn.Module, *args, **kwargs) -> nn.Module:
    """
    Traces the forward and backward graph of :attr:`mod` using torch dispatch
    tracing mechanism. It is wrapper function, that underneath uses
    :func:`aot_function` to perform tracing and compilation.

    :func:`aot_module` lifts the parameters and buffers of ``nn.Module`` as inputs
    to a new callable which is then compiled through :func:`aot_function`.

    .. warning::
        This API is experimental and likely to change.

    Args:
        mod (Callable): A ``nn.Module`` module.
        args : args to be passed to :func:`aot_function`
        kwargs : kwargs to be passed to :func:`aot_function`

    Returns:
        Returns a ``nn.Module`` that retains the eager behavior of the original
        :attr:`mod`, but with forward and backward graph compiled.

    """
    # See Note: [Fake Modules and AOTAutograd]
    torch._dynamo.utils.assert_no_fake_params_or_buffers(mod)

    def functional_call(named_params, named_buffers, *args, **kwargs):
        params_and_buffers = {**named_params, **named_buffers}
        return stateless.functional_call(mod, params_and_buffers, args, kwargs)

    named_params = dict(_named_parameters(mod, remove_duplicate=False))
    named_buffers = dict(_named_buffers(mod, remove_duplicate=False))
    num_params_buffers = len(named_params) + len(named_buffers)
    compiled_f = aot_function(
        functional_call, num_params_buffers=num_params_buffers, *args, **kwargs
    )

    class AOTModule(nn.Module):
        def __init__(self):
            super(AOTModule, self).__init__()
            self.orig_module = mod

        def forward(self, *args, **kwargs):
            return compiled_f(
                named_params,
                named_buffers,
                *args,
                **kwargs,
            )

    return AOTModule()


def aot_module_simplified(
    mod: nn.Module,
    args,
    fw_compiler: Callable,
    bw_compiler: Optional[Callable] = None,
    partition_fn: Callable = default_partition,
    decompositions: Optional[Dict] = None,
    hasher_type=None,
    static_argnums=None,
) -> nn.Module:
    """
    This is the simplified or low overhead version of aot_module. For frontends
    like TorchDynamo, the input functions/modules to AOT are static and have
    unpacked inputs/outputs. This gives us an opportunity to remove the
        (1) pytree overhead to parse inputs/outputs,
        (2) AOT Autograd cache,
        (3) Reading of params/buffers in every forward call

    :func:`aot_module_simplified` removes these overheads.
    """
    #########################################################

    # Redudant with dynamo, but worth having in case this gets invoked elsewhere.

    # Note [Fake Modules and AOTAutograd]
    #
    # A simple heuristic for when to use fake versus real tensors is that fake tensors are for compile time
    # (when we don't want to actually run the compute, but we do want to know about metadata),
    # and real tensors are for runtime (when we actually want to do the compute.) However, in AOTAutograd,
    # modules are the exception: we always pass AOTAutograd modules with real tensors.
    # This is because AOTAutograd will produce a compiled function which needs to directly access any
    # parameters the compiled function may need, but these parameters will NOT be passed in by the caller (aka Dynamo).
    # So at compile time, the compiled function we produce must close over any parameters, and those parameters must be
    # real parameters, and we cannot do this unless at compile time we get a module with real tensors.

    # Even if Dynamo did pass all parameters explicitly at runtime, which would eliminate the need to close over
    # the parameters, it would still be profitable to pass real tensor parameters to the compiler at compile time,
    # because some compilation strategies like CUDA graphs want to burn in the pointer addresses where the parameter data live,
    # and of course we can't do that unless we give the backend a real tensor.
    torch._dynamo.utils.assert_no_fake_params_or_buffers(mod)

    params = {
        **dict(_named_parameters(mod, remove_duplicate=False)),
        **dict(_named_buffers(mod, remove_duplicate=False)),
    }
    params_flat, params_spec = pytree.tree_flatten(params)
    params_flat = tuple(params_flat)
    params_len = len(params_flat)

    def functional_call(*args, **kwargs):
        with stateless._reparametrize_module(
            mod, pytree.tree_unflatten(args[:params_len], params_spec)
        ):
            if isinstance(mod, torch.fx.GraphModule):
                with fx_traceback.override_stack_trace(), warnings.catch_warnings():
                    warnings.filterwarnings(
                        "ignore", "Anomaly Detection has been enabled."
                    )
                    with torch.autograd.detect_anomaly(check_nan=False):
                        out = Interpreter(mod).run(*args[params_len:], **kwargs)
            else:
                out = mod(*args[params_len:], **kwargs)

        if not isinstance(out, (tuple, list)):
            raise RuntimeError(
                "Graph output must be a tuple(). This is so that we can avoid "
                "pytree processing of the ouputs. Please change the module to "
                "have tuple outputs or use aot_module instead."
            )
        return out

    assert static_argnums is None
    if bw_compiler is None:
        bw_compiler = fw_compiler
    aot_config = AOTConfig(
        fw_compiler=fw_compiler,
        bw_compiler=bw_compiler,
        partition_fn=partition_fn,
        decompositions=decompositions,
        num_params_buffers=params_len,
        aot_id=next(AOT_COUNTER),
    )

    full_args = []
    full_args.extend(params_flat)
    full_args.extend(args)

    compiled_fn = create_aot_dispatcher_function(
        functional_call,
        full_args,
        aot_config,
    )

    # TODO: There is something deeply wrong here; compiled_fn running with
    # the boxed calling convention, but aot_module_simplified somehow
    # historically returned a function that was not the boxed calling
    # convention.  This should get fixed...
    def forward(*runtime_args):
        full_args = []
        full_args.extend(params_flat)
        full_args.extend(runtime_args)
        return compiled_fn(full_args)

    # Just for convenience
    forward.zero_grad = mod.zero_grad
    forward.named_parameters = mod.named_parameters
    forward.named_buffers = mod.named_buffers

    return forward


compiled_function = aot_function
compiled_module = aot_module<|MERGE_RESOLUTION|>--- conflicted
+++ resolved
@@ -579,64 +579,9 @@
                 torch._sync(f_arg)
                 new_arg = torch._from_functional_tensor(f_arg)
             if arg is not new_arg:
-<<<<<<< HEAD
-                if StorageWeakRef(arg._storage()) == StorageWeakRef(new_arg._storage()):
+                if StorageWeakRef(arg.untyped_storage()) == StorageWeakRef(new_arg.untyped_storage()):
                     mutates_data = False
                     mutates_metadata = True
-=======
-                # Note [Input mutation handling in aot autograd]
-                # We use functionalization to detect two types in input mutations:
-                # (1) metadata-only input mutations, like input.t_()
-                # (2) data input mutations, like input.add_(1)
-                #     inputs that have both data and metadata mutated get lumped into (2).
-                #
-                # Why do we distinguish these two cases? aot autograd needs to handle them very differently.
-                # For data mutations, we return the updated inputs *directly* in the compiled forward graph.
-                # e.g.
-                # def f(x):
-                #     x.mul_(2)
-                #     out = x.mul(3)
-                #     return out
-                #
-                # // This function gets compiled and dumped inside of an autograd.Function.forward()
-                # def traced_forward(x):
-                #     x_updated = x.mul(2)
-                #     out = x_updated.mul(3)
-                #     return x_updated, out
-                #
-                # // The returned function will call the compiled forward, and apply input mutations afterwards
-                # def compiled_fn(x):
-                #    x_updated, out = traced_forward(x)
-                #    x.copy_(x_updated)
-                #    return out
-                #
-                # For input metadata mutations, though, we cannot return the "updated input" in the forward graph,
-                # Because it is an alias of an input. autograd.Function.forward can't handle arbitrary outputs that alias inputs.
-                # Instead, we stash the "updated input metadata" during tracing
-                # e.g.
-                # def f(x):
-                #     x.t_()
-                #     out = x.mul(3)
-                #     return out
-                #
-                # // This function gets compiled and dumped inside of an autograd.Function.forward()
-                # // (We don't return x_updated. Just return the original fw out)
-                # def traced_forward(x):
-                #     x_updated = x.t()
-                #     out = x_updated.mul(3)
-                #     return out
-                #
-                # // The returned function will call the compiled forward, and apply input mutations afterwards
-                # def compiled_fn(x):
-                #    out = traced_forward(x)
-                #    _x_updated_metadata = CompiledFunction.fw_metadata.metadata_mutation_input_info[0]
-                #    x.as_strided_(_x_updated_metadata.size(), _x_updated_metadata.stride(), _x_updated_metadata.storage_offset())
-                #    return out
-                if StorageWeakRef(arg.untyped_storage()) == StorageWeakRef(new_arg.untyped_storage()):
-                    # We can use the storage aliasing of the inputs and updated inputs
-                    # to detect when an input was actually updated, or just inplace-viewed.
-                    collect_mutated_input_info.append(MutationType.metadata_only)
->>>>>>> e501f219
                 else:
                     mutates_data = True
                     mutates_metadata = not has_same_metadata(arg, new_arg)
@@ -659,12 +604,11 @@
         # to return to the user. Why? The backend compiler is free to (incorrectly) not set requires_grad
         # on the base tensor, but we are obligated to properly set requires-gradness on the real output.
 
-<<<<<<< HEAD
         num_mutated_inps = len(
             [x for x in input_info if x.mutates_data or x.mutates_metadata]
         )
         inp_storage_refs = {
-            StorageWeakRef(inpt._storage()): idx
+            StorageWeakRef(inpt.untyped_storage()): idx
             for idx, inpt in enumerate(flat_f_args)
             if isinstance(inpt, torch.Tensor)
         }
@@ -683,95 +627,12 @@
         for o in flat_f_outs:
             if (
                 isinstance(o, torch.Tensor)
-                and StorageWeakRef(o._storage()) in inp_storage_refs
+                and StorageWeakRef(o.untyped_storage()) in inp_storage_refs
             ):
-                base_idx = inp_storage_refs[StorageWeakRef(o._storage())]
+                base_idx = inp_storage_refs[StorageWeakRef(o.untyped_storage())]
                 is_input_tensor = id(o) in inp_tensor_ids
                 if is_input_tensor:
                     output_type = OutputType.is_input
-=======
-        # Note [output alias handling in aot autograd]
-        # Given a function to compile where one of its outputs aliases an input,
-        # we need to remove that output from the compiled graph and generate it off to the side.
-        # e.g.
-        # def f(x):
-        #     return x.view(-1)
-        #
-        # Why? Two reasons:
-        # (1) If your autograd.Function returns a view on an input in the forward, autograd.Function
-        #     will not allow you to mutate it (This original came from arbitrary user code where the user might want to mutate)
-        # (2) There's no reason to compile views anyway. We can just regenerate the view of the input off to the side,
-        #
-        # Another interesting case is when you have both mutation and aliasing:
-        # def f(x):
-        #     x.mul_(2)
-        #     return x.view(-1)
-        #
-        # You could imagine that this output is now *safe* to compile and return in the autograd.Function,
-        # because after functionalization runs, it will technically not alias an input:
-        # def f_functionalized(x):
-        #     x_updated = x.mul(2)
-        #     return x_updated, x_updated.view(-1)
-        #
-        # However, this is still wrong: we can't return x_updated.view(-1) to the user. We are on the hook to return:
-        # def traced_forward(x):
-        #     x_updated = x.mul(2)
-        #     return x_updated
-        #
-        # def compiled_fn(x)
-        #     x_updated = traced_forward(x)
-        #     x.copy_(x_updated)
-        #     return x.view(-1)
-        #
-        # Why can't we return x_updated.view(-1) to the user?
-        # It can have different metadata from x.view(-1)! Specifically, the input x could be a non-memory-dense tensor,
-        # But the intermediate created by our graph, x_updated, will always be memory-dense.
-        def filter_and_record_aliased_outs(outputs):
-            # NOTE: this dict will clobber keys if we have multiple inputs that alias.
-            # Let's say inpA and inpB alias, and the user generated an output using out = inpA.view(...)
-            # For now, since we're not handling the case with multiple _base's sharing a storage,
-            # it is actually fine to arbitrarily pick which input to regenerate the aliased output from.
-            # e.g. out_new = inpB.as_strided(out.size(), out.stride(), out.storage_offset())
-            #
-            # This will be more complicated when you have multiple _base tensors aliasing the same
-            # underlying storage, when we eventually handle that.
-            # We'll need to ensure that we generate the view off of the right base.
-            inp_storage_refs = {}
-            for idx, inpt in enumerate(flat_f_args):
-                if isinstance(inpt, torch.Tensor):
-                    inp_storage_refs[StorageWeakRef(inpt.untyped_storage())] = idx
-            inp_tensor_ids = {id(inpt) for inpt in flat_f_args if isinstance(inpt, torch.Tensor)}
-            inp_storage_refs_set = set(inp_storage_refs)
-
-            non_aliased_input_outs = []
-            # For a given output tensor that alias an input, tells us:
-            # (1) the index of the input that we alias
-            # (2) Whether or not the output is a view of the input, or if `output is input`
-            #     (so we don't need to generate a view, and can return the input directly)
-            # Note: if the function returns an output that *is* an input, we still cannot return it in the graph.
-            # e.g.
-            #   def f(x):
-            #       x.add_(1)
-            #       return x
-            # Our compiled fw will return an "x_updated", but it is *not* ok to return that to the user.
-            # We need to manually do x.copy_(x_updated), and return the original x to the user.
-            # Why? for example, the metadata between x and x_updated might be different (e.g. _is_leaf())
-            aliased_out_idx: Dict[torch.Tensor, Tuple[int, bool]] = {}
-
-            for o in outputs:
-                # Note: When detecting input/output aliasing, we NEED to do it using the outer FunctionalTensorWrapper objects.
-                # In the case where we mutate an input *and* return a view of it, the outer wrappers will still alias,
-                # but the inner tensors no longer alias.
-                if isinstance(o, torch.Tensor) and StorageWeakRef(o.untyped_storage()) in inp_storage_refs:
-                    aliased_inp_idx = inp_storage_refs[StorageWeakRef(o.untyped_storage())]
-                    is_exact_input = id(o) in inp_tensor_ids
-                    aliases_intermediate_and_not_input = False
-                    aliased_out_idx[o] = (
-                        aliased_inp_idx,
-                        aliases_intermediate_and_not_input,
-                        is_exact_input,
-                    )
->>>>>>> e501f219
                 else:
                     output_type = OutputType.alias_of_input
 
@@ -1329,66 +1190,6 @@
             mutated_input_info[inpt_idx].mutates_data
             for inpt_idx in aliased_input_indices
         ):
-<<<<<<< HEAD
-=======
-            # We detected an input that was mutated, AND aliases with another input.
-            # we need to replace this set of aliased inputs with a single synthetic base.
-            # For now, I'm banning a bunch of cases. We expect dynamo to properly detect these cases
-            # and error out. We can fix them later.
-            for idx1, idx2 in zip(aliased_input_indices, aliased_input_indices[1:]):
-                view1 = fwd_inputs[idx1]
-                view2 = fwd_inputs[idx2]
-                # The "inputs that are aliased but have different differentiable bases" case
-                # is more complicated and hopefully pretty rare. Not currently handled.
-                assert are_differentiable_views(
-                    view1, view2
-                ), "aot_autograd() does not yet handle non-differentiable view input mutations."
-                # Regenerating views when reinterpreting complex / real tensors seems non-trivial,
-                # not handling for now
-                assert same_dtype_views(
-                    view1, view2
-                ), "aot_autograd() does not yet handle input mutations on views with different dtypes."
-            non_none_bases = [
-                fwd_inputs[i]._base
-                for i in aliased_input_indices
-                if fwd_inputs[i]._base is not None
-            ]
-            aliases_with_none_bases = [
-                fwd_inputs[i]
-                for i in aliased_input_indices
-                if fwd_inputs[i]._base is None
-            ]
-            if len(non_none_bases) == 0:
-                # Case where none of the aliases require gradients
-                example_idx = aliased_input_indices[0]
-                synthetic_base = torch.Tensor(fwd_inputs[example_idx].untyped_storage())
-            else:
-                # Case where all of the aliases require gradients, and have the same _base.
-                synthetic_base = non_none_bases[0]
-                for other_base in non_none_bases[1:]:
-                    assert (
-                        other_base is synthetic_base
-                    ), "aot_autograd() does not yet handle non-differentiable view input mutations."
-                for alias in aliases_with_none_bases:
-                    assert (
-                        alias is synthetic_base
-                    ), "aot_autograd() does not yet handle non-differentiable view input mutations."
-            base_args.append(synthetic_base)
-            for curr_view_idx in aliased_input_indices:
-                curr_view = fwd_inputs[curr_view_idx]
-                base_idx = len(base_args) - 1
-                size_ = curr_view.size()
-                stride_ = curr_view.stride()
-                storage_offset_ = curr_view.storage_offset()
-                # We store just enough info here so that we can regenerate the view later.
-                # Regeneration: args[base_idx].as_strided(size_, stride_, storage_offset_)
-                # If we want view replay instead of as_strided() calls, this will need to change.
-                inner_calling_convention_meta[curr_view_idx] = (
-                    base_idx,
-                    (size_, stride_, storage_offset_),
-                )
-        else:
->>>>>>> e501f219
             for curr_idx in aliased_input_indices:
                 other_args.append(fwd_inputs[curr_idx])
             continue
@@ -1422,7 +1223,7 @@
             # Case where none of the aliases have a ._base
             # we generate a synthetic base without gradients, and generate views off of it
             example_idx = aliased_input_indices[0]
-            synthetic_base = torch.Tensor(fwd_inputs[example_idx]._storage())
+            synthetic_base = torch.Tensor(fwd_inputs[example_idx].untyped_storage())
         else:
             # Case where all of the aliases require gradients, and have the same _base.
             synthetic_base = non_none_bases[0]
