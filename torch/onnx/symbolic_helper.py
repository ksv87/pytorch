from __future__ import annotations

import functools
import inspect
import sys
import typing
import warnings
from typing import Any, Callable, List, NoReturn, Optional, Sequence, Set, Tuple, Union

from typing_extensions import Literal

import torch
import torch._C._onnx as _C_onnx
from torch import _C

# Monkey-patch graph manipulation methods on Graph, used for the ONNX symbolics
from torch.onnx import (  # noqa: F401
    _constants,
    _deprecation,
    _patch_torch,
    _type_utils,
    errors,
)
from torch.onnx._globals import GLOBALS
<<<<<<< HEAD
from torch.onnx._internal import _beartype, torchscript
from torch.onnx._internal.dispatch import symbolics
=======
from torch.onnx._internal import _beartype, jit_utils
>>>>>>> e89809c5
from torch.types import Number

__all__ = [
    "args_have_same_dtype",
    "cast_pytorch_to_onnx",
    "check_training_mode",
    "dequantize_helper",
    "is_caffe2_aten_fallback",
    "parse_args",
    "pytorch_name_to_type",
    "quantize_helper",
    "quantized_args",
    "requantize_bias_helper",
    "scalar_name_to_pytorch",
    "scalar_type_to_onnx",
    "scalar_type_to_pytorch_type",
]

# ---------------------------------------------------------------------------------
# Helper functions
# ---------------------------------------------------------------------------------

_ValueDescriptor = Literal[
    "v",
    "i",
    "is",
    "f",
    "fs",
    "b",
    "s",
    "t",
    "none",
]


@_beartype.beartype
def _parse_arg(
    value,
    desc: _ValueDescriptor,
    arg_name: Optional[str] = None,
    node_name: Optional[str] = None,
):
    if desc == "none":
        return value
    if desc == "v" or not _is_value(value):
        return value

    node = value.node()
    if node.mustBeNone():
        return None
    if node.kind() == "onnx::Constant":
        node_val = _node_get(node, "value")
        if desc == "i":
            return int(node_val)
        elif desc == "f":
            return float(node_val)
        elif desc == "b":
            return bool(node_val)
        elif desc == "s":
            return str(node_val)
        elif desc == "t":
            return node_val
        elif desc == "is":
            return [int(v) for v in node_val]
        elif desc == "fs":
            return [float(v) for v in node_val]
        else:
            raise errors.SymbolicValueError(
                f"ONNX symbolic does not understand the Constant node '{node}' "
                f"specified with descriptor '{desc}'.",
                value,
            )
    elif node.kind() == "prim::ListConstruct":
        if desc == "is":
            for v in node.inputs():
                element_node = v.node()
                if element_node.kind() != "onnx::Constant":
                    raise errors.SymbolicValueError(
                        f"Failed to export a node '{element_node}' "
                        f"(in list node {node}) "
                        f"because it is not constant. "
                        f"Please try to make things (e.g. kernel sizes) static if possible.",
                        value,
                    )
            return [int(_node_get(v.node(), "value")) for v in value.node().inputs()]
        else:
            raise errors.SymbolicValueError(
                f"ONNX symbolic does not know how to unpack the ListConstruct node that "
                f"is not a list of integers: '{node}'",
                value,
            )

    if arg_name is None or node_name is None:
        raise errors.SymbolicValueError(
            f"Expected node type 'onnx::Constant', got '{node.kind()}'.",
            value,
        )

    raise errors.SymbolicValueError(
        "Expected node type 'onnx::Constant' "
        f"for argument '{arg_name}' of node '{node_name}', got '{node.kind()}'.",
        value,
    )


@_beartype.beartype
def _node_get(node: _C.Node, key: str):
    """Gets attributes of a node which is polymorphic over return type."""
    assert isinstance(node, _C.Node)
    sel = node.kindOf(key)
    return getattr(node, sel)(key)


@_beartype.beartype
def _is_onnx_constant(value: _C.Value):
    """Whether a Value is an ONNX constant."""
    return value.node().kind() == "onnx::Constant"


@_beartype.beartype
def _maybe_get_const(
    value: Optional[Union[_C.Value, torch.Tensor, Number, Sequence]],
    descriptor: _ValueDescriptor,
):
    # NOTE: prim::Constant at this stage usually means something not compatible in ONNX,
    # otherwise it'd be converted to onnx::Constant
    # TODO(justinchuby): Replace insinstance with _is_value once we figure out mypy
    if isinstance(value, _C.Value) and _is_onnx_constant(value):
        return _parse_arg(value, descriptor)
    return value


@_beartype.beartype
def _maybe_get_scalar(value):
    value_t = _maybe_get_const(value, "t")
    if isinstance(value_t, torch.Tensor) and value_t.shape == ():
        return value_t
    return value


@_beartype.beartype
def _get_const(value, desc, arg_name):
    if not _is_constant(value):
        raise errors.SymbolicValueError(
            f"ONNX symbolic expected a constant value of the '{arg_name}' argument, "
            f"got '{value}'",
            value,
        )
    return _parse_arg(value, desc)


@_beartype.beartype
def _unpack_list(list_value: _C.Value) -> List[_C.Value]:
    list_node = list_value.node()
    if list_node.kind() != "prim::ListConstruct":
        raise errors.SymbolicValueError(
            f"ONNX symbolic expected node type prim::ListConstruct, "
            f"got '{list_node}'.",
            list_value,
        )
    return list(list_node.inputs())


@_beartype.beartype
def _unpack_tuple(tuple_value: _C.Value) -> Tuple[_C.Value, ...]:
    tuple_node = tuple_value.node()
    if not _is_tuple_construct(tuple_value):
        raise errors.SymbolicValueError(
            f"ONNX symbolic expected node type 'prim::TupleConstruct', "
            f"got '{tuple_node.kind()}'.",
            tuple_value,
        )
    return tuple(tuple_node.inputs())


@_beartype.beartype
def _unpack_quantized_tensor(tuple_value: _C.Value) -> Tuple[_C.Value, ...]:
    """Unpacks a quantized tensor into a tuple of tensor and scale/zero_point.
    Args:
        tuple_value: A tuple of tensor, scale, zero_point, and optionally axis.
    Returns:
        A tuple of tensor, scale, zero_point, and optionally axis.
    """
    tuple_node = tuple_value.node()
    # A quantized tensor is represented as tuple of the form (tensor, scale, zero_point, <axis>)
    if not _is_tuple_construct(tuple_value):
        raise errors.SymbolicValueError(
            f"ONNX symbolic expected the output of `{tuple_node}` to be a quantized "
            f"tensor. Is this likely due to missing support for quantized "
            f"`{tuple_node.kind()}`. Please create an issue on {_constants.PYTORCH_GITHUB_ISSUES_URL}",
            tuple_value,
        )
    unpacked = tuple(tuple_node.inputs())
    assert len(unpacked) == 3 or len(unpacked) == 4
    return unpacked


# Check if list_value is output from prim::ListConstruct
# This is usually called before _unpack_list to ensure the list can be unpacked.
@_beartype.beartype
def _is_packed_list(list_value: _C.Value) -> bool:
    return _is_value(list_value) and list_value.node().kind() == "prim::ListConstruct"


@_beartype.beartype
def parse_args(*arg_descriptors: _ValueDescriptor):
    """A decorator which converts args from torch._C.Value to built-in types.

    For example:

    ```
    @parse_args('v', 'i', 'fs')
    foo(g, a, b, c):
        assert isinstance(a, torch._C.Value)
        assert isinstance(b, int)
        assert isinstance(c, list)
        assert isinstance(c[0], float)
    ```

    Args:
        arg_descriptors: list of str, where each element is
            a string that specifies the type to convert to. Valid descriptors:
            "v": no conversion, keep torch._C.Value.
            "i": int
            "is": list of int
            "f": float
            "fs": list of float
            "b": bool
            "s": str
            "t": torch.Tensor
            "none": the variable is unused
    """

    def decorator(fn):
        fn._arg_descriptors = arg_descriptors

        @functools.wraps(fn)
        def wrapper(g, *args, **kwargs):
            # some args may be optional, so the length may be smaller
            FILE_BUG_MSG = (
                "If you believe this is not due to custom symbolic implementation within your code or "
                "an external library, please file an issue at "
                "https://github.com/pytorch/pytorch/issues/new?template=bug-report.yml to report this bug."
            )
            assert len(arg_descriptors) >= len(args), (
                f"A mismatch between the number of arguments ({len(args)}) and "
                f"their descriptors ({len(arg_descriptors)}) was found at symbolic function '{fn.__name__}'. "
                f"{FILE_BUG_MSG}"
            )

            try:
                sig = inspect.signature(fn)
                arg_names = list(sig.parameters.keys())[1:]
                fn_name = fn.__name__
            except Exception:
                # FIXME(justinchuby): Avoid catching Exception.
                # Catch a more specific exception instead.
                arg_names = [None] * len(args)  # type: ignore[list-item]
                fn_name = None
            args = [
                _parse_arg(arg, arg_desc, arg_name, fn_name)  # type: ignore[assignment]
                for arg, arg_desc, arg_name in zip(args, arg_descriptors, arg_names)
            ]
            # only support _outputs in kwargs
            assert len(kwargs) <= 1, (
                f"Symbolic function {fn.__name__}'s '**kwargs' can contain a single "
                f"key/value entry. "
                f"{FILE_BUG_MSG}"
            )

            if len(kwargs) == 1:
                assert "_outputs" in kwargs, (
                    f"Symbolic function {fn.__name__}'s '**kwargs' can only contain "
                    f"'_outputs' key at '**kwargs'. "
                    f"{FILE_BUG_MSG}"
                )
            return fn(g, *args, **kwargs)

        return wrapper

    return decorator


@_beartype.beartype
def quantized_args(
    *arg_q_descriptors: bool,
    scale: Optional[float] = None,
    zero_point: Optional[int] = None,
):
    """A decorator which extends support for quantized version of the base operator.
    Quantization is detected by examining the arguments that are annotated by
    `arg_q_descriptors`.

    If quantization is detected, the base operator symbolic function will be wrapped with
    argument de-quantization and output quantization.

    Otherwise, only the base symbolic function will be invoked.

    For example:

    ```
    @quantized_args(True, False)
    def foo(g, x, y):
        return x + y
    ```

    is equivalent to

    ```
    def q_foo(g, x, y):
        if is_quantized_tensor(x):
            x = dequantize(x)
            out = foo(g, x, y)
            return quantize(out)
        else:
            return foo(g, x, y)
    ```

    Args:
        arg_q_descriptors: A sequence of bool, where each element represents if the
          argument is QTensor for quantized version of this operator. It defaults
          to False for unspecified (variable length) arguments.
        scale: Quantized output scale. If None, derive from
          the first quantized input scale.
        zero_point: Quantized output zero point. If None,
          derive from the first quantized input zero point.
    """

    def decorator(fn):
        @functools.wraps(fn)
        def wrapper(g, *args, **kwargs):
            nonlocal scale
            nonlocal zero_point
            if scale is not None:
                _scale = g.op("Constant", value_t=torch.tensor(scale))
            else:
                _scale = None
            if zero_point is not None:
                _zero_point = g.op("Constant", value_t=torch.tensor(zero_point))
            else:
                _zero_point = None

            # Support variable length arguments by marking unspecified ones as non-quantized
            arg_q_descriptors_extended = arg_q_descriptors + (False,) * (
                len(args) - len(arg_q_descriptors)
            )
            descriptor_args = tuple(zip(arg_q_descriptors_extended, args))

            # Run regular symbolic function if none of the argument is QTensor.
            if not any(
                (descriptor and _is_value(arg) and _is_tuple_construct(arg))
                for descriptor, arg in descriptor_args
            ):
                return fn(g, *args, **kwargs)

            # Dequantize arguments that are quantized
            non_quantized_args = []
            for descriptor, arg in descriptor_args:
                if descriptor and _is_value(arg) and _is_tuple_construct(arg):
                    # Quantized arg is a tuple of (value, scale, zero_point)
                    dequantized_arg, arg_scale, arg_zero_point, _ = dequantize_helper(
                        g, arg
                    )
                    non_quantized_args.append(dequantized_arg)
                    # Set scale and zero_point to the first quantized input if not already set
                    if _scale is None:
                        _scale = arg_scale
                    if _zero_point is None:
                        _zero_point = arg_zero_point
                else:
                    # Non-quantized arg
                    non_quantized_args.append(arg)
            # TODO(justinchuby): Only single output is supported for now. We may want to
            # support multiple outputs in the future.
            output = fn(g, *non_quantized_args, **kwargs)

            assert _scale is not None, "Bug: Scale must be set for quantized operator"
            assert (
                _zero_point is not None
            ), "Bug: Zero point must be set for quantized operator"

            return quantize_helper(g, output, _scale, _zero_point)

        return wrapper

    return decorator


@_beartype.beartype
def _scalar(x: Any) -> Optional[Number]:
    """Convert a scalar tensor into a Python value."""
    if isinstance(x, torch.Tensor) and x.shape == ():
        return x.item()
    return None


@_beartype.beartype
def _if_scalar_type_as(self, tensor):
    """
    Convert self into the same type of tensor, as necessary.
    We only support implicit casting for scalars, so we never
    actually need to insert an ONNX cast operator here; just
    fix up the scalar.
    """
    if isinstance(self, _C.Value):
        return self

    scalar_type = tensor.type().scalarType()
    if scalar_type:
        ty = scalar_type.lower()
        return getattr(self, ty)()

    return self


@_beartype.beartype
def _is_none(x: _C.Value) -> bool:
    return x.node().mustBeNone()


@_beartype.beartype
def _is_value(x: Any) -> bool:
    return isinstance(x, _C.Value)


@_beartype.beartype
def _is_constant(value: Any) -> bool:
    return not _is_value(value) or value.node().kind() in {
        "onnx::Constant",
        "prim::Constant",
    }


@_beartype.beartype
def _is_tensor(x: _C.Value) -> bool:
    return x.type().isSubtypeOf(_C.TensorType.get())


# Note: _C.JitType is not exposed to Python and cannot be checked in runtime.
def _as_list_type(jit_type: _C.JitType) -> Optional[_C.ListType]:
    if isinstance(jit_type, _C.ListType):
        return jit_type
    return None


@_beartype.beartype
def _is_list(x: _C.Value) -> bool:
    return _as_list_type(x.type()) is not None


@_beartype.beartype
def _is_tensor_list(x: _C.Value) -> bool:
    x_type = _as_list_type(x.type())
    if x_type is None:
        return False
    return isinstance(x_type.getElementType(), _C.TensorType)


@_beartype.beartype
def _is_scalar_list(x: _C.Value) -> bool:
    """Checks if x is a scalar list, for example: List[float], List[int].

    Besides checking the type is ListType, we also check if the data type is
    a valid ONNX data type.
    """
    x_type = _as_list_type(x.type())
    if x_type is None:
        return False
    element_type = str(x_type.getElementType())
    return (
        _type_utils.valid_torch_name(element_type)
        and _type_utils.JitScalarType.from_name(element_type).onnx_compatible()
    )


@_beartype.beartype
def _is_tuple_construct(x: _C.Value) -> bool:
    return x.node().kind() == "prim::TupleConstruct"


@_beartype.beartype
def is_caffe2_aten_fallback() -> bool:
    return (
        GLOBALS.operator_export_type == _C_onnx.OperatorExportTypes.ONNX_ATEN_FALLBACK
        and _C_onnx._CAFFE2_ATEN_FALLBACK
    )


@_beartype.beartype
def _get_tensor_rank(x: _C.Value) -> Optional[int]:
    if not _is_tensor(x) or x.type() is None:
        return None
    x_type = x.type()
    x_type = typing.cast(_C.TensorType, x_type)
    return x_type.dim()


@_beartype.beartype
def _get_tensor_sizes(x: _C.Value, allow_nonstatic: bool = True):
    if not _is_tensor(x) or x.type() is None:
        return None
    x_type = x.type()
    x_type = typing.cast(_C.TensorType, x_type)
    if allow_nonstatic:
        # Each individual symbol is returned as None.
        # e.g. [1, "a", "b"] -> [1, None, None]
        return x_type.varyingSizes()
    # returns None, if exists any symbol in sizes.
    # e.g. [1, "a", "b"] -> None
    return x_type.sizes()


@_beartype.beartype
def _get_tensor_dim_size(x: _C.Value, dim: int) -> Optional[int]:
    sizes = _get_tensor_sizes(x)
    return sizes[dim] if sizes else None


@_beartype.beartype
def _get_dim_for_cross(x: _C.Value, dim: Optional[int]):
    if dim == -1:
        tensor_rank = _get_tensor_rank(x)
        assert tensor_rank is not None
        return dim + tensor_rank
    # If dim is not given, it defaults to the first dimension found with the size 3
    if dim is None:
        sizes = _get_tensor_sizes(x)
        assert sizes is not None
        for index, size in enumerate(sizes):
            if size is not None and size == 3:
                return index
    return dim


@_beartype.beartype
def _unimplemented(op: str, msg: str, value: Optional[_C.Value] = None) -> None:
    # For BC reasons, the behavior for Caffe2 does not raise exception for unimplemented operators
    if _C_onnx._CAFFE2_ATEN_FALLBACK:
        warnings.warn(f"ONNX export failed on {op} because {msg} not supported")
    elif GLOBALS.operator_export_type == _C_onnx.OperatorExportTypes.ONNX:
        _onnx_unsupported(f"{op}, {msg}", value)


@_beartype.beartype
def _onnx_unsupported(op_name: str, value: Optional[_C.Value] = None) -> NoReturn:
    message = (
        f"Unsupported: ONNX export of operator {op_name}. "
        f"Please feel free to request support or submit a pull request "
        f"on PyTorch GitHub: {_constants.PYTORCH_GITHUB_ISSUES_URL}"
    )
    if isinstance(value, _C.Value):
        raise errors.SymbolicValueError(
            message,
            value,
        )
    raise errors.OnnxExporterError(message)


@_beartype.beartype
def _onnx_opset_unsupported(
    op_name: str,
    current_opset: int,
    supported_opset: int,
    value: Optional[_C.Value] = None,
) -> NoReturn:
    message = (
        f"Unsupported: ONNX export of {op_name} in opset {current_opset}. "
        f"Please try opset version {supported_opset}."
    )
    if isinstance(value, _C.Value):
        raise errors.SymbolicValueError(
            message,
            value,
        )
    raise errors.OnnxExporterError(message)


@_beartype.beartype
def _onnx_opset_unsupported_detailed(
    op_name: str,
    current_opset: int,
    supported_opset: int,
    reason: str,
    value: Optional[_C.Value] = None,
) -> NoReturn:
    message = (
        f"Unsupported: ONNX export of {op_name} in "
        f"opset {current_opset}. {reason}. Please try opset version {supported_opset}."
    )
    if isinstance(value, _C.Value):
        raise errors.SymbolicValueError(
            message,
            value,
        )
    raise errors.OnnxExporterError(message)


@_beartype.beartype
def _block_list_in_opset(name: str):
    def symbolic_fn(*args, **kwargs):
        raise errors.OnnxExporterError(
            f"ONNX export failed on {name}, which is not implemented for opset "
            f"{GLOBALS.export_onnx_opset_version}. "
            "Try exporting with other opset versions."
        )

    return symbolic_fn


@_beartype.beartype
def _try_get_scalar_type(*args) -> Optional[str]:
    for arg in args:
        try:
            return arg.type().scalarType()
        except RuntimeError:
            pass
    return None


@_beartype.beartype
def _select_helper(g: jit_utils.GraphContext, self, dim, index, apply_reshape=True):
    index_const = _maybe_get_scalar(index)
    index_dim = _get_tensor_rank(index)
    if not _is_value(index_const):
        # Index is a constant scalar. Make it a size 1 constant tensor.
        index = g.op("Constant", value_t=torch.LongTensor([index_const]))
    elif index_dim is not None and apply_reshape:
        if index_dim == 0:
            # Index is a scalar. Reshape it to a size 1 tensor.
            index = symbolics.aten.reshape(
                g, index, g.op("Constant", value_t=torch.LongTensor([1]))
            )

    index_scalar_type = index.type().scalarType()
    if index_scalar_type is None or index_scalar_type not in {"Long", "Int"}:
        index = g.op("Cast", index, to_i=_C_onnx.TensorProtoDataType.INT64)
    return g.op("Gather", self, index, axis_i=dim)


@quantized_args(True)
@_beartype.beartype
def _slice_helper(
    g: jit_utils.GraphContext,
    input,
    axes,
    starts,
    ends,
    steps=None,
    dynamic_slice=False,
):
    # TODO(justinchuby): Use the dispatcher
    if g.opset <= 9:
        from torch.onnx.symbolic_opset9 import _slice as _slice9

        return _slice9(g, input, axes, starts, ends)
    else:
        from torch.onnx.symbolic_opset10 import _slice as _slice10

        return _slice10(g, input, axes, starts, ends, steps, dynamic_slice)


@_beartype.beartype
def _is_in_type_group(value, scalar_types: Set[_type_utils.JitScalarType]) -> bool:
    """Helper function for determining if a value is in a scalar type group."""
    if value is None:
        return False
    if isinstance(value, torch.Tensor):
        return _type_utils.JitScalarType.from_dtype(value.dtype) in scalar_types
    elif isinstance(value.type(), torch.ListType):
        return (
            _type_utils.JitScalarType.from_dtype(value.type().getElementType().dtype())
            in scalar_types
        )
    scalar_type = value.type().scalarType()
    if scalar_type is None:
        warnings.warn(
            "Type cannot be inferred, which might cause exported graph to produce incorrect results."
        )
        return False
    try:
        return _type_utils.JitScalarType.from_name(scalar_type) in scalar_types
    except ValueError:
        # scalar_type is not a known ScalarType
        return False


@_beartype.beartype
def _is_fp(value) -> bool:
    return _is_in_type_group(
        value,
        {
            _type_utils.JitScalarType.FLOAT,
            _type_utils.JitScalarType.DOUBLE,
            _type_utils.JitScalarType.HALF,
            _type_utils.JitScalarType.BFLOAT16,
        },
    )


@_beartype.beartype
def _is_bool(value) -> bool:
    return _is_in_type_group(value, {_type_utils.JitScalarType.BOOL})


@_beartype.beartype
def _generate_wrapped_number(g: jit_utils.GraphContext, scalar):
    """Creates a wrapped number based on https://github.com/pytorch/pytorch/issues/9515.

    A Tensor is a considered a "wrapped number" if it is
    auto-wrapped from a C++ or Python number type. Integer types are
    wrapped as 0-dim int64 tensors and floating-point types are
    wrapped as 0-dim double tensors.

    The input to this function is constant value. If the data type
    is a floating point type, it is converted to a 0-dim double
    tensor, else it is converted to a 0-dim tensor of its original type
    """
    assert not isinstance(scalar, torch.Tensor)
    if isinstance(scalar, float):
        return g.op("Constant", value_t=torch.tensor(scalar, dtype=torch.double))
    return g.op("Constant", value_t=torch.tensor(scalar))


@_beartype.beartype
<<<<<<< HEAD
def _lt_helper(g: torchscript.GraphContext, input, other):
=======
def _sort_helper(g: jit_utils.GraphContext, input, dim, decending=True, out=None):
    if out is not None:
        _unimplemented("Sort", "Out parameter is not supported")
    shape_ = g.op("Shape", input)
    dim_size_ = g.op(
        "Gather",
        shape_,
        g.op("Constant", value_t=torch.tensor([dim], dtype=torch.int64)),
    )
    if g.opset <= 10:
        if not decending:
            _unimplemented("Sort", "Ascending is not supported")
        return g.op("TopK", input, dim_size_, axis_i=dim, outputs=2)
    else:
        return g.op(
            "TopK", input, dim_size_, axis_i=dim, largest_i=decending, outputs=2
        )


@_beartype.beartype
def _topk_helper(
    g: jit_utils.GraphContext, input, k, dim, largest=True, sorted=False, out=None
):
    if out is not None:
        _unimplemented("TopK", "Out parameter is not supported")
    if not _is_value(k):
        k = g.op("Constant", value_t=torch.tensor([k], dtype=torch.int64))
    else:
        k = _reshape_helper(g, k, g.op("Constant", value_t=torch.tensor([1])))
        if _try_get_scalar_type(k) != "Long":
            k = g.op("Cast", k, to_i=_C_onnx.TensorProtoDataType.INT64)
    if g.opset <= 10:
        if not largest:
            _unimplemented("TopK", "Ascending is not supported")
        return g.op("TopK", input, k, axis_i=dim, outputs=2)
    else:
        return g.op(
            "TopK", input, k, axis_i=dim, largest_i=largest, sorted_i=sorted, outputs=2
        )


@_beartype.beartype
def _lt_helper(g: jit_utils.GraphContext, input, other):
>>>>>>> e89809c5
    if g.opset <= 8:
        from torch.onnx.symbolic_opset8 import lt as _lt8

        return _lt8(g, input, other)
    else:
        from torch.onnx.symbolic_opset9 import lt as _lt9

        return _lt9(g, input, other)


@_beartype.beartype
def _interpolate_warning(interpolate_mode):
    onnx_op = (
        "onnx:Resize" if GLOBALS.export_onnx_opset_version >= 10 else "onnx:Upsample"
    )
    warnings.warn(
        "You are trying to export the model with "
        + onnx_op
        + " for ONNX opset version "
        "" + str(GLOBALS.export_onnx_opset_version) + ". "
        "This operator might cause results to not match the expected results by PyTorch.\n"
        "ONNX's Upsample/Resize operator did not match Pytorch's Interpolation until opset 11. "
        "Attributes to determine how to transform the input were added in onnx:Resize in opset 11 "
        "to support Pytorch's behavior (like coordinate_transformation_mode and nearest_mode).\n"
        "We recommend using opset 11 and above for models using this operator."
    )


@_beartype.beartype
def _unsqueeze_helper(g: jit_utils.GraphContext, input, axes_i):
    if _is_constant(axes_i[0]):
        if g.opset >= 13:
            axes = g.op("Constant", value_t=torch.tensor(axes_i, dtype=torch.long))
            return g.op("Unsqueeze", input, axes)
        return g.op("Unsqueeze", input, axes_i=axes_i)
    # Tensor type
    if g.opset < 13:
        raise errors.SymbolicValueError(
            "Opset version must be >= 13 for Unsqueeze with dynamic axes.", input
        )
    return g.op("Unsqueeze", input, axes_i[0])


@_beartype.beartype
def _squeeze_helper(g: jit_utils.GraphContext, input, axes_i):
    if _is_constant(axes_i[0]):
        if g.opset >= 13:
            axes = g.op("Constant", value_t=torch.tensor(axes_i, dtype=torch.long))
            return g.op("Squeeze", input, axes)
        return g.op("Squeeze", input, axes_i=axes_i)
    # Tensor type
    if g.opset < 13:
        raise errors.SymbolicValueError(
            "Opset version must be >= 13 for Squeeze with dynamic axes.", input
        )
    axes_t = axes_i[0]
    axes_rank = _get_tensor_rank(axes_t)
    assert axes_rank is not None
    if axes_rank > 1:
        raise errors.SymbolicValueError(
            "For Squeeze axses as input, the axes rank must be one in ONNX spec.", input
        )
    elif axes_rank == 0:
        # The axes is a scalar. Unsqueeze it to a rank 1 tensor.
        axes_t = _unsqueeze_helper(g, axes_t, [0])
        return g.op("Squeeze", input, axes_t)
    return g.op("Squeeze", input, axes_t)


@_beartype.beartype
def _reducesum_helper(
    g: jit_utils.GraphContext,
    input,
    axes_i=None,
    keepdims_i=1,
    noop_with_empty_axes_i=0,
):
    keepdims_i = _maybe_get_const(keepdims_i, "i")
    if g.opset >= 13:
        if axes_i:
            if not _is_value(axes_i):
                axes_i = g.op(
                    "Constant", value_t=torch.tensor(axes_i, dtype=torch.long)
                )
            return g.op(
                "ReduceSum",
                input,
                axes_i,
                keepdims_i=keepdims_i,
                noop_with_empty_axes_i=noop_with_empty_axes_i,
            )
        return g.op(
            "ReduceSum",
            input,
            keepdims_i=keepdims_i,
            noop_with_empty_axes_i=noop_with_empty_axes_i,
        )
    else:
        return g.op("ReduceSum", input, axes_i=axes_i, keepdims_i=keepdims_i)


@_beartype.beartype
def _interpolate_size_to_scales(g: jit_utils.GraphContext, input, output_size, dim):
    output_size = _maybe_get_const(output_size, "is")
    if _is_value(output_size):
        offset = 2
        offsets = g.op("Constant", value_t=torch.ones(offset, dtype=torch.float32))
        dividend = g.op("Cast", output_size, to_i=_C_onnx.TensorProtoDataType.FLOAT)
        divisor = _slice_helper(
            g, g.op("Shape", input), axes=[0], ends=[sys.maxsize], starts=[offset]
        )
        divisor = g.op("Cast", divisor, to_i=_C_onnx.TensorProtoDataType.FLOAT)
        scale_dims = g.op("Div", dividend, divisor)
        scales = g.op("Concat", offsets, scale_dims, axis_i=0)
    else:
        scales_constant = [
            1.0
            if i < 2
            else float(output_size[-(dim - i)])
            / float(input.type().sizes()[-(dim - i)])
            for i in range(0, dim)
        ]
        scales = g.op(
            "Constant", value_t=torch.tensor(scales_constant, dtype=torch.float32)
        )
    return scales


@_beartype.beartype
def _interpolate_get_scales_if_available(g: jit_utils.GraphContext, scales):
    available_scales = _maybe_get_const(scales[0], "fs") != -1 and not _is_none(
        scales[0]
    )

    if not available_scales:
        return None

    offsets = g.op("Constant", value_t=torch.ones(2, dtype=torch.float32))
    scales_list = g.op(
        "Constant", value_t=torch.tensor(_maybe_get_const(scales[0], "fs"))
    )
    scales = g.op("Concat", offsets, scales_list, axis_i=0)
    return scales


@_beartype.beartype
def _get_interpolate_attributes(g: jit_utils.GraphContext, mode, args):
    if mode == "nearest":
        align_corners = None
        scales = args[0:]
    else:
        align_corners = args[0]
        scales = args[1:]
    scales = _interpolate_get_scales_if_available(g, scales)
    return scales, align_corners


@_beartype.beartype
def _interpolate_get_scales(g: jit_utils.GraphContext, scale_factor, dim):
    offsets = g.op("Constant", value_t=torch.ones(2, dtype=torch.float32))
    scale_factor_rank = _get_tensor_rank(scale_factor)
    if isinstance(scale_factor.type(), _C.ListType) or (
        scale_factor_rank is not None and scale_factor_rank > 0
    ):
        return g.op("Concat", offsets, scale_factor, axis_i=0)
    else:
        scale_factor = _unsqueeze_helper(g, scale_factor, [0])
        scale_factor = g.op(
            "Cast", scale_factor, to_i=_C_onnx.TensorProtoDataType.FLOAT
        )
        scales = [scale_factor for i in range(dim - 2)]
    scale_factor = g.op("Concat", offsets, *scales, axis_i=0)
    return scale_factor


@_beartype.beartype
def _interpolate_get_scales_and_mode(
    g: jit_utils.GraphContext, input, size, scale_factor, mode, align_corners
):
    mode = _maybe_get_const(mode, "s")
    if "linear" in mode:
        mode = "linear"
    if "cubic" in mode:
        mode = "cubic"
    _interpolate_warning(mode)

    align_corners = _maybe_get_const(align_corners, "b")
    if isinstance(align_corners, bool) and align_corners:
        return _unimplemented("interpolate", "align_corners == True")

    if not input.type().dim():
        return _unimplemented("interpolate", "missing input shape")
    dim = input.type().dim()

    if not _is_none(scale_factor):
        scale_factor = _interpolate_get_scales(g, scale_factor, dim)
    elif not _is_none(size):
        if not _is_packed_list(size):
            is_scalar = _maybe_get_const(size, "t").dim() == 0
            if is_scalar:
                size = _unsqueeze_helper(g, size, [0])
                size = [size for i in range(dim - 2)]
                size = g.op("Concat", *size, axis_i=0)
        scale_factor = _interpolate_size_to_scales(g, input, size, dim)
    else:
        return _unimplemented(
            "interpolate", "Both size and scales are None in __interpolate"
        )
    return scale_factor, mode


@_beartype.beartype
def _argmin_argmax_helper(
    g: jit_utils.GraphContext,
    input: torch._C.Value,
    dim: torch._C.Value,
    keepdim: bool,
    op_name: str,
):
    def op_wrapper(input, axis_i, keepdims_i):
        if g.opset >= 12:
            return g.op(
                op_name,
                input,
                axis_i=axis_i,
                keepdims_i=keepdims_i,
                select_last_index_i=False,
            )
        return g.op(op_name, input, axis_i=axis_i, keepdims_i=keepdims_i)

    if _is_none(dim):
        flattened = symbolics.aten.reshape(
            g, input, g.op("Constant", value_t=torch.tensor([-1]))
        )
        output = op_wrapper(flattened, axis_i=0, keepdims_i=False)
        if keepdim:
            input_shape = g.op("Shape", input)
            input_shape_shape = g.op("Shape", input_shape)
            new_shape = g.op(
                "ConstantOfShape",
                input_shape_shape,
                value_t=torch.tensor([1], dtype=torch.int64),
            )
            output = g.op("Reshape", output, new_shape)
        return output

    dim = _parse_arg(dim, "i")
    return op_wrapper(input, axis_i=dim, keepdims_i=keepdim)


@_beartype.beartype
def _interpolate_helper(name, dim, interpolate_mode):
    @quantized_args(True, False, False)
    def symbolic_fn(g, input, output_size, *args):
        scales, align_corners = _get_interpolate_attributes(g, interpolate_mode, args)
        align_corners = _maybe_get_scalar(align_corners)
        coordinate_transformation_mode = (
            "asymmetric"
            if interpolate_mode == "nearest"
            else "align_corners"
            if align_corners
            else "half_pixel"
        )

        if scales is None:
            input_size = g.op("Shape", input)
            input_size_beg = _slice_helper(
                g, input_size, axes=[0], ends=[2], starts=[0]
            )
            output_size = g.op(
                "Cast", output_size, to_i=_C_onnx.TensorProtoDataType.INT64
            )
            output_size = g.op("Concat", input_size_beg, output_size, axis_i=0)

            if g.opset >= 13:
                empty_roi = _optional_input_placeholder_tensor(g)
                empty_scales = _optional_input_placeholder_tensor(g)
            else:
                empty_roi = g.op(
                    "Constant", value_t=torch.tensor([], dtype=torch.float32)
                )
                empty_scales = g.op(
                    "Constant", value_t=torch.tensor([], dtype=torch.float32)
                )

            return g.op(
                "Resize",
                input,
                empty_roi,
                empty_scales,
                output_size,
                coordinate_transformation_mode_s=coordinate_transformation_mode,
                cubic_coeff_a_f=-0.75,  # only valid when mode="cubic"
                mode_s=interpolate_mode,  # nearest, linear, or cubic
                nearest_mode_s="floor",
            )  # only valid when mode="nearest"
        else:
            if g.opset >= 13:
                empty_roi = _optional_input_placeholder_tensor(g)
            else:
                empty_roi = g.op(
                    "Constant", value_t=torch.tensor([], dtype=torch.float32)
                )

            return g.op(
                "Resize",
                input,
                empty_roi,
                scales,
                coordinate_transformation_mode_s=coordinate_transformation_mode,
                cubic_coeff_a_f=-0.75,  # only valid when mode="cubic"
                mode_s=interpolate_mode,  # nearest, linear, or cubic
                nearest_mode_s="floor",
            )  # only valid when mode="nearest"

    return symbolic_fn


@_beartype.beartype
def __interpolate_helper(
    g: jit_utils.GraphContext,
    input,
    size,
    scale_factor,
    mode,
    align_corners,
    recompute_scale_factor,
):
    mode = _maybe_get_const(mode, "s")
    if "linear" in mode:
        mode = "linear"
    if "cubic" in mode:
        mode = "cubic"
    align_corners = _maybe_get_const(align_corners, "b")
    align_corners = False if not isinstance(align_corners, bool) else align_corners
    coordinate_transformation_mode = (
        "asymmetric"
        if mode == "nearest"
        else "align_corners"
        if align_corners
        else "half_pixel"
    )

    if not _is_none(size):
        input_size = g.op("Shape", input)
        input_size = _slice_helper(g, input_size, axes=[0], ends=[2], starts=[0])
        # in some cases size is not a packed list but size is a scalar
        # We need to also verify that (_maybe_get_const(size, "t").dim() == 0)
        # but this information is not always available. Try to get the dim,
        # and if not assume that it is not a scalar.
        try:
            is_scalar = not _is_packed_list(size) and (
                _maybe_get_const(size, "t").dim() == 0
            )
        except AttributeError:
            is_scalar = not _is_packed_list(size)
            if not is_scalar:
                warnings.warn(
                    "Cannot verify if the output_size is a scalar "
                    "while exporting interpolate. Assuming that it is not a scalar."
                )

        if is_scalar:
            rank = _get_tensor_rank(input)
            if rank is None:
                return _unimplemented(
                    "interpolate (with a scalar output_size)",
                    "missing input shape (try giving an array of output_size values)",
                )
            size = _unsqueeze_helper(g, size, [0])
            size = [size for i in range(rank - 2)]
            size = g.op("Concat", *size, axis_i=0)
        size = g.op("Cast", size, to_i=_C_onnx.TensorProtoDataType.INT64)
        size = g.op("Concat", input_size, size, axis_i=0)

        if g.opset >= 13:
            empty_roi = _optional_input_placeholder_tensor(g)
            empty_scales = _optional_input_placeholder_tensor(g)
        else:
            empty_roi = g.op("Constant", value_t=torch.tensor([], dtype=torch.float32))
            empty_scales = g.op(
                "Constant", value_t=torch.tensor([], dtype=torch.float32)
            )

        return g.op(
            "Resize",
            input,
            empty_roi,
            empty_scales,
            size,
            coordinate_transformation_mode_s=coordinate_transformation_mode,
            cubic_coeff_a_f=-0.75,  # only valid when mode="cubic"
            mode_s=mode,  # nearest, linear, or cubic
            nearest_mode_s="floor",
        )
    else:  # if not _is_none(scales)
        rank = _get_tensor_rank(input)
        if rank is None:
            return _unimplemented("interpolate (with scales)", "missing input shape")

        if g.opset >= 13:
            empty_roi = _optional_input_placeholder_tensor(g)
        else:
            empty_roi = g.op("Constant", value_t=torch.tensor([], dtype=torch.float32))

        scales = _interpolate_get_scales(g, scale_factor, rank)
        return g.op(
            "Resize",
            input,
            empty_roi,
            scales,
            coordinate_transformation_mode_s=coordinate_transformation_mode,
            cubic_coeff_a_f=-0.75,  # only valid when mode="cubic"
            mode_s=mode,  # nearest, linear, or cubic
            nearest_mode_s="floor",
        )  # only valid when mode="nearest"


@_beartype.beartype
def _unbind_helper(g: jit_utils.GraphContext, self, dim, _outputs):
    if g.opset < 11:
        from torch.onnx.symbolic_opset9 import unbind
    elif g.opset <= 12:
        from torch.onnx.symbolic_opset11 import unbind  # type: ignore[no-redef]
    else:
        from torch.onnx.symbolic_opset13 import unbind  # type: ignore[no-redef]
    return unbind(g, self, dim, _outputs)


@_beartype.beartype
def _scatter_helper(g: jit_utils.GraphContext, self, dim, index, src):
    if g.opset <= 10:
        from torch.onnx.symbolic_opset9 import scatter
    else:
        # for mypy, scatter was imported two lines above
        from torch.onnx.symbolic_opset11 import scatter  # type: ignore[no-redef]
    return scatter(g, self, dim, index, src)


@_beartype.beartype
def _repeat_interleave_split_helper(g: jit_utils.GraphContext, self, reps, dim):
    if g.opset <= 12:
        split_out = g.op("Split", self, split_i=[1] * reps, axis_i=dim, outputs=reps)
    else:
        from torch.onnx.symbolic_opset13 import split

        repeats = g.op("Constant", value_t=torch.tensor([1] * reps))
        split_out = split(g, self, repeats, dim, _outputs=reps)
    return split_out if reps > 1 else [split_out]


@_beartype.beartype
def _arange_cast_helper(
    g: jit_utils.GraphContext, end, start=None, step=None, dtype=None
) -> Tuple[
    _type_utils.JitScalarType,
    Optional[_C.Value],
    Optional[_C.Value],
    Optional[_C.Value],
]:
    def _is_all_integral(scalars):
        for scalar in scalars:
            try:
                if scalar.type().scalarType() != "Long":
                    return False
            except Exception:
                # FIXME(justinchuby): Avoid catching Exception.
                # Catch a more specific exception instead.
                pass
        return True

    # This logic is based on torch.arange docs. If "dtype" is provided,
    # infer input types from dtype. If not, then check if any of start, stop,
    # or step are floating point, and infer the type from get_default.
    # Otherwise, the dtype is inferred to be torch.int64.
    if dtype is None or (_is_value(dtype) and _is_none(dtype)):
        if _is_all_integral([start, end, step]):
            scalar_type = _type_utils.JitScalarType.INT64
        else:
            scalar_type = _type_utils.JitScalarType.from_dtype(
                torch.get_default_dtype()
            )
    else:
        assert isinstance(dtype, int)
        # TODO(justinchuby): Check if dtype is indeed a int.
        scalar_type = _type_utils.JitScalarType(dtype)

    start = g.op("Cast", start, to_i=scalar_type.onnx_type()) if start else None
    end = g.op("Cast", end, to_i=scalar_type.onnx_type()) if end else None
    step = g.op("Cast", step, to_i=scalar_type.onnx_type()) if step else None
    return scalar_type, end, start, step


@_beartype.beartype
def _arange_helper(g: jit_utils.GraphContext, *args):
    if g.opset <= 10:
        from torch.onnx.symbolic_opset9 import arange
    else:
        from torch.onnx.symbolic_opset11 import arange  # type: ignore[no-redef]
    return arange(g, *args)


@_beartype.beartype
def _size_helper(g: jit_utils.GraphContext, self, dim):
    full_shape = g.op("Shape", self)
    from torch.onnx.symbolic_opset9 import select

    return select(g, full_shape, g.op("Constant", value_t=torch.tensor([0])), dim)


@_beartype.beartype
def _index_fill_reshape_helper(g: jit_utils.GraphContext, self, dim, index):
    # 1. reshape index => [1, ..., 1, dim, 1, ..., 1]
    # 2. expand index => [..., dim, ...], same shape as self except for dim.
    # 3. expand value as well.
    # 4. apply onnx::scatter.

    from torch.onnx.symbolic_opset9 import expand

    if g.opset <= 10:
        from torch.onnx.symbolic_opset9 import scatter
    else:
        # for mypy, scatter was imported two lines above
        from torch.onnx.symbolic_opset11 import scatter  # type: ignore[no-redef]

    if self.type().dim() is None:
        return _unimplemented("index_fill", "input rank not accesible")
    self_dim = self.type().dim()
    dim_value = _parse_arg(dim, "i")
    unsqueezed_index = _unsqueeze_helper(
        g, index, [i for i in range(self_dim) if i != dim_value]
    )
    expanded_index_shape = scatter(
        g, g.op("Shape", self), 0, _unsqueeze_helper(g, dim, [0]), g.op("Shape", index)
    )
    expanded_index = expand(g, unsqueezed_index, expanded_index_shape, None)
    return expanded_index_shape, expanded_index


<<<<<<< HEAD
=======
# By default, when any value in the 'shape' input is equal to zero
# the corresponding dimension value is copied from the input tensor dynamically.
# allowzero=1 indicates that if any value in the 'shape' input is set to zero,
# the zero value is honored, similar to NumPy.
# allowzero=1 is only supported for opset version >= 14.
@_beartype.beartype
def _reshape_helper(g: jit_utils.GraphContext, input, shape, allowzero=0):
    shape = _maybe_get_const(shape, "is")
    if not _is_value(shape):
        shape = g.op("Constant", value_t=torch.LongTensor(shape))
    if g.opset <= 13:
        if allowzero == 1:
            _onnx_opset_unsupported(
                "Reshape with allowzero=1", GLOBALS.export_onnx_opset_version, 14, input
            )
        return g.op("Reshape", input, shape)
    else:
        return g.op("Reshape", input, shape, allowzero_i=allowzero)


>>>>>>> e89809c5
@_beartype.beartype
def _batchnorm_helper(
    g: jit_utils.GraphContext, input, weight, bias, running_mean, running_var
):
    from torch.onnx.symbolic_opset9 import _var_mean

    batch_size = _get_tensor_dim_size(input, 0)
    channel_size = _get_tensor_dim_size(input, 1)

    if weight is None or _is_none(weight):
        if channel_size is None:
            raise errors.SymbolicValueError(
                "Unsupported: ONNX export of batch_norm for unknown channel size.",
                input,
            )
        weight_value = torch.tensor(
            [1.0] * channel_size,
            dtype=_type_utils.JitScalarType.from_name(
                input.type().scalarType()
            ).dtype(),
        )
        weight = g.op("Constant", value_t=weight_value)
    if bias is None or _is_none(bias):
        if channel_size is None:
            raise errors.SymbolicValueError(
                "Unsupported: ONNX export of batch_norm for unknown channel size.",
                input,
            )
        bias_value = torch.tensor(
            [0.0] * channel_size,
            dtype=_type_utils.JitScalarType.from_name(
                input.type().scalarType()
            ).dtype(),
        )
        bias = g.op("Constant", value_t=bias_value)
    # If track_running_stats is set to False batch statistics are instead used during evaluation time
    if (
        running_mean is None
        or _is_none(running_mean)
        or running_var is None
        or _is_none(running_var)
    ):
        assert batch_size is not None and channel_size is not None
        reshape_in = symbolics.aten.reshape(
            g,
            input,
            g.op(
                "Constant",
                value_t=torch.tensor([batch_size, channel_size, -1], dtype=torch.int64),
            ),
        )
        trans_in = g.op("Transpose", reshape_in, perm_i=[0, 2, 1])
        running_var, running_mean = _var_mean(
            g,
            trans_in,
            g.op("Constant", value_t=torch.tensor([0, 1], dtype=torch.int64)),
            False,
            False,
        )
    return weight, bias, running_mean, running_var


@_beartype.beartype
def _avgpool_helper(
    tuple_fn: Callable[[Any], Sequence[int]],
    padding: Union[int, Sequence[int]],
    kernel_size,
    stride,
    divisor_override,
    name,
) -> Tuple[int, ...]:
    if divisor_override and divisor_override.node().kind() != "prim::Constant":
        _unimplemented(name, "divisor_override")
    return tuple(tuple_fn(padding))


@_beartype.beartype
def check_training_mode(op_train_mode: int, op_name: str) -> None:
    """Warns the user if the model's training mode and the export mode do not agree."""
    if GLOBALS.training_mode == _C_onnx.TrainingMode.PRESERVE:
        return

    if op_train_mode:
        op_mode_enum = _C_onnx.TrainingMode.TRAINING
    else:
        op_mode_enum = _C_onnx.TrainingMode.EVAL
    if op_mode_enum == GLOBALS.training_mode:
        # The modes agree. Do nothing
        return

    op_mode_text = f"train={bool(op_train_mode)}"
    # Setting the model mode could result in op_mode != GLOBALS.training_mode
    # if the model is a FuncModule. In this case we warn the user of
    # the state and export depending on op_mode
    # This is to support use-cases of fixing certain layer weights
    # in training.
    warnings.warn(
        f"ONNX export mode is set to {GLOBALS.training_mode}, but operator '{op_name}' "
        f"is set to {op_mode_text}. Exporting with {op_mode_text}."
    )


@_beartype.beartype
def _flatten_helper(g: jit_utils.GraphContext, input, start_dim, end_dim, dim):
    input_size = g.op("Shape", input)
    slice1 = _slice_helper(g, input_size, axes=[0], starts=[0], ends=[start_dim])
    slices = [slice1, g.op("Constant", value_t=torch.tensor([-1], dtype=torch.long))]
    if end_dim < dim - 1:
        slice3 = _slice_helper(
            g, input_size, axes=[0], starts=[end_dim + 1], ends=[dim]
        )
        slices = [
            slice1,
            g.op("Constant", value_t=torch.tensor([-1], dtype=torch.long)),
            slice3,
        ]

    final_shape = g.op("Concat", *slices, axis_i=0)
    from torch.onnx.symbolic_opset9 import _reshape_from_tensor

    return _reshape_from_tensor(g, input, final_shape)


@_beartype.beartype
def _is_split_static(split_size_or_sizes, _outputs):
    if _outputs is None:
        return False
    if (
        _is_value(split_size_or_sizes)
        and split_size_or_sizes.node().kind() != "onnx::Constant"
    ):
        return False
    return True


@_beartype.beartype
def _optional_input_placeholder_tensor(g):
    n = g.op("prim::Constant")
    n.setType(_C.OptionalType.ofTensor())
    return n


@_beartype.beartype
def _handle_reduce_dim_none(g: jit_utils.GraphContext, self, op_name):
    rank = _get_tensor_rank(self)
    if rank is not None and any(
        [_get_tensor_dim_size(self, i) == 0 for i in range(rank)]
    ):
        # If input tensor is empty, according to ONNX ReduceSum definition,
        # set keepdims=1 so that the resulted tensor has the same rank as the input.
        return g.op(op_name, self, keepdims_i=1)
    return g.op(op_name, self, keepdims_i=0)


@_beartype.beartype
def dequantize_helper(
    g: jit_utils.GraphContext,
    qtensor: _C.Value,
    qdtype: Optional[_C_onnx.TensorProtoDataType] = None,
) -> Tuple[_C.Value, _C.Value, _C.Value, Optional[_C.Value]]:
    """Appends to graph `g` ONNX nodes that dequantizes `qtensor` into `tensor`.

    Args:
        g: Graph, the ONNX IR graph that is under construction.
        qtensor: torch._C.Value, either a tuple of (quantized_tensor, scale, zero_point)
            for per tensor quantization, or
            (quantized_tensor, scale, zero_point, axis) for per channel quantization,
            representing the quantized tensor.
        qdtype: torch.onnx.TensorProtoDataType default None, if not None, represents the
            data type of quantized tensor. It must be either
            torch.onnx.TensorProtoDataType.UINT8 or torch.onnx.TensorProtoDataType.INT8.
    """
    unpacked_qtensors = _unpack_quantized_tensor(qtensor)
    tensor, scale, zero_point = unpacked_qtensors[:3]
    axis = unpacked_qtensors[3] if len(unpacked_qtensors) >= 4 else None
    axis_i = _get_const(axis, "i", "axis")
    input_scalar_type = tensor.type().scalarType()
    assert input_scalar_type is not None
    input_qdtype = _type_utils.JitScalarType.from_name(tensor.type().scalarType())
    if qdtype is None:
        if input_qdtype is not None:
            qdtype = input_qdtype.onnx_type()
        else:
            qdtype = _C_onnx.TensorProtoDataType.UINT8
    value = g.op("Cast", tensor, to_i=qdtype)
    scale = g.op("Cast", scale, to_i=_C_onnx.TensorProtoDataType.FLOAT)
    zero_point = g.op("Cast", zero_point, to_i=qdtype)

    if axis_i is not None and g.opset < 13:
        _onnx_opset_unsupported_detailed(
            "DequantizeLinear",
            g.opset,
            13,
            "Attribute axis is not supported.",
            qtensor,
        )

    return (
        g.op("DequantizeLinear", value, scale, zero_point, axis_i=axis_i),
        scale,
        zero_point,
        axis,
    )


@_beartype.beartype
def quantize_helper(
    g: jit_utils.GraphContext,
    tensor: _C.Value,
    scale: _C.Value,
    zero_point: _C.Value,
    axis: Optional[_C.Value] = None,
) -> _C.Value:
    """Appends to graph `g` ONNX nodes that quantizes `tensor` based on `scale`, `zero_point` and `axis`.

    Args:
        g: Graph, the ONNX IR graph that is under construction.
        tensor: torch._C.Value, representing the tensor to be quantized.
        scale: torch._C.Value, quantized scale.
        zero_point: torch._C.Value, quantized zero point.
        axis: Optional[torch._C.Value] default None, if None, represents per tensor quantization.
            Otherwise, represents per channel quantization, along given axis.

    Returns:
        A TupleConstruct storing information of the quantized tensor.
    """
    if axis is not None and not _is_none(axis) and g.opset < 13:
        _onnx_opset_unsupported_detailed(
            "QuantizeLinear",
            g.opset,
            13,
            "Attribute axis is not supported.",
            tensor,
        )

    assert scale is not None
    if scale.type().scalarType() != "Float":
        scale = g.op("Cast", scale, to_i=_C_onnx.TensorProtoDataType.FLOAT)

    assert zero_point is not None
    if zero_point.type().scalarType() not in ("Byte", "Char"):
        zero_point = g.op("Cast", zero_point, to_i=_C_onnx.TensorProtoDataType.UINT8)
    output = g.op(
        "QuantizeLinear",
        tensor,
        scale,
        zero_point,
        axis_i=_get_const(axis, "i", "axis"),
    )
    args = [output, scale, zero_point]
    if axis is not None and not _is_none(axis):
        args.append(axis)
    return g.op("prim::TupleConstruct", *args)


@_beartype.beartype
def requantize_bias_helper(
    g: jit_utils.GraphContext, bias, input_scale, weight_scale, axis=None
):
    """In PyTorch, bias is float and is quantized to int32 implicitly inside the quantized ATen op kernel.
    In ONNX we need to make the quantization explicit because operators expect all of their inputs to be quantized.
    Since int32 is not a supported output type by ONNX operator `QuantizeLinear`, quantization is exported using
    regular operators.
    """
    bias_scale = g.op("Mul", weight_scale, input_scale)
    bias_scale_shape = g.op("Shape", bias_scale)
    bias_zero_point = g.op(
        "ConstantOfShape", bias_scale_shape, value_t=torch.tensor([0], dtype=torch.int)
    )
    q_bias = g.op(
        "Cast", g.op("Div", bias, bias_scale), to_i=_C_onnx.TensorProtoDataType.INT32
    )
    axis_args = []
    if axis is not None and not _is_none(axis):
        axis_args.append(axis)
    return g.op("prim::TupleConstruct", q_bias, bias_scale, bias_zero_point, *axis_args)


@_beartype.beartype
def args_have_same_dtype(args):
    assert args
    base_dtype = args[0].type().scalarType()
    has_same_dtype = all(elem.type().scalarType() == base_dtype for elem in args)
    return has_same_dtype


# TODO(justinchuby): Delete these setters, users should set the vars directly.
@_deprecation.deprecated(
    "1.13",
    "1.14",
    "remove its usage and avoid setting internal variables directly",
)
def _set_opset_version(opset_version: int):
    GLOBALS.export_onnx_opset_version = opset_version


@_deprecation.deprecated(
    "1.13",
    "1.14",
    "remove its usage and avoid setting internal variables directly",
)
def _set_operator_export_type(operator_export_type):
    GLOBALS.operator_export_type = operator_export_type


# This function is for debug use only.
# onnx_shape_inference = True by default.
@_deprecation.deprecated(
    "1.13",
    "1.14",
    "remove its usage and avoid setting internal variables directly",
)
def _set_onnx_shape_inference(onnx_shape_inference: bool):
    GLOBALS.onnx_shape_inference = onnx_shape_inference


# Deprecated. Internally use _type_utils.ScalarType
# TODO: remove these once we support Type's in the JIT IR and we can once again
# use the unified toType operator
cast_pytorch_to_onnx = {
    "Byte": _C_onnx.TensorProtoDataType.UINT8,
    "Char": _C_onnx.TensorProtoDataType.INT8,
    "Double": _C_onnx.TensorProtoDataType.DOUBLE,
    "Float": _C_onnx.TensorProtoDataType.FLOAT,
    "Half": _C_onnx.TensorProtoDataType.FLOAT16,
    "Int": _C_onnx.TensorProtoDataType.INT32,
    "Long": _C_onnx.TensorProtoDataType.INT64,
    "Short": _C_onnx.TensorProtoDataType.INT16,
    "Bool": _C_onnx.TensorProtoDataType.BOOL,
    "ComplexFloat": _C_onnx.TensorProtoDataType.COMPLEX64,
    "ComplexDouble": _C_onnx.TensorProtoDataType.COMPLEX128,
    "BFloat16": _C_onnx.TensorProtoDataType.BFLOAT16,
    "Undefined": _C_onnx.TensorProtoDataType.UNDEFINED,
}

# Deprecated. Internally use _type_utils.ScalarType
scalar_name_to_pytorch = {
    "uint8_t": "Byte",
    "int8_t": "Char",
    "double": "Double",
    "float": "Float",
    "half": "Half",
    "int": "Int",
    "int64_t": "Long",
    "int16_t": "Short",
    "bool": "Bool",
    "complex64": "ComplexFloat",
    "complex128": "ComplexDouble",
    "qint8": "QInt8",
    "quint8": "QUInt8",
    "qint32": "QInt32",
    "bfloat16": "BFloat16",
}


# Deprecated. Internally use _type_utils.ScalarType
# This indicates each scalar type's corresponding
# torch type. Related source:
# https://github.com/pytorch/pytorch/blob/344defc9733a45fee8d0c4d3f5530f631e823196/c10/core/ScalarType.h
scalar_type_to_pytorch_type = [
    torch.uint8,  # 0
    torch.int8,  # 1
    torch.short,  # 2
    torch.int,  # 3
    torch.int64,  # 4
    torch.half,  # 5
    torch.float,  # 6
    torch.double,  # 7
    torch.complex32,  # 8
    torch.complex64,  # 9
    torch.complex128,  # 10
    torch.bool,  # 11
    torch.qint8,  # 12
    torch.quint8,  # 13
    torch.qint32,  # 14
    torch.bfloat16,  # 15
]

# Deprecated. Internally use _type_utils.ScalarType
# source of truth is
# https://github.com/pytorch/pytorch/blob/master/torch/csrc/utils/tensor_dtypes.cpp
pytorch_name_to_type = {
    "Byte": torch.uint8,
    "Char": torch.int8,
    "Double": torch.double,
    "Float": torch.float,
    "Half": torch.half,
    "Int": torch.int,
    "Long": torch.int64,
    "Short": torch.short,
    "Bool": torch.bool,
    "ComplexFloat": torch.complex64,
    "ComplexDouble": torch.complex128,
    "QInt8": torch.qint8,
    "QUInt8": torch.quint8,
    "QInt32": torch.qint32,
    "BFloat16": torch.bfloat16,
}


# Deprecated. Internally use _type_utils.ScalarType
scalar_type_to_onnx = [
    cast_pytorch_to_onnx["Byte"],  # 0
    cast_pytorch_to_onnx["Char"],  # 1
    cast_pytorch_to_onnx["Short"],  # 2
    cast_pytorch_to_onnx["Int"],  # 3
    cast_pytorch_to_onnx["Long"],  # 4
    cast_pytorch_to_onnx["Half"],  # 5
    cast_pytorch_to_onnx["Float"],  # 6
    cast_pytorch_to_onnx["Double"],  # 7
    cast_pytorch_to_onnx["Undefined"],  # 8
    cast_pytorch_to_onnx["ComplexFloat"],  # 9
    cast_pytorch_to_onnx["ComplexDouble"],  # 10
    cast_pytorch_to_onnx["Bool"],  # 11
    cast_pytorch_to_onnx["Char"],  # 12
    cast_pytorch_to_onnx["Byte"],  # 13
    cast_pytorch_to_onnx["Int"],  # 14
    cast_pytorch_to_onnx["BFloat16"],  # 15
]

# Global set to store the list of quantized operators in the network.
# This is currently only used in the conversion of quantized ops from PT -> C2 via ONNX.
_quantized_ops: Set[int] = set()<|MERGE_RESOLUTION|>--- conflicted
+++ resolved
@@ -22,12 +22,8 @@
     errors,
 )
 from torch.onnx._globals import GLOBALS
-<<<<<<< HEAD
-from torch.onnx._internal import _beartype, torchscript
+from torch.onnx._internal import _beartype, jit_utils
 from torch.onnx._internal.dispatch import symbolics
-=======
-from torch.onnx._internal import _beartype, jit_utils
->>>>>>> e89809c5
 from torch.types import Number
 
 __all__ = [
@@ -752,53 +748,7 @@
 
 
 @_beartype.beartype
-<<<<<<< HEAD
-def _lt_helper(g: torchscript.GraphContext, input, other):
-=======
-def _sort_helper(g: jit_utils.GraphContext, input, dim, decending=True, out=None):
-    if out is not None:
-        _unimplemented("Sort", "Out parameter is not supported")
-    shape_ = g.op("Shape", input)
-    dim_size_ = g.op(
-        "Gather",
-        shape_,
-        g.op("Constant", value_t=torch.tensor([dim], dtype=torch.int64)),
-    )
-    if g.opset <= 10:
-        if not decending:
-            _unimplemented("Sort", "Ascending is not supported")
-        return g.op("TopK", input, dim_size_, axis_i=dim, outputs=2)
-    else:
-        return g.op(
-            "TopK", input, dim_size_, axis_i=dim, largest_i=decending, outputs=2
-        )
-
-
-@_beartype.beartype
-def _topk_helper(
-    g: jit_utils.GraphContext, input, k, dim, largest=True, sorted=False, out=None
-):
-    if out is not None:
-        _unimplemented("TopK", "Out parameter is not supported")
-    if not _is_value(k):
-        k = g.op("Constant", value_t=torch.tensor([k], dtype=torch.int64))
-    else:
-        k = _reshape_helper(g, k, g.op("Constant", value_t=torch.tensor([1])))
-        if _try_get_scalar_type(k) != "Long":
-            k = g.op("Cast", k, to_i=_C_onnx.TensorProtoDataType.INT64)
-    if g.opset <= 10:
-        if not largest:
-            _unimplemented("TopK", "Ascending is not supported")
-        return g.op("TopK", input, k, axis_i=dim, outputs=2)
-    else:
-        return g.op(
-            "TopK", input, k, axis_i=dim, largest_i=largest, sorted_i=sorted, outputs=2
-        )
-
-
-@_beartype.beartype
 def _lt_helper(g: jit_utils.GraphContext, input, other):
->>>>>>> e89809c5
     if g.opset <= 8:
         from torch.onnx.symbolic_opset8 import lt as _lt8
 
@@ -1338,29 +1288,6 @@
     return expanded_index_shape, expanded_index
 
 
-<<<<<<< HEAD
-=======
-# By default, when any value in the 'shape' input is equal to zero
-# the corresponding dimension value is copied from the input tensor dynamically.
-# allowzero=1 indicates that if any value in the 'shape' input is set to zero,
-# the zero value is honored, similar to NumPy.
-# allowzero=1 is only supported for opset version >= 14.
-@_beartype.beartype
-def _reshape_helper(g: jit_utils.GraphContext, input, shape, allowzero=0):
-    shape = _maybe_get_const(shape, "is")
-    if not _is_value(shape):
-        shape = g.op("Constant", value_t=torch.LongTensor(shape))
-    if g.opset <= 13:
-        if allowzero == 1:
-            _onnx_opset_unsupported(
-                "Reshape with allowzero=1", GLOBALS.export_onnx_opset_version, 14, input
-            )
-        return g.op("Reshape", input, shape)
-    else:
-        return g.op("Reshape", input, shape, allowzero_i=allowzero)
-
-
->>>>>>> e89809c5
 @_beartype.beartype
 def _batchnorm_helper(
     g: jit_utils.GraphContext, input, weight, bias, running_mean, running_var
