#include <torch/csrc/utils/python_arg_parser.h>

#include <torch/csrc/Exceptions.h>
#include <torch/csrc/Layout.h>
#include <torch/csrc/MemoryFormat.h>
#include <torch/csrc/autograd/python_variable.h>
#include <torch/csrc/utils/invalid_arguments.h>
#include <torch/csrc/utils/python_strings.h>
#include <torch/csrc/utils/python_torch_function_mode.h>
#include <torch/csrc/utils/torch_dispatch_mode.h>

#include <ATen/ATen.h>
#include <ATen/PythonTorchFunctionTLS.h>
#include <ATen/TracerMode.h>
#include <c10/util/irange.h>

#include <sstream>
#include <stdexcept>
#include <string>
#include <unordered_map>
#include <vector>

namespace torch {

static std::unordered_map<std::string, ParameterType> type_map = {
    {"Tensor", ParameterType::TENSOR},
    {"Scalar", ParameterType::SCALAR},
    {"int64_t", ParameterType::INT64},
    {"SymInt", ParameterType::SYM_INT},
    {"double", ParameterType::DOUBLE},
    {"complex", ParameterType::COMPLEX},
    {"TensorList", ParameterType::TENSOR_LIST},
    {"c10::List<c10::optional<Tensor>>", ParameterType::TENSOR_LIST},
    {"IntArrayRef", ParameterType::INT_LIST},
    {"SymIntArrayRef", ParameterType::SYM_INT_LIST},
    {"ArrayRef<double>", ParameterType::FLOAT_LIST},
    {"Generator", ParameterType::GENERATOR},
    {"bool", ParameterType::BOOL},
    {"Storage", ParameterType::STORAGE},
    {"PyObject*", ParameterType::PYOBJECT},
    {"ScalarType", ParameterType::SCALARTYPE},
    {"Layout", ParameterType::LAYOUT},
    {"MemoryFormat", ParameterType::MEMORY_FORMAT},
    {"QScheme", ParameterType::QSCHEME},
    {"Device", ParameterType::DEVICE},
    {"Stream", ParameterType::STREAM},
    {"std::string", ParameterType::STRING},
    {"c10::string_view", ParameterType::STRING},
    {"Dimname", ParameterType::DIMNAME},
    {"DimnameList", ParameterType::DIMNAME_LIST},
    {"ScalarList", ParameterType::SCALAR_LIST},
};

// Default arg name translations for compatibility with NumPy.
//
// Example:
// ```python
// t = torch.randn(10,10)
// torch.sum(a=t, axis=0, keepdim=True)
// ```
//
// A vector is necessary, because we might need to try multiple values.
// In particular, NumPy sometimes uses "x" and sometimes "a" for the main input
// tensor. Rather than annotate each function separately with whether it should
// take "x" or "a", just try both.
//
// TODO: Allow individual functions to specify non-default translations:
// For example, `torch.pow` should translate "exponent" to "x2".
static const std::unordered_map<std::string, std::vector<std::string>>
    numpy_compatibility_arg_names = {
        {"dim", {"axis"}},
        {"keepdim", {"keepdims"}},
        {"input", {"x", "a", "x1"}},
        {"other", {"x2"}},
};

// TODO: remove this. This is a temporary list of functions that allow Python
// numbers to bind to Tensors. Some binary ops have separate Tensor and Scalar
// overloads and binding to the Tensor overload with a number of a different
// type will trigger a type error.
//
// If you modify this, you will need to adjust the blocklist in
// tools/pyi/gen_pyi.py (and add hardcoded signatures for these
// functions.)
bool should_allow_numbers_as_tensors(const std::string& name) {
  static std::unordered_set<std::string> allowed = {
      "add",          "add_",          "add_out",
      "div",          "div_",          "div_out",
      "divide",       "divide_",       "divide_out", // alias of div
      "mul",          "mul_",          "mul_out",
      "multiply",     "multiply_",     "multiply_out", // alias of mul
      "sub",          "sub_",          "sub_out",
      "subtract",     "subtract_",     "subtract_out", // alias of sub
      "true_divide",  "true_divide_",  "true_divide_out",
      "to",           "_to_copy",      "copy_",
      "floor_divide", "floor_divide_", "floor_divide_out"};
  return allowed.find(name) != allowed.end();
}

// NOLINTNEXTLINE(cppcoreguidelines-pro-type-member-init)
FunctionParameter::FunctionParameter(const std::string& fmt, bool keyword_only)
    : optional(false),
      allow_none(false),
      keyword_only(keyword_only),
      size(0),
      default_scalar(0) {
  auto space = fmt.find(' ');
  if (space == std::string::npos) {
    throw std::runtime_error("FunctionParameter(): missing type: " + fmt);
  }

  auto type_str = fmt.substr(0, space);

  auto question = type_str.find('?');
  if (question != std::string::npos) {
    allow_none = true;
    type_str = type_str.substr(0, question);
  }

  // Parse and remove brackets from type_str
  auto bracket = type_str.find('[');
  if (bracket != std::string::npos) {
    auto size_str =
        type_str.substr(bracket + 1, type_str.length() - bracket - 2);
    size = atoi(size_str.c_str());
    type_str = type_str.substr(0, bracket);
  }

  auto name_str = fmt.substr(space + 1);
  auto it = type_map.find(type_str);
  if (it == type_map.end()) {
    throw std::runtime_error(
        "FunctionParameter(): invalid type string: " + type_str);
  }
  type_ = it->second;

  auto eq = name_str.find('=');
  if (eq != std::string::npos) {
    name = name_str.substr(0, eq);
    optional = true;
    set_default_str(name_str.substr(eq + 1));
  } else {
    name = name_str;
  }
  python_name = THPUtils_internString(name);
  auto np_compat_it = numpy_compatibility_arg_names.find(name);
  if (np_compat_it != numpy_compatibility_arg_names.end()) {
    for (const auto& str : np_compat_it->second) {
      numpy_python_names.push_back(THPUtils_internString(str));
    }
  }
}

auto handle_torch_function_getter(
    THPVariable* self,
    const std::string& property_name) -> PyObject* {
  py::object torch_api = PyObject_FastGetAttrString(
      THPVariableClass, (char*)property_name.c_str());
  std::string module_name = "torch.Tensor." + property_name;
  return handle_torch_function(
      (PyObject*)self,
      "__get__",
      nullptr,
      nullptr,
      torch_api.ptr(),
      module_name);
}

auto handle_torch_function_setter(
    THPVariable* self,
    const std::string& property_name,
    PyObject* value) -> int {
  py::object torch_api = PyObject_FastGetAttrString(
      THPVariableClass, (char*)property_name.c_str());
  std::string module_name = "torch.Tensor." + property_name;
  if (value != nullptr) {
    py::tuple args_ = py::make_tuple(py::handle(value));
    handle_torch_function(
        (PyObject*)self,
        "__set__",
        args_.ptr(),
        nullptr,
        torch_api.ptr(),
        module_name);
  } else {
    handle_torch_function(
        (PyObject*)self,
        "__delete__",
        nullptr,
        nullptr,
        torch_api.ptr(),
        module_name);
  }
  return 0;
}

// Combines self and args into one tuple.
auto combine_self_args(PyObject* self, PyObject* args) -> py::tuple {
  if (args == nullptr) {
    return py::make_tuple(py::handle(self));
  } else if (self == nullptr) {
    return py::reinterpret_borrow<py::tuple>(args);
  }

  auto py_args = py::reinterpret_borrow<py::tuple>(args);
  size_t n = py_args.size();
  auto args_ = py::tuple(n + 1);
  args_[0] = py::handle(self);
  for (const auto i : c10::irange(n)) {
    args_[i + 1] = py_args[i];
  }
  return args_;
}

// TODO: I'm not sure if I should call this __torch_function__ or
// torch_function.  The former makes it easier to take an existing
// Tensor-like __torch_function__ object and turn it into a mode;
// but in general modes don't have to be Tensor-like (and we will
// improperly accept mode objects as arguments when they shouldn't
// be passed around in this way).
const char* torch_function_mode_name = "__torch_function__";

auto handle_torch_function(
    PyObject* self,
    const std::string& func_name,
    PyObject* args,
    PyObject* kwargs,
    PyObject* torch_api,
    const std::string& module_name) -> PyObject* {
  py::object torch_api_function =
      PyObject_FastGetAttrString(torch_api, (char*)func_name.c_str());
  TORCH_INTERNAL_ASSERT(
      torch_api_function.ptr() != nullptr, "torch API function must exist");
  py::tuple args_ = combine_self_args(self, args);
  return handle_torch_function_no_python_arg_parser(
      {py::handle(self)},
      args_.ptr(),
      kwargs,
      func_name.c_str(),
      torch_api_function.ptr(),
      module_name.c_str(),
      TorchFunctionName::TorchFunction);
}

// Note: [Overloaded args]
// An overloaded arg may be one of the following:
// - an instance of an object that has a __torch_function__ method
// - an instance of an object that has a __torch_dispatch__ classmethod
// - a class type that has a __torch_dispatch__ classmethod
//
// This function returns the type of the arg (if the arg is an instance),
// otherwise, it returns the arg.
static PyObject* get_type_of_overloaded_arg(PyObject* obj_or_type) {
  if (PyType_Check(obj_or_type)) {
    return obj_or_type;
  }
  return (PyObject*)Py_TYPE(obj_or_type);
}

// See Note: [Overloaded args] for what they hold
auto handle_torch_function_no_python_arg_parser(
    at::ArrayRef<py::handle> overloaded_args,
    PyObject* args,
    PyObject* kwargs,
    const char* func_name,
    PyObject* torch_api_function,
    const char* module_name,
    TorchFunctionName torch_function_name) -> PyObject* {
  const char* torch_function_name_str = nullptr;
  switch (torch_function_name) {
    case TorchFunctionName::TorchFunction:
      torch_function_name_str = "__torch_function__";
      break;
    case TorchFunctionName::TorchDispatch:
      torch_function_name_str = "__torch_dispatch__";
      break;
    default:
      TORCH_INTERNAL_ASSERT(0, static_cast<int>(torch_function_name));
  }
  // overloaded_args already all have unique types
  // nb: modes don't go in the overloaded types list, as they are not
  // necessarily types
  std::vector<py::object> overloaded_types;
  overloaded_types.reserve(overloaded_args.size());
  for (auto& arg : overloaded_args) {
    overloaded_types.push_back(py::reinterpret_borrow<py::object>(
        get_type_of_overloaded_arg(arg.ptr())));
  }
  py::tuple py_types = py::cast(overloaded_types);
  py::object ret;
  PyObject* mode_obj = nullptr;

  const bool is_torch_function =
      torch_function_name == TorchFunctionName::TorchFunction;
  const auto is_mode_active = [&]() {
    return is_torch_function ? at::impl::torch_function_mode_enabled()
                             : c10::impl::dispatch_mode_enabled();
  };

<<<<<<< HEAD
  std::vector<std::unique_ptr<torch::overrides::StashTorchFunctionModeGuard>>
      tf_g;
  std::vector<std::unique_ptr<torch_dispatch_mode::StashTorchDispatchModeGuard>>
      td_g;
  while ((ret.ptr() == nullptr || ret.ptr() == Py_NotImplemented) &&
         is_mode_active()) {
=======
  if (get_stack_len() > 0) {
>>>>>>> 3caf1c02
    // Disable mode on the inside; this makes for a more user-friendly
    // experience if you try to, e.g., print your tensors.
    at::optional<torch::overrides::StashTorchFunctionModeGuard> tf_g;
    at::optional<torch_dispatch_mode::StashTorchDispatchModeGuard> td_g;
    if (is_torch_function) {
      tf_g.emplace();
      mode_obj = tf_g->get_cur_mode()->ptr(getPyInterpreter());
    } else {
      td_g.emplace();
      mode_obj = td_g->get_cur_mode()->ptr(getPyInterpreter());
    }
    py::object torch_function =
        PyObject_FastGetAttrString(mode_obj, torch_function_name_str);
    if (!torch_function) {
      TORCH_INTERNAL_ASSERT(0);
    }
    TORCH_INTERNAL_ASSERT(py_types.ptr() != nullptr);
    TORCH_INTERNAL_ASSERT(args != nullptr);

    TORCH_CHECK(
        PyObject_FastGetAttrString(torch_function.ptr(), "__self__")
            .is(py::reinterpret_borrow<py::object>(mode_obj)),
        "Defining your mode's `",
        torch_function_name_str,
        "` as a classmethod is not supported, please make it a plain method");

    // Blegh.  This accidentally works in PyObject_CallFunctionObjArgs below
    // because the nullptr terminates the argument list ick ick ick.
    if (kwargs == nullptr) {
      ret = py::reinterpret_steal<py::object>(PyObject_CallMethod(
          mode_obj,
          torch_function_name_str,
          "OOO",
          torch_api_function,
          py_types.ptr(),
          args));
    } else {
      ret = py::reinterpret_steal<py::object>(PyObject_CallMethod(
          mode_obj,
          torch_function_name_str,
          "OOOO",
          torch_api_function,
          py_types.ptr(),
          args,
          kwargs));
    }
    if (ret.ptr() == nullptr) {
      throw python_error();
    }
  }
  if (ret.ptr() == nullptr || ret.ptr() == Py_NotImplemented) {
    for (auto& arg : overloaded_args) {
      // NOLINTNEXTLINE(clang-diagnostic-writable-strings)
      py::object torch_function =
          PyObject_FastGetAttrString(arg.ptr(), torch_function_name_str);
      if (!torch_function) {
        TORCH_INTERNAL_ASSERT(0);
      }

      // See https://github.com/pytorch/pytorch/issues/63767
      if (PyObject_FastGetAttrString(torch_function.ptr(), "__self__")
              .is(arg) &&
          torch_function.ptr() != torch::disabled_torch_function_impl()) {
        TORCH_WARN(
            "Defining your `",
            torch_function_name_str,
            "` as a plain method is deprecated ",
            "and will be an error in future, please define it as a classmethod.");
      }

      ret = py::reinterpret_steal<py::object>(PyObject_CallFunctionObjArgs(
          torch_function.ptr(),
          torch_api_function,
          py_types.ptr(),
          args,
          kwargs,
          NULL));
      if (ret.ptr() != Py_NotImplemented) {
        // Return the reference to the result. This also covers the case where
        // ret is NULL and __torch_function__/__torch_dispatch raised an
        // exception, which we throw below
        break;
      }
    }
  }
  if (ret.ptr() == nullptr) {
    // if an exception occurred in a user's implementation of
    // __torch_function__, throw it
    throw python_error();
  } else if (ret.ptr() == Py_NotImplemented) {
    // all __torch_function__ implementations in overloaded_args
    // returned NotImplemented, so we raise a TypeError.
    std::stringstream ss;
    ss << "no implementation found for '";
    if (module_name && func_name) {
      ss << module_name << "." << func_name;
    } else {
      py::handle fn = torch_api_function;
      ss << py::str(fn.attr("__module__")) << "."
         << py::str(fn.attr("__name__"));
    }
    ss << "' on types that implement " << torch_function_name_str << ": [";
    for (auto& arg : overloaded_args) {
      ss << py::repr(get_type_of_overloaded_arg(arg.ptr()));
      if (!arg.is(overloaded_args.back())) {
        ss << ", ";
      }
    }
    ss << "]";
    const std::string& tmp = ss.str();
    PyErr_SetString(PyExc_TypeError, tmp.c_str());
    throw python_error();
  }
  return ret.release().ptr();
}

auto handle_torch_function(
    PythonArgs& r,
    PyObject* self,
    PyObject* args,
    PyObject* kwargs,
    PyObject* torch_api,
    const char* module_name,
    const char* func_name_override) -> PyObject* {
  py::object torch_api_function = PyObject_FastGetAttrString(
      torch_api,
      (char*)(func_name_override ? func_name_override : r.get_func_name().c_str()));
  TORCH_INTERNAL_ASSERT(
      torch_api_function.ptr() != nullptr, "torch API function must exist");
  py::object ret;
  py::tuple args_ = combine_self_args(self, args);
  // overloaded_args already all have unique types
  std::vector<py::object> overloaded_types;
  overloaded_types.reserve(r.signature.overloaded_args.size());
  for (auto& arg : r.signature.overloaded_args) {
    overloaded_types.push_back(
        py::reinterpret_borrow<py::object>((PyObject*)Py_TYPE(arg.ptr())));
  }
  py::tuple py_types = py::cast(overloaded_types);
  return handle_torch_function_no_python_arg_parser(
      r.signature.overloaded_args,
      args_.ptr(),
      kwargs,
      r.get_func_name().c_str(),
      torch_api_function.ptr(),
      module_name);
}

auto handle_torch_function(
    PythonArgs& r,
    PyObject* args,
    PyObject* kwargs,
    PyObject* torch_api,
    const char* module_name,
    const char* func_name_override) -> PyObject* {
  return handle_torch_function(
      r, nullptr, args, kwargs, torch_api, module_name, func_name_override);
}

auto handle_torch_function_indexing(
    PyObject* self,
    PyObject* index,
    PyObject* val) -> PyObject* {
  const char* func_name = (val == nullptr) ? "__getitem__" : "__setitem__";
  py::object index_tup;
  if (PyTuple_Check(index)) {
    index_tup = py::reinterpret_borrow<py::object>(index);
  } else {
    index_tup = py::make_tuple(py::handle(index));
  }
  std::vector<py::handle> overridable_args;
  is_tensor_and_append_overloaded(self, &overridable_args);
  auto size = PyTuple_GET_SIZE(index_tup.ptr());
  for (auto i : c10::irange(size)) {
    auto* obj = PyTuple_GetItem(index_tup.ptr(), i);
    is_tensor_and_append_overloaded(obj, &overridable_args);
  }
  if (val != nullptr) {
    is_tensor_and_append_overloaded(val, &overridable_args);
  }
  py::object func =
      PyObject_FastGetAttrString(THPVariableClass, (char*)func_name);
  py::object args = (val == nullptr)
      ? py::make_tuple(py::handle(self), py::handle(index))
      : py::make_tuple(py::handle(self), py::handle(index), py::handle(val));
  return handle_torch_function_no_python_arg_parser(
      overridable_args,
      args.ptr(),
      nullptr,
      func_name,
      func.ptr(),
      "torch.Tensor");
}

/*
 *  obj has a __torch_function__ implementation and may either be a
 *  subclass of Tensor or a Tensor-like duck type. We may need to
 *  append this object to the overloaded_args vector, which tracks all
 *  of the arguments with distinct __torch_function__ implementations
 *  we've seen so far.
 *
 *  If this is the first argument we've seen with __torch_function__
 *  defined, we unconditionally add obj to the overloaded_args vector.
 *
 *  If we've already seen arguments with __torch_function__ defined,
 *  then we first need to check if obj is the same type as any of the
 *  entries in overloaded_args.  If so, we can ignore obj since we
 *  already have an entry in overloaded_args with the same
 *  __torch_function__ implementation.
 *
 *  If it's a different type, we then need to check if it's a subclass
 *  of one of the types we've already seen. If so, we need to insert an
 *  entry in overloaded_args for this type with higher precedence than
 *  the superclass.
 *
 *  See torch._overrides._get_overloaded_types_and_args for the equivalent
 *  function in the Python __torch_function__ implementation.
 *
 *  The precedence-determining algorithm implemented in this function is
 *  described in NEP-0018:
 *  https://numpy.org/neps/nep-0018-array-function-protocol.html
 *
 *  'overloaded_args' is a raw pointer to a vector of pybind11 handles
 *  that have distinct __torch_function__ implementations, in order of calling
 *  precedence.
 *
 *  'obj' is an object to check for a __torch_function__ implementation
 *
 * If changing this file in a way that can affect the __torch_function__
 * overhead, please report the benchmarks in 'benchmarks/overrides_benchmark'.
 * See the instructions in the 'README.md' in that directory.
 *
 */

static void append_overloaded_arg(
    std::vector<py::handle>* overloaded_args,
    PyObject* obj,
    bool obj_is_type) {
  bool class_not_seen_yet = true;
  PyObject* obj_type = obj_is_type ? obj : (PyObject*)Py_TYPE(obj);
  for (auto& arg : *overloaded_args) {
    if (obj_type == get_type_of_overloaded_arg(arg.ptr())) {
      // obj is the same type as another parameter we've seen in a prior
      // iteration of the loop over parameters so we already have an entry
      // with the proper __torch_function__ implementation to call, so skip
      // this parameter
      class_not_seen_yet = false;
      break;
    }
  }
  if (class_not_seen_yet) {
    int arg_index = overloaded_args->size();
    for (const auto j : c10::irange(arg_index)) {
      if (PyObject_IsSubclass(
              obj_type,
              (PyObject*)(get_type_of_overloaded_arg(
                  (*overloaded_args)[j].ptr())))) {
        // obj is a subclass of another object we've seen already so its
        // __torch_function__ should be called first, therefore we
        // insert it into overloaded_args before the superclass
        arg_index = j;
        break;
      }
    }
    // add object to overloaded_args. If it's a subclass of another class
    // we've already seen it will be inserted before the superclass,
    // otherwise it will be inserted at the end of the array
    overloaded_args->insert(overloaded_args->begin() + arg_index, obj);
  }
}

void append_overloaded_tensor(
    std::vector<py::handle>* overloaded_args,
    PyObject* obj) {
  append_overloaded_arg(overloaded_args, obj, /*obj_is_type*/ false);
}

void append_overloaded_type(
    std::vector<py::handle>* overloaded_args,
    PyObject* obj) {
  append_overloaded_arg(overloaded_args, obj, /*obj_is_type*/ true);
}

bool is_tensor_and_append_overloaded(
    PyObject* obj,
    std::vector<py::handle>* overloaded_args) {
  if (THPVariable_CheckExact(obj)) {
    // torch.Tensor instances (not subclasses, except for Parameter)
    return true;
  }

  if (check_has_torch_function(obj, /*ignore_mode*/ true)) {
    // tensor subclasses and unrelated objects with __torch_function__
    append_overloaded_tensor(overloaded_args, obj);
    return true;
  } else if (THPVariable_Check(obj)) {
    // tensor subclasses without __torch_function__
    return true;
  }

  return false;
}

bool is_scalar_list(PyObject* obj) {
  auto tuple = six::isTuple(obj);
  if (!(tuple || PyList_Check(obj))) {
    return false;
  }
  // NOLINTNEXTLINE(bugprone-branch-clone)
  const auto size = tuple ? PyTuple_GET_SIZE(obj) : PyList_GET_SIZE(obj);
  for (const auto idx : c10::irange(size)) {
    PyObject* iobj =
        tuple ? PyTuple_GET_ITEM(obj, idx) : PyList_GET_ITEM(obj, idx);
    if (!THPUtils_checkScalar(iobj)) {
      return false;
    }
  }
  return true;
}

bool is_tensor_list_and_append_overloaded(
    PyObject* obj,
    std::vector<py::handle>* overloaded_args,
    int argnum,
    bool throw_error) {
  auto tuple = six::isTuple(obj);
  if (!(tuple || PyList_Check(obj))) {
    return false;
  }
  // NOLINTNEXTLINE(bugprone-branch-clone)
  const auto size = tuple ? PyTuple_GET_SIZE(obj) : PyList_GET_SIZE(obj);
  for (long idx = 0; idx < size; idx++) {
    PyObject* iobj =
        tuple ? PyTuple_GET_ITEM(obj, idx) : PyList_GET_ITEM(obj, idx);
    if (!is_tensor_and_append_overloaded(iobj, overloaded_args)) {
      TORCH_CHECK_TYPE(
          !throw_error,
          "expected Tensor as element ",
          idx,
          " in argument ",
          argnum,
          ", but got ",
          Py_TYPE(iobj)->tp_name);
      return false;
    }
  }
  return true;
}

bool is_float_or_complex_list(PyObject* obj) {
  auto tuple = six::isTuple(obj);
  if (!(tuple || PyList_Check(obj))) {
    return false;
  }

  // NOLINTNEXTLINE(bugprone-branch-clone)
  const auto size = tuple ? PyTuple_GET_SIZE(obj) : PyList_GET_SIZE(obj);
  if (size > 0) {
    PyObject* iobj = tuple ? PyTuple_GET_ITEM(obj, 0) : PyList_GET_ITEM(obj, 0);
    if (!THPUtils_checkDouble(iobj) && !PyComplex_Check(iobj)) {
      return false;
    }
  }

  return true;
}

static bool is_int_list(
    PyObject* obj,
    int broadcast_size,
    int64_t* failed_idx = nullptr) {
  if (PyTuple_Check(obj) || PyList_Check(obj)) {
    auto len = PySequence_Size(obj);
    if (len == 0) {
      return true;
    }

    auto item = py::reinterpret_steal<py::object>(PySequence_GetItem(obj, 0));
    bool int_first = false;
    if (THPUtils_checkIndex(item.ptr())) {
      // we still have to check that the rest of items are NOT symint nodes
      int_first = true;
    }

    // Make sure none of the later arguments are SymInt
    // NB: do NOT check that the later arguments are ints, as this is
    // BC-breaking for FX
    for (int i = 1; i < len; i++) {
      if (torch::is_symint(
              py::reinterpret_steal<py::object>(PySequence_GetItem(obj, i)))) {
        if (failed_idx != nullptr) {
          *failed_idx = i;
        }
        return false;
      }
    }

    if (int_first) {
      return true;
    }

    // NOTE: JIT tracer allows arbitrary scalar tensors to act as ints
    // in an intlist argument. Even float or complex scalar tensors.
    bool r =
        (jit::tracer::isTracing() && THPVariable_Check(item.ptr()) &&
         THPVariable_Unpack(item.ptr()).sizes() == c10::IntArrayRef{});
    if (!r && failed_idx != nullptr) {
      *failed_idx = 0;
    }
    return r;
  }
  // if a size is specified (e.g. IntArrayRef[2]) we also allow passing a single
  // int
  return broadcast_size > 0 && THPUtils_checkLong(obj);
}

static bool is_int_or_symint(PyObject* obj) {
  // THPUtils_checkIndex may call __index__ or __int__
  // which may have side effects if obj is a symint node
  // so we do `is_symint` check first
  // TODO: maybe we should be using checkLong here?
  return torch::is_symint(py::handle(obj)) || THPUtils_checkIndex(obj);
}

static bool is_int_or_symint_list(
    PyObject* obj,
    int broadcast_size,
    int64_t* failed_idx = nullptr) {
  if (PyTuple_Check(obj) || PyList_Check(obj)) {
    if (PySequence_Size(obj) == 0) {
      return true;
    }
    auto item = py::reinterpret_steal<py::object>(PySequence_GetItem(obj, 0));

    if (is_int_or_symint(item.ptr())) {
      return true;
    }
    // NOTE: JIT tracer allows arbitrary scalar tensors to act as ints
    // in an intlist argument. Even float or complex scalar tensors.
    bool r =
        (jit::tracer::isTracing() && THPVariable_Check(item.ptr()) &&
         THPVariable_Unpack(item.ptr()).sizes() == c10::IntArrayRef{});
    if (!r && failed_idx != nullptr) {
      *failed_idx = 0;
    }
    return r;
  }
  // if a size is specified (e.g. IntArrayRef[2]) we also allow passing a single
  // int
  return broadcast_size > 0 && THPUtils_checkLong(obj);
}

// argnum is needed for raising the TypeError, it's used in the error message.
auto FunctionParameter::check(
    PyObject* obj,
    std::vector<py::handle>& overloaded_args,
    int argnum,
    int64_t* failed_idx) -> bool {
  switch (type_) {
    case ParameterType::TENSOR: {
      if (is_tensor_and_append_overloaded(obj, &overloaded_args)) {
        return true;
      }
      if (allow_numbers_as_tensors) {
        return THPUtils_checkScalar(obj);
      }
      return false;
    }
    case ParameterType::SCALAR:
      if (THPUtils_checkScalar(obj)) {
        return true;
      }
      // fallthrough
    case ParameterType::COMPLEX:
      if (PyComplex_Check(obj)) {
        return true;
      }
      // fallthrough
    case ParameterType::DOUBLE: {
      if (THPUtils_checkDouble(obj)) {
        return true;
      }
      if (THPVariable_Check(obj)) {
        const auto& var = THPVariable_Unpack(obj);
        return !var.requires_grad() && var.dim() == 0;
      }
      return false;
    }
    case ParameterType::INT64: {
      if (THPUtils_checkLong(obj)) {
        return true;
      }
      if (THPVariable_Check(obj)) {
        const auto& var = THPVariable_Unpack(obj);
        return at::isIntegralType(var.scalar_type(), /*includeBool=*/false) &&
            !var.requires_grad() && var.dim() == 0;
      }
      return false;
    }
    case ParameterType::DIMNAME:
      return THPUtils_checkDimname(obj);
    case ParameterType::DIMNAME_LIST: {
      if (THPUtils_checkDimnameList(obj)) {
        return true;
      }
      // if a size is specified (e.g. DimnameList[1]) we also allow passing a
      // single Dimname
      return size == 1 && THPUtils_checkDimname(obj);
    }
    case ParameterType::TENSOR_LIST: {
      return is_tensor_list_and_append_overloaded(
          obj, &overloaded_args, argnum, true /* throw_error */);
    }
    case ParameterType::INT_LIST:
      return is_int_list(obj, size, failed_idx);
    case ParameterType::FLOAT_LIST:
      return is_float_or_complex_list(obj);
    case ParameterType::GENERATOR:
      return THPGenerator_Check(obj);
    case ParameterType::BOOL:
      return PyBool_Check(obj);
    case ParameterType::STORAGE:
      return isStorage(obj);
    case ParameterType::PYOBJECT:
      return true;
    case ParameterType::SCALARTYPE:
      return THPDtype_Check(obj) || THPPythonScalarType_Check(obj);
    case ParameterType::LAYOUT:
      return THPLayout_Check(obj);
    case ParameterType::MEMORY_FORMAT:
      return THPMemoryFormat_Check(obj);
    case ParameterType::QSCHEME:
      return THPQScheme_Check(obj);
    case ParameterType::DEVICE:
      return THPUtils_checkLong(obj) || THPUtils_checkString(obj) ||
          THPDevice_Check(obj);
    case ParameterType::STREAM:
      return THPStream_Check(obj);
    case ParameterType::STRING:
      return THPUtils_checkString(obj);
    case ParameterType::SCALAR_LIST:
      return is_scalar_list(obj);
    case ParameterType::SYM_INT:
      return is_int_or_symint(obj);
    case ParameterType::SYM_INT_LIST:
      return is_int_or_symint_list(obj, size, failed_idx);
    default:
      throw std::runtime_error("unknown parameter type");
  }
}

// WARNING: these strings are parsed invalid_arguments.cpp
std::string FunctionParameter::type_name() const {
  switch (type_) {
    case ParameterType::TENSOR:
      return "Tensor";
    case ParameterType::SCALAR:
      return "Number";
    case ParameterType::INT64:
    // NB: SymInt is intentionally not mentioned here, as conventional user
    // use will only know about ints
    case ParameterType::SYM_INT:
      return "int";
    case ParameterType::DOUBLE:
      return "float";
    case ParameterType::COMPLEX:
      return "complex";
    case ParameterType::TENSOR_LIST:
      return "tuple of Tensors";
    case ParameterType::INT_LIST:
      return "tuple of ints";
    case ParameterType::FLOAT_LIST:
      return "tuple of floats";
    case ParameterType::GENERATOR:
      return "torch.Generator";
    case ParameterType::BOOL:
      return "bool";
    case ParameterType::STORAGE:
      return "torch.Storage";
    case ParameterType::PYOBJECT:
      return "object";
    case ParameterType::SCALARTYPE:
      return "torch.dtype";
    case ParameterType::LAYOUT:
      return "torch.layout";
    case ParameterType::MEMORY_FORMAT:
      return "torch.memory_format";
    case ParameterType::QSCHEME:
      return "torch.qscheme";
    case ParameterType::DEVICE:
      return "torch.device";
    case ParameterType::STRING:
      return "str";
    case ParameterType::DIMNAME:
      return "name";
    case ParameterType::DIMNAME_LIST:
      return "tuple of names";
    case ParameterType::SCALAR_LIST:
      return "tuple of Scalars";
    case ParameterType::SYM_INT_LIST:
      return "tuple of ints";
    default:
      throw std::runtime_error("unknown parameter type");
  }
}

static inline c10::optional<int64_t> parse_as_integer(const std::string& s) {
  if (s.empty())
    return c10::nullopt;
  // NOLINTNEXTLINE(cppcoreguidelines-init-variables)
  char* str_end;
  long ans = strtol(s.c_str(), &str_end, 0);
  // *str_end == 0 if the entire string was parsed as an integer.
  return (*str_end == 0) ? c10::optional<int64_t>(ans) : c10::nullopt;
}

/*
Parse default value of IntArrayRef declared at native_functions.yaml

There are two kinds of default values:
1. IntArrayRef[2] x=1 (where size=2, value={1,1}
2. IntArrayRef x={1,2,3} (where size=3, value={1,2,3}, note that there cannot be
space after comma since native_parse.py uses ', ' to split args)
*/
static inline std::vector<int64_t> parse_intlist_args(
    const std::string& s,
    int64_t size) {
  size_t n = s.size();

  if (s.empty())
    return std::vector<int64_t>();

  // case 1. s is an int (e.g., s=2)
  if (s[0] != '{') {
    TORCH_CHECK(size > 0, "Incorrect size of IntArrayRef: ", size);
    return std::vector<int64_t>(size, std::stol(s));
  }

  // case 2. s is a list of dims (e.g., s={1,2})

  // since already checked left brace '{' above, here only checks right brace
  // '}'
  TORCH_CHECK(
      s[n - 1] == '}',
      "Default value of IntArrayRef is missing right brace '}', found ",
      s[n - 1]);

  auto args = std::vector<int64_t>();
  std::istringstream ss(s.substr(1, s.length() - 2)); // exclude '{' and '}'
  std::string tok;

  while (std::getline(ss, tok, ',')) {
    args.emplace_back(std::stol(tok));
  }
  return args;
}

// Parse a string literal to remove quotes and escape sequences
static std::string parse_string_literal(c10::string_view str) {
  TORCH_CHECK(str.length() >= 2, "String defaults must be quoted");

  if (str.front() == '"') {
    TORCH_CHECK(
        str.back() == '"', "Mismatched quotes in string default: ", str);
  } else {
    TORCH_CHECK(
        str.front() == '\'' && str.back() == '\'',
        "Invalid quotes in string default: ",
        str)
  }

  std::string parsed;
  parsed.reserve(str.size());
  for (size_t i = 1; i < str.size() - 1;) {
    if (str[i] != '\\') {
      parsed.push_back(str[i]);
      ++i;
      continue;
    }

    // Handle escape sequences
    TORCH_CHECK(
        i < str.size() - 2, "String ends with escaped final quote: ", str)
    char c = str[i + 1];
    switch (c) {
      case '\\':
      case '\'':
      case '\"':
        break;
      case 'a':
        c = '\a';
        break;
      case 'b':
        c = '\b';
        break;
      case 'f':
        c = '\f';
        break;
      case 'n':
        c = '\n';
        break;
      case 'v':
        c = '\v';
        break;
      case 't':
        c = '\t';
        break;
      default:
        TORCH_CHECK(
            false,
            "Unsupported escape sequence in string default: \\",
            str[i + 1]);
    }
    parsed.push_back(c);
    i += 2;
  }
  return parsed;
}

void FunctionParameter::set_default_str(const std::string& str) {
  if (str == "None") {
    allow_none = true;
  }
  if (type_ == ParameterType::TENSOR) {
    if (str != "None") {
      throw std::runtime_error(
          "default value for Tensor must be none, got: " + str);
    }
  } else if (type_ == ParameterType::INT64 || type_ == ParameterType::SYM_INT) {
    default_int = atol(str.c_str());
  } else if (type_ == ParameterType::BOOL) {
    default_bool = (str == "True" || str == "true");
  } else if (type_ == ParameterType::DOUBLE) {
    default_double = atof(str.c_str());
  } else if (type_ == ParameterType::COMPLEX) {
    default_complex[0] = atof(str.c_str()); // TODO: parse "x + xj"?
    default_complex[1] = 0;
  } else if (type_ == ParameterType::SCALAR) {
    if (str != "None") {
      // we sometimes rely on integer-vs-float values, e.g. with arange.
      const auto as_integer = parse_as_integer(str);
      default_scalar = as_integer.has_value() ? at::Scalar(as_integer.value())
                                              : at::Scalar(atof(str.c_str()));
    }
  } else if (
      type_ == ParameterType::INT_LIST ||
      type_ == ParameterType::SYM_INT_LIST) {
    if (str != "None") {
      default_intlist = parse_intlist_args(str, size);
    }
  } else if (type_ == ParameterType::FLOAT_LIST) {
    if (str != "None") {
      throw std::runtime_error("Defaults not supported for float[]");
    }
  } else if (type_ == ParameterType::SCALARTYPE) {
    if (str == "None") {
      default_scalartype = at::ScalarType::Undefined;
    } else if (str == "torch.int64") {
      default_scalartype = at::ScalarType::Long;
    } else {
      throw std::runtime_error("invalid default value for ScalarType: " + str);
    }
  } else if (type_ == ParameterType::LAYOUT) {
    if (str == "None") {
      TORCH_INTERNAL_ASSERT_DEBUG_ONLY(allow_none);
    } else if (str == "torch.strided") {
      default_layout = at::Layout::Strided;
    } else if (str == "torch.sparse_coo") {
      default_layout = at::Layout::Sparse;
    } else {
      throw std::runtime_error("invalid default value for layout: " + str);
    }
  } else if (type_ == ParameterType::DEVICE) {
    if (str != "None") {
      throw std::runtime_error("invalid device: " + str);
    }
  } else if (type_ == ParameterType::STREAM) {
    if (str != "None") {
      throw std::runtime_error("invalid stream: " + str);
    }
  } else if (type_ == ParameterType::STRING) {
    if (str != "None") {
      default_string = parse_string_literal(str);
    }
  }
  // These types weren't handled here before. Adding a default error
  // led to a lot of test failures so adding this skip for now.
  // We should correctly handle these though because it might be causing
  // silent failures.
  else if (type_ == ParameterType::TENSOR_LIST) { // NOLINT
    // throw std::runtime_error("Invalid Tensor List");
  } else if (type_ == ParameterType::GENERATOR) { // NOLINT
    // throw std::runtime_error("ParameterType::GENERATOR");
  } else if (type_ == ParameterType::PYOBJECT) { // NOLINT
    // throw std::runtime_error("ParameterType::PYOBJECT");
  } else if (type_ == ParameterType::MEMORY_FORMAT) { // NOLINT
    // throw std::runtime_error("ParameterType::MEMORY_FORMAT");
  } else if (type_ == ParameterType::DIMNAME) { // NOLINT
    // throw std::runtime_error("ParameterType::DIMNAME");
  } else if (type_ == ParameterType::DIMNAME_LIST) { // NOLINT
    // throw std::runtime_error("ParameterType::DIMNAME_LIST");
  } else if (type_ == ParameterType::SCALAR_LIST) { // NOLINT
    // throw std::runtime_error("ParameterType::SCALAR_LIST");
  } else if (type_ == ParameterType::STORAGE) { // NOLINT
    // throw std::runtime_error("ParameterType::STORAGE");
  } else if (type_ == ParameterType::QSCHEME) { // NOLINT
    // throw std::runtime_error("ParameterType::QSCHEME");
  } else {
    throw std::runtime_error("unknown parameter type");
  }
}

// NOLINTNEXTLINE(cppcoreguidelines-pro-type-member-init)
FunctionSignature::FunctionSignature(const std::string& fmt, int index)
    : min_args(0),
      max_args(0),
      max_pos_args(0),
      index(index),
      hidden(false),
      deprecated(false) {
  auto open_paren = fmt.find('(');
  if (open_paren == std::string::npos) {
    throw std::runtime_error("missing opening parenthesis: " + fmt);
  }
  name = fmt.substr(0, open_paren);

  bool allow_numbers_as_tensors = should_allow_numbers_as_tensors(name);

  auto last_offset = open_paren + 1;
  // NOLINTNEXTLINE(clang-analyzer-deadcode.DeadStores)
  auto next_offset = last_offset;
  bool keyword_only = false;
  bool done = false;
  while (!done) {
    auto offset = fmt.find(", ", last_offset);
    if (offset == std::string::npos) {
      offset = fmt.find(')', last_offset);
      done = true;
      next_offset = offset + 1;
      // this 'if' happens for an empty parameter list, i.e. fn().
      if (offset == last_offset) {
        last_offset = next_offset;
        break;
      }
    } else {
      next_offset = offset + 2;
    }
    if (offset == std::string::npos) {
      throw std::runtime_error("missing closing parenthesis: " + fmt);
    }
    if (offset == last_offset) {
      throw std::runtime_error("malformed signature: " + fmt);
    }

    auto param_str = fmt.substr(last_offset, offset - last_offset);
    last_offset = next_offset;
    if (param_str == "*") {
      keyword_only = true;
    } else {
      params.emplace_back(param_str, keyword_only);
      params.back().allow_numbers_as_tensors = allow_numbers_as_tensors;
    }
  }

  if (fmt.substr(last_offset) == "|deprecated") {
    hidden = true;
    // TODO: raise warning when parsing deprecated signatures
    deprecated = true;
  } else if (fmt.substr(last_offset) == "|hidden") {
    hidden = true;
  }

  max_args = params.size();

  // count the number of non-optional args
  for (auto& param : params) {
    if (!param.optional) {
      min_args++;
    }
    if (!param.keyword_only) {
      max_pos_args++;
    }
  }
}

std::string FunctionSignature::toString() const {
  // TODO: consider printing more proper schema strings with defaults,
  // optionals, etc.
  std::ostringstream ss;
  bool keyword_already = false;
  ss << "(";
  int i = 0;
  for (auto& param : params) {
    if (i != 0) {
      ss << ", ";
    }
    if (param.keyword_only && !keyword_already) {
      ss << "*, ";
      keyword_already = true;
    }
    ss << param.type_name() << " " << param.name;
    i++;
  }
  ss << ")";
  return ss.str();
}

[[noreturn]] static void extra_args(
    const FunctionSignature& signature,
    Py_ssize_t nargs) {
  const long max_pos_args = signature.max_pos_args;
  const long min_args = signature.min_args;
  const long nargs_ = nargs;
  TORCH_CHECK_TYPE(
      min_args == max_pos_args,
      signature.name,
      "() takes from ",
      min_args,
      " to ",
      max_pos_args,
      " positional arguments but ",
      nargs_,
      " were given");
  TORCH_CHECK_TYPE(
      false,
      signature.name,
      "() takes ",
      max_pos_args,
      " positional argument",
      max_pos_args == 1 ? "" : "s",
      " but ",
      nargs_,
      " ",
      nargs == 1 ? "was" : "were",
      " given");
}

[[noreturn]] static void missing_args(
    const FunctionSignature& signature,
    int idx) {
  int num_missing = 0;
  std::stringstream ss;

  auto& params = signature.params;
  for (auto it = params.begin() + idx; it != params.end(); ++it) {
    if (!it->optional) {
      if (num_missing > 0) {
        ss << ", ";
      }
      ss << '"' << it->name << '"';
      num_missing++;
    }
  }

  TORCH_CHECK_TYPE(
      false,
      signature.name,
      "() missing ",
      num_missing,
      " required positional argument",
      num_missing == 1 ? "" : "s",
      ": ",
      ss.str());
}

static Py_ssize_t find_param(FunctionSignature& signature, PyObject* name) {
  Py_ssize_t i = 0;
  for (auto& param : signature.params) {
    int cmp = PyObject_RichCompareBool(name, param.python_name, Py_EQ);
    if (cmp < 0) {
      throw python_error();
    } else if (cmp) {
      return i;
    }
    i++;
  }
  return -1;
}

[[noreturn]] static void extra_kwargs(
    FunctionSignature& signature,
    PyObject* kwargs,
    Py_ssize_t num_pos_args) {
  PyObject* key = nullptr;
  PyObject* value = nullptr;
  Py_ssize_t pos = 0;

  while (PyDict_Next(kwargs, &pos, &key, &value)) {
    TORCH_CHECK_TYPE(THPUtils_checkString(key), "keywords must be strings");
    auto param_idx = find_param(signature, key);
    TORCH_CHECK_TYPE(
        param_idx >= 0,
        signature.name,
        "() got an unexpected keyword argument '",
        THPUtils_unpackString(key),
        "'");
    TORCH_CHECK_TYPE(
        param_idx >= num_pos_args,
        signature.name,
        "() got multiple values for argument '",
        THPUtils_unpackString(key),
        "'");
  }

  // this should never be hit
  TORCH_CHECK_TYPE(false, "invalid keyword arguments");
}

bool FunctionSignature::parse(
    PyObject* self,
    PyObject* args,
    PyObject* kwargs,
    PyObject* dst[], // NOLINT
    bool raise_exception) {
  size_t nargs = args ? PyTuple_GET_SIZE(args) : 0;
  auto remaining_kwargs = kwargs ? PyDict_Size(kwargs) : 0;
  size_t arg_pos = 0;
  bool allow_varargs_intlist = false;

  // if there is a single positional IntArrayRef argument, i.e. expand(..),
  // view(...), allow a var-args style IntArrayRef, so expand(5,3) behaves as
  // expand((5,3))
  int int_list_overload = false;
  if (max_pos_args == 1 &&
      (params[0].type_ == ParameterType::INT_LIST ||
       params[0].type_ == ParameterType::SYM_INT_LIST)) {
    allow_varargs_intlist = true;
    if (params[0].type_ == ParameterType::INT_LIST) {
      int_list_overload = true;
    }
  }

  if (nargs > max_pos_args && !allow_varargs_intlist) {
    if (raise_exception) {
      // foo() takes takes 2 positional arguments but 3 were given
      extra_args(*this, nargs);
    }
    return false;
  }

  if (!overloaded_args.empty()) {
    overloaded_args.clear();
  }

  int i = 0;
  if (self != nullptr && check_has_torch_function(self, /*ignore_mode*/ true)) {
    append_overloaded_tensor(&this->overloaded_args, self);
  }
  for (auto& param : params) {
    PyObject* obj = nullptr;
    bool is_kwd = false;
    if (arg_pos < nargs) {
      // extra positional args given after single positional IntArrayRef arg
      if (param.keyword_only) {
        if (raise_exception) {
          extra_args(*this, nargs);
        }
        return false;
      }
      obj = PyTuple_GET_ITEM(args, arg_pos);
    } else if (kwargs) {
      obj = PyDict_GetItem(kwargs, param.python_name);
      for (PyObject* numpy_name : param.numpy_python_names) {
        if (obj) {
          break;
        }
        obj = PyDict_GetItem(kwargs, numpy_name);
      }
      is_kwd = true;
    }

    int64_t failed_idx = -1;
    bool varargs_eligible = allow_varargs_intlist && arg_pos == 0 && !is_kwd;
    if ((!obj && param.optional) || (obj == Py_None && param.allow_none)) {
      dst[i++] = nullptr;
    } else if (!obj) {
      if (raise_exception) {
        // foo() missing 1 required positional argument: "b"
        missing_args(*this, i);
      }
      return false;
    } else if (param.check(obj, this->overloaded_args, i, &failed_idx)) {
      dst[i++] = obj;
      // XXX: the Variable check is necessary because sizes become tensors when
      // tracer is enabled. This behavior easily leads to ambiguities, and we
      // should avoid having complex signatures that make use of it...
    } else if (
        varargs_eligible &&
        ((int_list_overload
              ? is_int_list(args, param.size, &failed_idx)
              : is_int_or_symint_list(args, param.size, &failed_idx)))) {
      // take all positional arguments as this parameter
      // e.g. permute(1, 2, 3) -> permute((1, 2, 3))
      dst[i++] = args;
      arg_pos = nargs;
      continue;
    } else if (raise_exception) {
      // foo(): argument 'other' must be str, not int
      TORCH_CHECK_TYPE(
          !is_kwd,
          name,
          "(): argument '",
          param.name,
          "' must be ",
          param.type_name(),
          ", not ",
          Py_TYPE(obj)->tp_name);
      // foo(): argument 'other' (position 2) must be str, not int
      if (failed_idx != -1) {
        if (!(PyTuple_Check(obj) || PyList_Check(obj))) {
          TORCH_INTERNAL_ASSERT(varargs_eligible);
          obj = args;
        }
        TORCH_INTERNAL_ASSERT(failed_idx < PySequence_Size(obj));
        TORCH_CHECK_TYPE(
            false,
            name,
            "(): argument '",
            param.name,
            "' (position ",
            arg_pos + 1,
            ") must be ",
            param.type_name(),
            ", but found element of type ",
            Py_TYPE(py::reinterpret_steal<py::object>(
                        PySequence_GetItem(obj, failed_idx))
                        .ptr())
                ->tp_name,
            " at pos ",
            failed_idx);
      }
      TORCH_CHECK_TYPE(
          false,
          name,
          "(): argument '",
          param.name,
          "' (position ",
          arg_pos + 1,
          ") must be ",
          param.type_name(),
          ", not ",
          Py_TYPE(obj)->tp_name);
    } else {
      return false;
    }

    if (!is_kwd) {
      arg_pos++;
    } else if (obj) {
      remaining_kwargs--;
    }
  }

  if (remaining_kwargs > 0) {
    if (raise_exception) {
      // foo() got an unexpected keyword argument "b"
      extra_kwargs(*this, kwargs, nargs);
    }
    return false;
  }
  return true;
}

PythonArgParser::PythonArgParser(std::vector<std::string> fmts, bool traceable)
    : max_args(0), traceable(traceable) {
  int index = 0;
  for (auto& fmt : fmts) {
    signatures_.emplace_back(fmt, index);
    ++index;
  }
  for (auto& signature : signatures_) {
    if (signature.max_args > max_args) {
      max_args = signature.max_args;
    }
  }
  if (signatures_.size() > 0) {
    function_name = signatures_[0].name;
  }

  // Check deprecated signatures last
  std::stable_partition(
      signatures_.begin(), signatures_.end(), [](const FunctionSignature& sig) {
        return !sig.deprecated;
      });
}

void PythonArgParser::check_deprecated(const FunctionSignature& signature) {
  if (signature.deprecated) {
    auto msg = c10::str(
        "This overload of ",
        signature.name,
        " is deprecated:\n\t",
        signature.name,
        signature.toString());
    auto signatures = get_signatures();
    if (!signatures.empty()) {
      msg += "\nConsider using one of the following signatures instead:";
      for (const auto& sig : signatures) {
        msg += "\n\t";
        msg += signature.name;
        msg += sig;
      }
    }
    TORCH_WARN_ONCE(msg);
  }
}

PythonArgs PythonArgParser::raw_parse(
    PyObject* self,
    PyObject* args,
    PyObject* kwargs,
    PyObject* parsed_args[]) { // NOLINT
  if (signatures_.size() == 1) {
    auto& signature = signatures_[0];
    signature.parse(self, args, kwargs, parsed_args, true);
    check_deprecated(signature);
    return PythonArgs(traceable, signature, parsed_args);
  }

  for (auto& signature : signatures_) {
    if (signature.parse(self, args, kwargs, parsed_args, false)) {
      check_deprecated(signature);
      return PythonArgs(traceable, signature, parsed_args);
    }
  }

  print_error(self, args, kwargs, parsed_args);
}

void PythonArgParser::print_error(
    PyObject* self,
    PyObject* args,
    PyObject* kwargs,
    PyObject* parsed_args[]) { // NOLINT
  // NOLINTNEXTLINE(clang-analyzer-core.NullDereference)
  size_t num_args = PyTuple_GET_SIZE(args) + (kwargs ? PyDict_Size(kwargs) : 0);
  std::vector<unsigned> plausible_idxs;
  unsigned i = 0;
  for (auto& signature : signatures_) {
    if (num_args >= signature.min_args && num_args <= signature.max_args &&
        !signature.hidden) {
      plausible_idxs.push_back(i);
    }
    i++;
  }

  if (plausible_idxs.size() == 1) {
    auto& signature = signatures_[plausible_idxs[0]];
    signature.parse(self, args, kwargs, parsed_args, true);
  }

  auto options = get_signatures();
  auto msg =
      torch::format_invalid_args(args, kwargs, function_name + "()", options);
  TORCH_CHECK_TYPE(false, msg);
}

std::vector<std::string> PythonArgParser::get_signatures() const {
  std::vector<std::string> options;
  for (auto& signature : signatures_) {
    if (!signature.hidden) {
      options.push_back(signature.toString());
    }
  }
  return options;
}

at::Tensor PythonArgs::tensor_slow(int i) {
  PyObject* obj = args[i];
  if (!obj) {
    return at::Tensor();
  }
  if (THPVariable_Check(obj)) {
    return THPVariable_Unpack(obj);
  }

  bool save_symint = false;
  at::Scalar scalar;
  if (PyBool_Check(obj)) {
    scalar = at::Scalar(THPUtils_unpackBool(obj));
  } else if (THPUtils_checkLong(obj)) {
    scalar = at::Scalar(THPUtils_unpackLong(obj));
  } else if (PyComplex_Check(obj)) {
    scalar = at::Scalar(THPUtils_unpackComplexDouble(obj));
  } else if (THPUtils_checkDouble(obj)) {
    scalar = at::Scalar(THPUtils_unpackDouble(obj));
    // NB: we DO NOT put symbolic ints/floats into the Scalar itself,
    // because although Scalar supports SymInt/SymFloat, the subsequent
    // conversion to Tensor does not.  Instead, do it out of band.
  } else if (torch::is_symint(py::handle(obj))) {
    save_symint = true;
    // This scalar value doesn't matter, it shouldn't ever actually
    // get read out.  Make it a big and weird looking number to help
    // people figure out if there's aproblem.
    scalar = at::Scalar(7777777);
  } else if (torch::is_symfloat(py::handle(obj))) {
    save_symint = true;
    scalar = at::Scalar(std::numeric_limits<double>::quiet_NaN());
  } else {
    // NB: Are you here because you passed None to a Variable method,
    // and you expected an undefined tensor to be returned?   Don't add
    // a test for Py_None here; instead, you need to mark the argument
    // as *allowing none*; you can do this by writing 'Tensor?' instead
    // of 'Tensor' in the ATen metadata.
    TORCH_CHECK_TYPE(
        false,
        "expected Tensor as argument ",
        i,
        ", but got ",
        Py_TYPE(obj)->tp_name);
  }
  at::AutoDispatchBelowADInplaceOrView guard; // TODO: remove
  at::tracer::impl::NoTracerDispatchMode tracer_guard;

  at::Tensor tensor = scalar_to_tensor(scalar);
  tensor.unsafeGetTensorImpl()->set_wrapped_number(true);

  if (save_symint) {
    auto py_tensor = py::cast(tensor);
    if (PyObject_SetAttrString(py_tensor.ptr(), "_wrapped_number", obj) < 0) {
      throw python_error();
    }
  }

  return tensor;
}

at::Scalar PythonArgs::scalar_slow(int i) {
  if (traceable && jit::tracer::isTracing() && THPVariable_Check(args[i])) {
    auto& var = THPVariable_Unpack(args[i]);
    jit::tracer::ArgumentStash::stashValue(
        signature.params[i].name, idx, var, c10::NumberType::get());
  }

  return scalar_slow(args[i]);
}

at::Scalar PythonArgs::scalar_slow(PyObject* arg) {
  // Zero-dim tensors are converted to Scalars as-is. Note this doesn't
  // currently handle most NumPy scalar types except np.float64.
  if (THPVariable_Check(arg)) {
    return THPVariable_Unpack(arg).item();
  }

  if (THPUtils_checkLong(arg)) {
    return at::Scalar(static_cast<int64_t>(THPUtils_unpackLong(arg)));
  }

  if (PyBool_Check(arg)) {
    return at::Scalar(THPUtils_unpackBool(arg));
  }

  if (PyComplex_Check(arg)) {
    return at::Scalar(THPUtils_unpackComplexDouble(arg));
  }

  if (torch::is_symint(arg)) {
    return at::Scalar(py::cast<c10::SymInt>(arg));
  }

  if (torch::is_symfloat(arg)) {
    return at::Scalar(py::cast<c10::SymFloat>(arg));
  }

  return at::Scalar(THPUtils_unpackDouble(arg));
}

} // namespace torch<|MERGE_RESOLUTION|>--- conflicted
+++ resolved
@@ -297,16 +297,7 @@
                              : c10::impl::dispatch_mode_enabled();
   };
 
-<<<<<<< HEAD
-  std::vector<std::unique_ptr<torch::overrides::StashTorchFunctionModeGuard>>
-      tf_g;
-  std::vector<std::unique_ptr<torch_dispatch_mode::StashTorchDispatchModeGuard>>
-      td_g;
-  while ((ret.ptr() == nullptr || ret.ptr() == Py_NotImplemented) &&
-         is_mode_active()) {
-=======
-  if (get_stack_len() > 0) {
->>>>>>> 3caf1c02
+  if (is_mode_active()) {
     // Disable mode on the inside; this makes for a more user-friendly
     // experience if you try to, e.g., print your tensors.
     at::optional<torch::overrides::StashTorchFunctionModeGuard> tf_g;
