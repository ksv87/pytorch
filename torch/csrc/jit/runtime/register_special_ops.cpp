--- conflicted
+++ resolved
@@ -23,31 +23,6 @@
 namespace jit {
 
 namespace {
-
-/*TORCH_LIBRARY(cuda, m) {
-  auto stream_class = m.class_<torch::jit::CUDAStream>("Stream").def(
-      torch::init<int64_t, int64_t>());
-  auto event_class = m.class_<torch::jit::CUDAEvent>("Event").def(
-      torch::init<bool, bool, bool>());
-
-  stream_class.def("query", &CUDAStream::query)
-      .def("record_event", &CUDAStream::recordEvent)
-      .def("synchronize", &CUDAStream::synchronize)
-      .def("wait_event", &CUDAStream::waitEvent)
-      .def("wait_stream", &CUDAStream::waitStream)
-      .def("setstream", &CUDAStream::setStream)
-      .def("device_index", &CUDAStream::device_index)
-      .def("device", &CUDAStream::device)
-      .def("pack", &CUDAStream::pack)
-      .def("id", &CUDAStream::id);
-
-  event_class.def("elapsed_time", &CUDAEvent::elapsedTime)
-      .def("ipc_handle", &CUDAEvent::ipcHandle)
-      .def("query", &CUDAEvent::query)
-      .def("record", &CUDAEvent::record)
-      .def("synchronize", &CUDAEvent::synchronize)
-      .def("wait", &CUDAEvent::wait);
-};*/
 
 c10::AliasAnalysisKind aliasAnalysisFromSchema() {
   return c10::AliasAnalysisKind::FROM_SCHEMA;
@@ -456,14 +431,8 @@
         [](Stack* stack) { push(stack, torch::GradMode::is_enabled()); },
         aliasAnalysisConservative()),
     Operator(
-        "aten::set_grad_enabled(bool val) -> ()",
-        [](Stack* stack) { torch::GradMode::set_enabled(pop(stack).toBool()); },
-        aliasAnalysisConservative()),
-    Operator(
         "aten::current_stream(int64_t val) -> __torch__.torch.classes.cuda.Stream",
         [](Stack* stack) {
-<<<<<<< HEAD
-=======
           auto idx = uint16_t(pop(stack).toInt());
           auto v = make_custom_class<torch::jit::CUDAStream>(idx);
           auto st = v.toCustomClass<torch::jit::CUDAStream>();
@@ -472,17 +441,6 @@
         },
         aliasAnalysisFromSchema()),
     Operator(
-        "aten::current_stream_id(int64_t val) -> int",
-        [](Stack* stack) {
->>>>>>> 1eabe2dc
-          auto idx = uint16_t(pop(stack).toInt());
-          auto v = make_custom_class<torch::jit::CUDAStream>(idx);
-          auto st = v.toCustomClass<torch::jit::CUDAStream>();
-          st->setStream(idx, true);
-          push(stack, IValue(st));
-        },
-        aliasAnalysisFromSchema()),
-    Operator(
         "aten::default_stream(int64_t val) -> __torch__.torch.classes.cuda.Stream",
         [](Stack* stack) {
           auto idx = uint16_t(pop(stack).toInt());
@@ -520,16 +478,13 @@
         [](Stack* stack) { push(stack, at::cuda::device_count()); },
         aliasAnalysisFromSchema()),
     Operator(
-        "aten::_cuda_setStream(__torch__.torch.classes.cuda.Stream stream) -> int",
+        "aten::_cuda_setStream(__torch__.torch.classes.cuda.Stream stream) -> ()",
         [](Stack* stack) {
           auto v = pop(stack);
           auto s = v.toCustomClass<torch::jit::CUDAStream>();
           auto packed = s->pack();
           auto unpacked = c10::cuda::CUDAStream::unpack(packed);
           c10::cuda::setCurrentCUDAStream(unpacked);
-          push(
-              stack,
-              c10::cuda::getCurrentCUDAStream(unpacked.device_index()).id());
         },
         aliasAnalysisFromSchema()),
 });
