import functools
from typing import (
    Any,
    Callable,
    Dict,
    Iterable,
    List,
    no_type_check,
    Optional,
    Set,
    Tuple,
)

import torch
import torch.distributed.fsdp._traversal_utils as traversal_utils
import torch.nn as nn
import torch.nn.functional as F
from torch.autograd import Variable
from torch.distributed.algorithms._comm_hooks import default_hooks, LOW_PRECISION_HOOKS
from torch.distributed.fsdp._common_utils import (
    _assert_in_training_states,
    _FSDPState,
    _get_module_fsdp_state,
    _get_sharding_strategy,
    _is_composable,
    TrainingState,
)
from torch.distributed.fsdp._init_utils import HYBRID_SHARDING_STRATEGIES
from torch.distributed.fsdp._utils import _no_dispatch_record_stream
from torch.distributed.fsdp.api import BackwardPrefetch
from torch.distributed.fsdp.flat_param import (
    _HandlesKey,
    FlatParameter,
    FlatParamHandle,
    HandleShardingStrategy,
    HandleTrainingState,
)
from torch.distributed.utils import _apply_to_tensors, _p_assert, _to_kwargs

RESHARD_AFTER_FORWARD_STRATEGIES = {
    HandleShardingStrategy.FULL_SHARD,
    HandleShardingStrategy.HYBRID_SHARD,
}

# Do not include "process_group" to enable hybrid shard and MoE cases
HOMOGENEOUS_ATTR_NAMES = (
    "_use_orig_params",
    "limit_all_gathers",
)


def _get_fsdp_root_states_with_modules(
    module: nn.Module,
) -> Tuple[List[_FSDPState], List[nn.Module]]:
    """
    Returns a tuple containing:
    1. A list of the root ``_FSDPState`` instances in the module tree rooted at
    ``module`` without any duplicates and following the ``module.modules()``
    traversal order (which is assumed to be depth-first).
    2. A corresponding list of the root modules owning the states in the first
    list.

    This is similar to :func:`_get_fsdp_states_with_modules` except that we
    must call :func:`_is_fsdp_root` to force a lazy initialization to determine
    the FSDP root in case lazy initialization has not yet happened.
    """
    fsdp_root_states: List[_FSDPState] = []
    fsdp_root_modules: List[nn.Module] = []
    visited_fsdp_states: Set[_FSDPState] = set()
    # NOTE: This function assumes that `module.modules()` proceeds top-down.
    for submodule in module.modules():
        optional_state = _get_module_fsdp_state(submodule)
        if (
            optional_state is not None
            and optional_state not in visited_fsdp_states
            and _is_fsdp_root(optional_state, submodule)
        ):
            visited_fsdp_states.add(optional_state)
            fsdp_root_states.append(optional_state)
            fsdp_root_modules.append(submodule)
    return fsdp_root_states, fsdp_root_modules


def _get_fsdp_root_states(module: nn.Module) -> List[_FSDPState]:
    """See :func:`_get_fsdp_root_states_with_modules`."""
    fsdp_root_states, _ = _get_fsdp_root_states_with_modules(module)
    return fsdp_root_states


def _is_fsdp_root(state: _FSDPState, module: nn.Module) -> bool:
    """
    Returns if ``state`` corresponds to that of an FSDP root.

    For the wrapper code path, ``state`` and ``module`` should be the same. For
    the non-wrapper code path, ``state`` should be ``module`` 's state.
    """
    # Force a lazy initialization to determine the FSDP root
    _lazy_init(state, module)
    assert state._is_root is not None  # mypy
    return state._is_root


@no_type_check
def _validate_and_get_hybrid_shard_state(
    root_module: nn.Module,
) -> default_hooks.DefaultState:
    """
    Precondition: ``root_module`` is a ``FullyShardedDataParallel`` instance.

    This checks that all instances using a hybrid sharding strategy have the
    same intra- and inter-node process groups.

    Returns:
        DefaultState: One of the instances' inter-node state (does not
        matter which since they will share the same one).
    """
    intra_node_pgs = set()
    inter_node_pgs = set()
    inter_node_states = set()
    for fsdp_module in traversal_utils._get_fsdp_states(root_module):
        # TODO: Change this to handle's sharding strategy if we deprecate
        # `ShardingStrategy` internally.
        # https://github.com/pytorch/pytorch/issues/90857
        if fsdp_module.sharding_strategy in HYBRID_SHARDING_STRATEGIES:
            intra_node_pgs.add(fsdp_module.process_group)
            inter_node_pgs.add(fsdp_module._inter_node_pg)
            inter_node_states.add(fsdp_module._inter_node_state)
    if len(intra_node_pgs) == 0 and len(inter_node_pgs) == 0:
        # No instances use a hybrid sharding strategy
        return None
    error_prefix = "At least one instance uses a hybrid sharding strategy but has no "
    if len(intra_node_pgs) > 0 and len(inter_node_pgs) == 0:
        raise AssertionError(error_prefix + "inter-node proces group set")
    if len(intra_node_pgs) == 0 and len(inter_node_pgs) > 0:
        raise AssertionError(error_prefix + "intra-node process group set")
    error_prefix = "Some instances use a hybrid sharding strategy, but "
    if len(intra_node_pgs) != 1:
        raise ValueError(error_prefix + "intra-node process groups do not match")
    if len(inter_node_pgs) != 1:
        raise ValueError(error_prefix + "inter-node process groups do not match")
    return next(iter(inter_node_states))


@no_type_check
def _lazy_init(
    state: _FSDPState,
    root_module: nn.Module,
) -> _FSDPState:
    """
    Performs initialization lazily, typically right before the first forward
    pass. The laziness is needed to ensure that the parameter device/dtype and
    the FSDP hierarchy have finalized. This method's actual logic only runs on
    the root FSDP instance, which performs initialization for all non-root FSDP
    instances to avoid partial initialization.

    For the non-composable code path, ``state`` and ``root_module`` should be
    the same, namely the FSDP instance itself.
    """
    if state._is_root is not None:
        return  # no-op: already lazily initialized
    if not torch.cuda.is_available():
        # Allow the FSDP constructor to run even without CUDA but check this
        # once we start real execution
        raise RuntimeError("FSDP does not support CPU only execution")
    # The following logic is only run on the root FSDP instance since it will
    # set `_is_root=False` for the non-root instances
    state._is_root = True
    _assert_in_training_states(state, [TrainingState.IDLE])
    _check_flat_params_on_expected_device(state, root_module)
    _init_streams(state)
    buffers, buffer_dtypes = _get_buffers_and_dtypes_for_computation(state, root_module)
    _cast_buffers_to_dtype_and_device(buffers, buffer_dtypes, state.compute_device)
    state._exec_order_data.init(state, root_module, state.process_group)
    _share_state_and_init_handle_attrs(state, root_module)
    return state


def _check_flat_params_on_expected_device(state: _FSDPState, module: nn.Module):
    """
    Checks that all ``FlatParameter``s in ``module`` 's tree managed by
    ``state`` are on the expected device for *lazy initialization*.
    """
    cpu_device = torch.device("cpu")
    for handle in traversal_utils._get_fsdp_handles(module):
        if (
            not handle._offload_params
            and handle.flat_param.device != state.compute_device
        ):
            raise RuntimeError(
                "An FSDP-managed module unexpectedly has parameters on "
                f"{handle.flat_param.device}. Make sure to move the module to "
                f"{state.compute_device} before training."
            )
        elif handle._offload_params and handle.flat_param.device != cpu_device:
            raise RuntimeError(
                "An FSDP-managed module with parameter CPU offloading enabled "
                f"has parameters on {handle.flat_param.device}. Make sure to "
                f"not move the module from CPU when offloading parameters."
            )


@no_type_check
def _share_state_and_init_handle_attrs(
    root_state: _FSDPState,
    root_module: nn.Module,
) -> None:
    """
    Shares data structure state from the ``root_state`` to all FSDP states in
    ``root_module`` 's module tree, and initializes handle attributes. These
    are done together to require a single loop over the states.
    """
    for handle in root_state._handles:
        handle.init_flat_param_attributes()
    inter_node_state = _validate_and_get_hybrid_shard_state(root_module)
    attr_name_to_values: Dict[str, Set[Any]] = {}
    for attr_name in HOMOGENEOUS_ATTR_NAMES:
        attr_name_to_values[attr_name] = set()
    for fsdp_state in traversal_utils._get_fsdp_states(root_module):
        for attr_name in HOMOGENEOUS_ATTR_NAMES:
            _p_assert(
                hasattr(fsdp_state, attr_name),
                f"FSDP state missing attribute {attr_name}",
            )
            attr_name_to_values[attr_name].add(getattr(fsdp_state, attr_name))
        if fsdp_state is root_state:
            continue
        handle_sharding_strategy = _get_sharding_strategy(fsdp_state._handles)
        if handle_sharding_strategy in (
            HandleShardingStrategy.HYBRID_SHARD,
            HandleShardingStrategy._HYBRID_SHARD_ZERO2,
        ):
            # Share the all-reduce state across FSDP units. This is not strictly necessary
            # as each one already uses the same process group, but can slightly save memory
            # since other FSDP units allreduce state can be garbage collected.
            assert inter_node_state is not None, (
                "`_validate_and_get_hybrid_shard_state()` should have returned "
                "a valid inter-node state if there exists an FSDP instance "
                "using a hybrid sharding strategy"
            )
            fsdp_state._inter_node_state = inter_node_state

        # Relax the assert for non-root FSDP instances in case the nested
        # initialized module is wrapped again in FSDP later (e.g. after
        # training to run inference)
        _p_assert(
            fsdp_state._is_root is None or not fsdp_state._is_root,
            "Non-root FSDP instance's `_is_root` should not have been "
            "set yet or should have been set to `False`",
        )
        fsdp_state._is_root = False
        fsdp_state._streams = root_state._streams
        fsdp_state._stream_to_name = root_state._stream_to_name
        fsdp_state._exec_order_data = root_state._exec_order_data
        fsdp_state._free_event_queue = root_state._free_event_queue
        fsdp_state._handles_prefetched = root_state._handles_prefetched
        fsdp_state._needs_pre_backward_unshard = root_state._needs_pre_backward_unshard
        for handle in fsdp_state._handles:
            handle.init_flat_param_attributes()
    for attr_name, attr_values in attr_name_to_values.items():
        if len(attr_values) != 1:
            raise ValueError(
                f"Expects one homogeneous value for {attr_name} but got {attr_values}"
            )


@no_type_check
def _init_streams(
    state: _FSDPState,
) -> _FSDPState:
    """
    Initializes CUDA streams for overlapping communication, computation, and
    data transfers. The streams should be shared across FSDP instances.
    """
    assert state._is_root
    assert torch.cuda.is_available()
    # Stream for unshard logic, including allocating the all-gather destination
    # tensors and the all-gathers themselves.
    state._streams["unshard"] = torch.cuda.Stream()
    # Stream for overlapping gradient reduction with the backward pass gradient
    # computation.
    state._streams["post_backward"] = torch.cuda.Stream()
    # Stream for pre-unshard logic, namely allocations and writes for CPU
    # offloading (H2D copy) and mixed precision (low precision cast).
    state._streams["pre_unshard"] = torch.cuda.Stream()
    # Default stream for computation
    state._streams["default"] = torch.cuda.current_stream()
    state._stream_to_name = {
        torch.cuda.current_stream(): "default",
        state._streams["unshard"]: "unshard",
        state._streams["pre_unshard"]: "pre_unshard",
        state._streams["post_backward"]: "post_backward",
    }


@no_type_check
def _unshard(
    state: _FSDPState,
    handles: List[FlatParamHandle],
    unshard_stream: torch.cuda.Stream,
    pre_unshard_stream: torch.cuda.Stream,
) -> None:
    """
    Unshards the handles in ``handles``. If the handles are in
    :meth:`summon_full_params` and are using mixed precision, then they are
    forced to full precision.

    Postcondition: Each handle's ``FlatParameter`` 's data is the padded
    unsharded flattened parameter on the compute device.
    """
    if not handles:
        return
    any_ran_pre_unshard = False
    with torch.cuda.stream(pre_unshard_stream):
        for handle in handles:
            ran_pre_unshard = handle.pre_unshard()
            any_ran_pre_unshard = any_ran_pre_unshard or ran_pre_unshard
    if any_ran_pre_unshard:
        unshard_stream.wait_stream(pre_unshard_stream)
    if state.limit_all_gathers:
        event = state._free_event_queue.dequeue_if_needed()
        if event:
            event.synchronize()
    with torch.cuda.stream(unshard_stream):
        for handle in handles:
            handle.unshard()
            handle.post_unshard()


@no_type_check
def _reshard(
    state: _FSDPState,
    handles: List[FlatParamHandle],
    free_unsharded_flat_params: List[bool],
):
    """
    Reshards the handles in ``handles``. ``free_unsharded_flat_params`` should
    have the same length as ``handles``, and each element should give whether
    the corresponding handle should free its padded unsharded flattened
    parameter.
    """
    if not handles:
        return
    _p_assert(
        len(handles) == len(free_unsharded_flat_params),
        "Expects both lists to have equal length but got "
        f"{len(handles)} and {len(free_unsharded_flat_params)}",
    )
    for handle, free_unsharded_flat_param in zip(
        handles,
        free_unsharded_flat_params,
    ):
        handle.reshard(free_unsharded_flat_param)
        if state.limit_all_gathers and free_unsharded_flat_param:
            free_event = torch.cuda.Event()
            free_event.record()
            state._free_event_queue.enqueue(free_event)
        handle.post_reshard()
    # Since we prefetch entire handles keys at a time, conservatively mark
    # the entire key as no longer prefetched once we free at least one
    handles_key = tuple(handles)
    if any(free_unsharded_flat_params):
        state._handles_prefetched.pop(handles_key, None)


def _unshard_grads(
    handles: List[FlatParamHandle],
) -> None:
    for handle in handles:
        handle.unshard_grad()


def _reshard_grads(
    handles: List[FlatParamHandle],
) -> None:
    for handle in handles:
        handle.reshard_grad()


@no_type_check
def _pre_forward(
    state: _FSDPState,
    handles: List[FlatParamHandle],
    unshard_fn: Callable,
    module: nn.Module,
    args: Tuple[Any, ...],
    kwargs: Dict[str, Any],
) -> Tuple[Tuple[Any, ...], Dict[str, Any]]:
    """
    Runs the pre-forward logic. This includes an opportunity to unshard
    currently sharded parameters such as those for the current forward and
    registering post-backward hooks for these current parameters. This function
    also converts forward ``args`` and ``kwargs`` to the given precision.

    Args:
        handles (List[FlatParamHandle]): Handles giving the parameters used in
            the current forward.
        unshard_fn (Optional[Callable]): A callable to unshard any currently
            sharded parameters or ``None`` to not do any unsharding.
        module (nn.Module): Module whose forward this method runs right before;
            expected by the hook signature.
        args (Tuple[Any, ...]): Module forward ``args``.
        kwargs (Dict[str, Any]): Module forward ``kwargs``.
    """
    state.training_state = TrainingState.FORWARD_BACKWARD
    state._exec_order_data.record_pre_forward(handles, module.training)
    for handle in handles:
        handle._training_state = HandleTrainingState.FORWARD
    if unshard_fn is not None:
        unshard_fn()
    # Register post-backward hooks to reshard the parameters and reduce-scatter
    # their gradients. They must be re-registered every forward pass in case
    # the `grad_fn` is mutated.
    _register_post_backward_hooks(state, handles)

    # Recursively convert args and kwargs to specified precision.
    input_dtype: Optional[torch.dtype] = state.mixed_precision.param_dtype
    if state.mixed_precision.cast_forward_inputs:
        args, kwargs = _cast_forward_inputs(input_dtype, *args, **kwargs)
    return args, kwargs


@no_type_check
def _pre_forward_unshard(
    state: _FSDPState,
    handles: List[FlatParamHandle],
) -> None:
    """Unshards parameters in the pre-forward."""
    if not handles:
        return
    _unshard(state, handles, state._streams["unshard"], state._streams["pre_unshard"])
    handles_key = tuple(handles)
    state._needs_pre_forward_unshard[handles_key] = False
    torch.cuda.current_stream().wait_stream(state._streams["unshard"])
    _prefetch_handles(state, handles_key)


@no_type_check
def _post_forward(
    state: _FSDPState,
    handles: List[FlatParamHandle],
    reshard_fn: Callable,
    module: nn.Module,
    input: Any,
    output: Any,
) -> Any:
    """
    Runs the post-forward logic. This includes an opportunity to reshard
    currently unsharded parameters such as those used in the current forward
    and registering pre-backward hooks on the forward outputs.

    Args:
        handles (List[FlatParamHandle]): Handles giving the parameters used in
            the current forward.
        reshard_fn (Optional[Callable]): A callable to reshard any currently
            unsharded parameters (e.g. from the current forward) or ``None`` to
            not do any resharding.
        module (nn.Module): Module whose forward just ran, which should be a
            fully sharded module (see [Note: Fully Sharded Module]); expected
            by the hook signature.
        input (Any): Unused; exepcted by the hook signature.
        output (Any): Forward pass output; pre-backward hooks are registered on
            the tensors that require gradients in this output.

    Postcondition: Each ``FlatParameter`` 's data points to the sharded
    flattened parameter.
    """
    state._exec_order_data.record_post_forward(handles)
    if reshard_fn is not None:
        reshard_fn()
    # Register pre-backward hooks to unshard the flattened parameters
    # for the gradient computation (if needed)
    output = _register_pre_backward_hooks(state, module, output, handles)
    state.training_state = TrainingState.IDLE
    for handle in handles:
        handle._training_state = HandleTrainingState.IDLE
    return output


@no_type_check
def _post_forward_reshard(
    state: _FSDPState,
    handles: List[FlatParamHandle],
) -> None:
    """Reshards parameters in the post-forward."""
    if not handles:
        return
    # Do not free the root's parameters in the post-forward for `FULL_SHARD`
    # with the intention that they are immediately used for backward
    # computation (though this may not be true)

    free_unsharded_flat_params = [
        not state._is_root
        and handle._sharding_strategy in RESHARD_AFTER_FORWARD_STRATEGIES
        for handle in handles
    ]
    _reshard(state, handles, free_unsharded_flat_params)


@no_type_check
def _root_pre_forward(
    state: _FSDPState,
    module: nn.Module,
    args,
    kwargs,
) -> None:
    """
    Runs pre-forward logic specific to the root FSDP instance, which should run
    before any individual module's pre-forward. This starts with an attempt at
    lazy initialization (which only runs non-vacuously once). Otherwise, if
    this is called on a non-root FSDP instance, then it returns directly.

    Args:
        module (nn.Module): Module for which this logic tries to run. It may or
            may not be the root. If not, then this method does not do anything.
    """
    _lazy_init(state, module)
    _p_assert(state._is_root is not None, "Expects a root FSDP to have been set")
    if not state._is_root:
        return args, kwargs
    if state.forward_prefetch:
        handles_keys = []
        if _is_composable(state):
            # TODO: This assumes singleton handles keys.
            handles_keys = [tuple(handle) for handle in state._handles]
        else:
            for fsdp_module in traversal_utils._get_fsdp_states(state):
                handles_key = tuple(fsdp_module._handles)
                handles_keys.append(handles_key)
        for handles_key in handles_keys:
            state._needs_pre_forward_unshard[handles_key] = True
    _wait_for_computation_stream(
        torch.cuda.current_stream(),
        state._streams["unshard"],
        state._streams["pre_unshard"],
    )
    _clear_grads_if_needed(traversal_utils._get_fsdp_handles(module))

    # Prepares the forward inputs by moving them to ``compute_device``
    # TODO: Do not use the side stream for tensor copies for now; investigate
    # the perf with/without it.
    args_tuple, kwargs_tuple = _to_kwargs(
        args, kwargs, state.compute_device.index, False
    )
    args = args_tuple[0]
    kwargs = kwargs_tuple[0]

    input_dtype: Optional[torch.dtype] = state.mixed_precision.param_dtype

    if state.mixed_precision.cast_root_forward_inputs:
        args, kwargs = _cast_forward_inputs(input_dtype, *args, **kwargs)
    return args, kwargs


def _cast_forward_inputs(
    input_dtype: Optional[torch.dtype],
    *args: Any,
    **kwargs: Any,
) -> Tuple[Any, Any]:
    """
    Prepares the forward inputs by casting them to ``input_dtype`` if it is not ``None``.
    """
    # TODO: For mixed precision, cast to reduced-precision in a single `to()` call.
    if input_dtype is not None:
        args, kwargs = _cast_fp_inputs_to_dtype(input_dtype, *args, **kwargs)
    return args, kwargs


def _cast_fp_inputs_to_dtype(
    dtype: torch.dtype,
    *args: Any,
    **kwargs: Any,
) -> Tuple[Any, Any]:
    """
    Casts floating point tensors in ``args`` and ``kwargs`` to ``input_dtype``.
    This respects the existing ``requires_grad`` on the tensors.
    """

    def cast_fn(x: torch.Tensor) -> torch.Tensor:
        if not torch.is_floating_point(x) or x.dtype == dtype:
            return x
        return x.to(dtype)

    return (_apply_to_tensors(cast_fn, args), _apply_to_tensors(cast_fn, kwargs))


@no_type_check
def _pre_backward_hook(
    state: _FSDPState,
    module: nn.Module,
    _handles: List[FlatParamHandle],
    *unused: Any,
) -> Any:
    """
    Prepares ``_handles`` 's ``FlatParameter`` s for gradient computation.

    Args:
        module (nn.Module): Fully sharded module (see [Note: Fully Sharded
            Module]).
    """
    _handles_key = tuple(_handles)  # avoid shadowing `handles_key`
    # Only run the pre-backward hook once per group of handles involved in the
    # same module forward computation
    if _handles_key and state._ran_pre_backward_hook.get(_handles_key, False):
        return

    with torch.autograd.profiler.record_function(
        "FullyShardedDataParallel._pre_backward_hook"
    ):
        # Queue the post-backward callback once for the root FSDP instance to
        # attach it to the outermost backward graph task so that it is called
        # after all backward calls complete
        if state._is_root and not state._post_backward_callback_queued:
            _register_post_backward_final_callback(state, module)
            _clear_grads_if_needed(traversal_utils._get_fsdp_handles(module))
        elif _handles_key:
            allowed_states = [TrainingState.IDLE]
            if _is_composable(state):
                allowed_states.append(TrainingState.FORWARD_BACKWARD)
            _assert_in_training_states(state, allowed_states)
        state.training_state = TrainingState.FORWARD_BACKWARD
        # Queueing the post-backward callback is the only logic that is not
        # per-handle in the pre-backward hook, so we can return early here if
        # there are no handles.
        if not _handles_key:
            return
        for handle in _handles:
            handle._training_state = HandleTrainingState.BACKWARD_PRE

        # If the handles have been prefetched, this `_unshard()` simply
        # switches to using the unsharded parameter
        _unshard(
            state, _handles, state._streams["unshard"], state._streams["pre_unshard"]
        )
        torch.cuda.current_stream().wait_stream(state._streams["unshard"])

        # Set this to `False` to ensure that a mistargeted prefetch does not
        # actually unshard these handles
        state._needs_pre_backward_unshard[_handles_key] = False
        _prefetch_handles(state, _handles_key)
        for handle in _handles:
            handle.prepare_gradient_for_backward()
        state._ran_pre_backward_hook[_handles_key] = True


@no_type_check
@torch.no_grad()
def _post_backward_hook(
    state: _FSDPState,
    handle: FlatParamHandle,
    *unused: Any,
):
    """
    Reduce-scatters the gradient of ``handle`` 's ``FlatParameter``.

    Precondition: The ``FlatParameter`` 's ``.grad`` attribute contains the
    unsharded gradient for the local batch.

    Postcondition:
    - If using ``NO_SHARD``, then the ``.grad`` attribute is the reduced
    unsharded gradient.
    - Otherwise, the ``_saved_grad_shard`` attribute is the reduced sharded
    gradient (accumulating with any existing gradient).
    """
    flat_param = handle.flat_param
    flat_param._post_backward_called = True
    with torch.autograd.profiler.record_function(
        "FullyShardedDataParallel._post_backward_hook"
    ):
        _assert_in_training_states(state, [TrainingState.FORWARD_BACKWARD])
        # For multiple applications of reentrant AC across submodules sharing
        # the same `FlatParameter`, the post-backward hook may run multiple
        # times in one backward, in which case we permit the state to already
        # be in `BACKWARD_POST`.
        _p_assert(
            handle._training_state
            in (HandleTrainingState.BACKWARD_PRE, HandleTrainingState.BACKWARD_POST),
            f"Expects `BACKWARD_PRE` or `BACKWARD_POST` state but got {handle._training_state}",
        )
        handle._training_state = HandleTrainingState.BACKWARD_POST

        if flat_param.grad is None:
            return
        if flat_param.grad.requires_grad:
            raise RuntimeError("FSDP does not support gradients of gradients")

        free_unsharded_flat_param = _should_free_in_backward(state, handle)
        _reshard(state, [handle], [free_unsharded_flat_param])

        # TODO: Post-backward prefetching does not support the multiple handles
        # per module case since the post-backward hook runs per handle, not per
        # group of handles.
        handles_key = (handle,)
        _prefetch_handles(state, handles_key)

        if not state._sync_gradients:
            if handle._use_orig_params:
                handle._use_unsharded_grad_views()
            return

        # Wait for all ops in the current stream (e.g. gradient
        # computation) to finish before reduce-scattering the gradient
        state._streams["post_backward"].wait_stream(torch.cuda.current_stream())

        with torch.cuda.stream(state._streams["post_backward"]):
            autograd_computed_grad = flat_param.grad.data
            if state._exec_order_data.is_first_iter:  # only check once
                _check_comm_hook(
                    state._communication_hook, state._communication_hook_state
                )
            if (
                not _low_precision_hook_enabled(state)
                and flat_param.grad.dtype != handle._reduce_dtype
            ):
                flat_param.grad.data = flat_param.grad.to(handle._reduce_dtype)

            if handle.uses_sharded_strategy:
                # We clear `.grad` to permit multiple backwards. This avoids a
                # race where the second backward pass computation precedes
                # ahead of the first backward pass reduction, which is possible
                # since the reduction is issued in a separate stream and is
                # async and would result in reducing the wrong gradient.
                unsharded_grad = flat_param.grad.data
                flat_param.grad = None
                chunks = list(unsharded_grad.chunk(state.world_size))
                numel_to_pad = (
                    state.world_size * chunks[0].numel() - unsharded_grad.numel()
                )
                padded_unsharded_grad = (
                    F.pad(unsharded_grad, [0, numel_to_pad])
                    if numel_to_pad > 0
                    else unsharded_grad
                )
                new_sharded_grad = torch.empty_like(chunks[0])  # padded
                state._communication_hook(
                    state._communication_hook_state,
                    padded_unsharded_grad,
                    new_sharded_grad,
                )
                if handle._sharding_strategy in (
                    HandleShardingStrategy.HYBRID_SHARD,
                    HandleShardingStrategy._HYBRID_SHARD_ZERO2,
                ):
                    default_hooks.allreduce_hook(
                        state=state._inter_node_state,
                        grad=new_sharded_grad,
                    )
                _cast_grad_to_param_dtype(state, new_sharded_grad, flat_param)
                # Save the sharded gradient in `_saved_grad_shard` to support
                # gradient accumulation -- for multiple backwards, the gradient
                # reductions may happen in arbitrary order
                accumulate_grad = hasattr(flat_param, "_saved_grad_shard")
                if accumulate_grad:
                    _check_grad_to_accumulate(
                        new_sharded_grad, flat_param._saved_grad_shard
                    )
                    flat_param._saved_grad_shard += new_sharded_grad
                else:
                    flat_param._saved_grad_shard = new_sharded_grad
                grad_to_offload = flat_param._saved_grad_shard
            else:
                state._communication_hook(
                    state._communication_hook_state, flat_param.grad
                )
                # For `NO_SHARD`, we can keep the low precision gradients by
                # simply omitting the cast altogether
                if not handle._keep_low_precision_grads:
                    _cast_grad_to_param_dtype(state, flat_param.grad, flat_param)
                grad_to_offload = flat_param.grad.data

            if handle._offload_params:
                # Offload the gradient to CPU to ensure parameters and
                # gradients are on the same device as required by the optimizer
                # TODO: Investigate why `NO_SHARD` breaks correctness when
                # using `non_blocking=True` here.
                non_blocking = handle.uses_sharded_strategy
                flat_param._cpu_grad.copy_(  # type: ignore[attr-defined]
                    grad_to_offload.detach(), non_blocking=non_blocking
                )  # synchronized in the post-backward callback
                # Since the gradient being offloaded may have been produced in
                # the computation stream and is being consumed here in the
                # post-backward stream, inform the caching allocator
                _no_dispatch_record_stream(
                    grad_to_offload.data,
                    state._streams["post_backward"],
                )

            # Since the unsharded gradient is produced in the computation
            # stream and consumed in the post-backward stream, inform the
            # caching allocator (before it goes out of scope)
            _no_dispatch_record_stream(
                autograd_computed_grad, state._streams["post_backward"]
            )

            if handle._use_orig_params:
                # Since the handle's `FlatParameter` completed its gradient
                # computation, we should reset the gradient noneness mask
                handle._reset_is_grad_none()
                # Delay using sharded gradient views until after the
                # reduce-scatter instead of immediately after resharding
                handle._use_sharded_grad_views()


@no_type_check
def _should_free_in_backward(
    state: _FSDPState,
    handle: FlatParamHandle,
) -> bool:
    """
    Returns whether FSDP should free the unsharded flattened parameter in the
    post-backward or not.
    """
    # We always free if we are syncing gradients (i.e. not in no_sync) and parameters
    # are sharded.
    free_unsharded = state._sync_gradients and handle.uses_sharded_strategy
    # For NO_SHARD we don't need to free full parameters, for ZeRO-2 strategies, we skip
    # freeing in backward.
    return free_unsharded or (
        handle._sharding_strategy in RESHARD_AFTER_FORWARD_STRATEGIES
    )


@no_type_check
def _cast_grad_to_param_dtype(
    state: _FSDPState,
    sharded_grad: torch.Tensor,
    param: FlatParameter,
):
    """
    Casts ``sharded_grad`` back to the full parameter dtype so that the
    optimizer step runs with that dtype. This performs an actual cast if
    1. parameters were in reduced precision during the forward since then
    gradients would be in that reduced precision, or
    2. parameters were not in reduced precision but gradients were in
    reduced precision for communication.
    However, if a low precision communication hook is registered, then this
    dtype cast happens in the hook instead.
    """
    _assert_in_training_states(state, [TrainingState.FORWARD_BACKWARD])
    if not _low_precision_hook_enabled(state) and sharded_grad.dtype != param.dtype:
        low_prec_grad_data = sharded_grad.data
        sharded_grad.data = sharded_grad.data.to(dtype=param.dtype)
        # Since for `NO_SHARD`, the gradient is produced in the computation
        # stream and consumed here in the post-backward stream, inform the
        # caching allocator; for the sharded strategies, the gradient is
        # produced in the post-backward stream, so this `record_stream()`
        # should be a no-op
        _no_dispatch_record_stream(low_prec_grad_data, torch.cuda.current_stream())


def _check_comm_hook(
    comm_hook: Any,
    comm_hook_state: Any,
) -> None:
    _p_assert(comm_hook is not None, "Communication hook should not be `None`")
    _p_assert(
        comm_hook_state is not None, "Communication hook state should not be `None`"
    )


def _check_grad_to_accumulate(
    new_sharded_grad: torch.Tensor,
    accumulated_grad: torch.Tensor,
) -> None:
    _p_assert(
        accumulated_grad.shape == new_sharded_grad.shape,
        "Shape mismatch when accumulating gradients: "
        f"existing gradient shape={accumulated_grad.shape} "
        f"new gradient shape={new_sharded_grad.shape}",
    )
    _p_assert(
        accumulated_grad.device == new_sharded_grad.device,
        "Device mismatch when accumulating gradients: "
        f"existing gradient device={accumulated_grad.device} "
        f"new gradient device={new_sharded_grad.device}",
    )


@no_type_check
def _low_precision_hook_enabled(state: _FSDPState) -> bool:
    return state._communication_hook in LOW_PRECISION_HOOKS


@no_type_check
@torch.no_grad()
def _post_backward_final_callback(
    state: _FSDPState,
    module: nn.Module,
):
    """
    This waits for the post-backward to finish and performs some final cleanup.
    This runs at the end of the entire backward pass and should only be called
    on the root FSDP instance.
    """
    _p_assert(
        state._is_root,
        "The post-backward callback should only be called on the root FSDP instance",
    )
    root_state = state

    if root_state._sync_gradients:
        torch.cuda.current_stream().wait_stream(root_state._streams["post_backward"])
        if root_state.cpu_offload.offload_params:
            # Wait for non-blocking GPU -> CPU sharded gradient copies from the
            # post-backward hooks to finish explicitly since CPU gradients do
            # not automatically synchronize with the GPU
            torch.cuda.current_stream().synchronize()
    root_state._exec_order_data.next_iter()

    for fsdp_state in traversal_utils._get_fsdp_states(module):
        _catch_all_reshard(fsdp_state)
        _finalize_params(fsdp_state)
        fsdp_state._ran_pre_backward_hook.clear()
        fsdp_state.training_state = TrainingState.IDLE
        for handle in fsdp_state._handles:
            handle._training_state = HandleTrainingState.IDLE
        fsdp_state._handles_prefetched.clear()
    # Reset for cases like one forward and multiple backwards
    root_state._post_backward_callback_queued = False


@no_type_check
def _catch_all_reshard(
    state: _FSDPState,
) -> None:
    """
    Reshards the parameters that may not have been resharded in the
    post-backward hook. This can happen when a module's output is used in the
    forward pass, meaning that its pre-backward hook runs (unsharding the
    parameter), but the post-backward hook does not run because the output was
    not jused in the loss computation corresponding to this backward pass.
    """
    # Wrap with a try-except to provide a more informative traceback if an
    # error is raised
    try:
        free_unsharded_flat_params: List[bool] = []
        handles_to_reshard: List[FlatParamHandle] = []
        for handle in state._handles:
            # TODO: This already-resharded check is brittle:
            # https://github.com/pytorch/pytorch/issues/83956
            already_resharded = (
                handle.flat_param.data_ptr()
                == handle.flat_param._local_shard.data_ptr()
            )
            if already_resharded:
                continue
            free_unsharded_flat_params.append(_should_free_in_backward(state, handle))
            handles_to_reshard.append(handle)
        if handles_to_reshard:
            _reshard(state, handles_to_reshard, free_unsharded_flat_params)
    except Exception as e:
        _p_assert(
            False,
            f"Got exception in the catch-all reshard for {state}: {str(e)}",
            raise_assertion_error=False,
        )
        raise e


@no_type_check
def _finalize_params(
    state: _FSDPState,
) -> None:
    """Finalizes the parameters before the next iteration."""
    for handle in state._handles:
        flat_param = handle.flat_param
        if flat_param.requires_grad:
            if hasattr(flat_param, "_post_backward_hook_state"):
                _p_assert(
                    len(flat_param._post_backward_hook_state) == 2,
                    f"Invalid: ``_post_backward_hook_state``: {flat_param._post_backward_hook_state}",
                )
                flat_param._post_backward_hook_state[1].remove()
                delattr(flat_param, "_post_backward_hook_state")
            if not state._sync_gradients:
                # Preserve the gradient accumulation state if not synchronizing
                # gradients: `.grad` remains the unsharded gradient  from prior
                # `no_sync()` iterations, and `_saved_grad_shard` remains the
                # sharded gradient from the last synchronized iteration
                continue
            handle.prepare_gradient_for_optim()
            _p_assert(
                hasattr(flat_param, "_post_backward_called"),
                "Expects `_post_backward_called` to be set on the `FlatParameter`",
            )
            flat_param._post_backward_called = False


@no_type_check
def _prefetch_handles(
    state: _FSDPState,
    current_handles_key: _HandlesKey,
) -> None:
    """
    Prefetches the next handles if needed (without synchronization). An empty
    handles key cannot prefetch.
    """
    if not current_handles_key:
        return
    handles_to_prefetch = _get_handles_to_prefetch(state, current_handles_key)
    for handles_key in handles_to_prefetch:
        # Prefetch the next set of handles without synchronizing to allow
        # the sync to happen as late as possible to maximize overlap
        _unshard(
            state, handles_key, state._streams["unshard"], state._streams["pre_unshard"]
        )
        state._handles_prefetched[handles_key] = True


@no_type_check
def _get_handles_to_prefetch(
    state: _FSDPState,
    current_handles_key: _HandlesKey,
) -> List[_HandlesKey]:
    """
    Returns a :class:`list` of the handles keys to prefetch for the next
    module(s), where ``current_handles_key`` represents the current module.

    "Prefetching" refers to running the unshard logic early (without
    synchronization), and the "next" modules depend on the recorded execution
    order and the current training state.
    """
    training_state = _get_training_state(current_handles_key)
    valid_training_states = (
        HandleTrainingState.BACKWARD_PRE,
        HandleTrainingState.BACKWARD_POST,
        HandleTrainingState.FORWARD,
    )
    _p_assert(
        training_state in valid_training_states,
        f"Prefetching is only supported in {valid_training_states} but "
        f"currently in {training_state}",
    )
    eod = state._exec_order_data
    target_handles_keys: List[_HandlesKey] = []
    if (
        training_state == HandleTrainingState.BACKWARD_PRE
        and state.backward_prefetch == BackwardPrefetch.BACKWARD_PRE
    ) or (
        training_state == HandleTrainingState.BACKWARD_POST
        and state.backward_prefetch == BackwardPrefetch.BACKWARD_POST
    ):
        target_handles_keys = [
            target_handles_key
            for target_handles_key in eod.get_handles_to_backward_prefetch(
                current_handles_key
            )
            if state._needs_pre_backward_unshard.get(target_handles_key, False)
            and not state._handles_prefetched.get(target_handles_key, False)
        ]
    elif training_state == HandleTrainingState.FORWARD and state.forward_prefetch:
        target_handles_keys = [
            target_handles_key
            for target_handles_key in eod.get_handles_to_forward_prefetch(
                current_handles_key
            )
            if state._needs_pre_forward_unshard.get(target_handles_key, False)
            and not state._handles_prefetched.get(target_handles_key, False)
        ]
    return target_handles_keys


def _get_training_state(
    handles_key: _HandlesKey,
) -> HandleTrainingState:
    """Returns the training state of the handles in ``handles_key``."""
<<<<<<< HEAD
    _p_assert(len(handles_key) > 0, "Expects a non-empty handles key")
    training_states = set(handle._training_state for handle in handles_key)
    _p_assert(
=======
    p_assert(len(handles_key) > 0, "Expects a non-empty handles key")
    training_states = {handle._training_state for handle in handles_key}
    p_assert(
>>>>>>> 92eb396c
        len(training_states) == 1,
        f"Expects uniform training state but got {training_states}",
    )
    return next(iter(training_states))


@no_type_check
def _register_pre_forward_hooks(
    state: _FSDPState,
    modules: Iterable[nn.Module],
) -> None:
    """
    Registers pre-forward hooks on all modules in ``modules``. The pre-forward
    hooks are partially applied based on the current ``FlatParamHandle``
    construction, meaning that they must be re-registered if the construction
    changes.
    """
    for forward_handle in state._pre_forward_handles:
        forward_handle.remove()
    state._pre_forward_handles.clear()
    for module in modules:
        module_param_handles = state._fully_sharded_module_to_handles.get(module, [])
        if module_param_handles:
            unshard_fn = functools.partial(
                _pre_forward_unshard,
                state,
                module_param_handles,
            )
            hook = functools.partial(
                _pre_forward, state, module_param_handles, unshard_fn
            )
            state._pre_forward_handles.append(
                module.register_forward_pre_hook(hook, prepend=True, with_kwargs=True)
            )


@no_type_check
def _register_post_forward_hooks(
    state: _FSDPState,
    modules: Iterable[nn.Module],
) -> None:
    """
    Registers post-forward hooks on all modules in ``modules``. The
    post-forward hooks are partially applied based on the current
    ``FlatParamHandle`` construction, meaning that they must be re-registered
    if the construction changes.
    """
    for forward_handle in state._post_forward_handles:
        forward_handle.remove()
    state._post_forward_handles.clear()
    for module in modules:
        module_param_handles = state._fully_sharded_module_to_handles.get(module, [])
        if module_param_handles:
            reshard_fn = functools.partial(
                _post_forward_reshard,
                state,
                module_param_handles,
            )
            hook = functools.partial(
                _post_forward,
                state,
                module_param_handles,
                reshard_fn,
            )
            state._post_forward_handles.append(module.register_forward_hook(hook))


@no_type_check
def _register_root_pre_forward_hook(
    state: _FSDPState,
    module: nn.Module,
):
    """
    Registers root pre-forward hook on ``module``, which should be the local
    FSDP root.

    NOTE: For the current composable FSDP design, we have each application of
    ``fully_shard()`` to a module to indicate that that module is the local
    FSDP root. We may remove this assumption in the future, in which case we
    will need to register this root pre-forward hook on any candidate module
    that may be the local FSDP root.
    """
    for forward_handle in state._root_pre_forward_handles:
        forward_handle.remove()
    state._root_pre_forward_handles.clear()
    hook = functools.partial(_root_pre_forward, state)
    state._root_pre_forward_handles.append(
        module.register_forward_pre_hook(hook, prepend=True, with_kwargs=True)
    )


@no_type_check
def _register_pre_backward_hooks(
    state: _FSDPState,
    module: nn.Module,
    outputs: Any,
    handles: List[FlatParamHandle],
) -> None:
    """
    Registers pre-backward hooks on the tensors that require gradients in the
    forward pass outputs ``outputs``, which were computed using the
    ``FlatParameter`` s of ``handles``.

    Args:
        module (nn.Module): Fully sharded module (see [Note: Fully Sharded
            Module]).

    Returns:
        Forward pass outputs with pre-backward hooks registered to tensors that
        require gradients.
    """
    # If there is no gradient computation, then there is no need for
    # pre-backward logic
    if not torch.is_grad_enabled():
        return outputs
    if state._is_root:
        state._post_backward_callback_queued = False  # only defined on the root

    handles_key = tuple(handles)
    if handles_key:
        # Since these handles' `FlatParameter`s participated in a forward, we
        # conservatively assume that they will be used in the backward
        state._needs_pre_backward_unshard[handles_key] = False
        state._ran_pre_backward_hook[handles_key] = False

    def _register_hook(t: torch.Tensor) -> torch.Tensor:
        if t.requires_grad:
            t.register_hook(
                functools.partial(_pre_backward_hook, state, module, handles)
            )
            state._needs_pre_backward_unshard[handles_key] = True
        return t

    return _apply_to_tensors(_register_hook, outputs)


def _register_post_backward_hooks(
    state: _FSDPState,
    handles: List[FlatParamHandle],
) -> None:
    """
    Registers post-backward hooks on the ``FlatParameter`` s'
    ``AccumulateGrad`` objects to reshard and to reduce-scatter gradients.

    The ``AccumulateGrad`` object represents the last function that finalizes
    the ``FlatParameter`` 's gradient, so it only runs after its entire
    gradient computation has finished.

    We register the post-backward hook only once in the *first* forward that a
    ``FlatParameter`` participates in. This relies on the ``AccumulateGrad``
    object being preserved through multiple forwards.
    """
    # If there is no gradient computation, then there is no need for
    # post-backward logic
    if not torch.is_grad_enabled():
        return
    for handle in handles:
        flat_param = handle.flat_param
        already_registered = hasattr(flat_param, "_post_backward_hook_state")
        if already_registered or not flat_param.requires_grad:
            continue
        # Get the `AccumulateGrad` object
        temp_flat_param = flat_param.expand_as(flat_param)
        _p_assert(
            temp_flat_param.grad_fn is not None,
            "The `grad_fn` is needed to access the `AccumulateGrad` and "
            "register the post-backward hook",
        )
        acc_grad = temp_flat_param.grad_fn.next_functions[0][0]
        assert acc_grad is not None
        hook_handle = acc_grad.register_hook(
            functools.partial(_post_backward_hook, state, handle)
        )
        flat_param._post_backward_hook_state = (acc_grad, hook_handle)  # type: ignore[attr-defined]


@no_type_check
def _register_post_backward_final_callback(
    state: _FSDPState, module: nn.Module
) -> None:
    """
    Registers the post-backward final callback that runs at the end of the
    backward pass. This should be called from the root FSDP instance at the
    beginning of the pre-backward.
    """
    _p_assert(
        state._is_root,
        "Only the root FSDP instance should register the post-backward callback",
    )
    if state._post_backward_callback_queued:
        return
    _assert_in_training_states(state, [TrainingState.IDLE])
    state._post_backward_callback_queued = True
    Variable._execution_engine.queue_callback(
        functools.partial(_post_backward_final_callback, state, module)
    )


def _wait_for_computation_stream(
    computation_stream: torch.cuda.Stream,
    unshard_stream: torch.cuda.Stream,
    pre_unshard_stream: torch.cuda.Stream,
):
    """
    Has the unshard and pre-unshard streams wait for the computation stream.
    For example, this should be called in the FSDP root's pre-forward to
    respect optimizer step computation.
    """
    unshard_stream.wait_stream(computation_stream)
    # Having the pre-all-gather stream wait for the current stream even if we
    # do not leverage the pre-all-gather stream is tolerable since this only
    # runs once per iteration
    pre_unshard_stream.wait_stream(computation_stream)


def _clear_grads_if_needed(
    handles: List[FlatParamHandle],
):
    """
    Clears the original parameters' gradients if needed. This method's CPU
    overhead is minimal, so we may call it throughout FSDP methods, which serve
    as callsites to free the gradient memory earlier.
    """
    for handle in handles:
        if handle._use_orig_params:
            handle._clear_grads_if_needed()


@no_type_check
def _get_buffers_and_dtypes_for_computation(
    state: _FSDPState,
    root_module: nn.Module,
) -> Tuple[List[torch.Tensor], List[Optional[torch.dtype]]]:
    """
    Returns all buffers in the module tree rooted at ``root_module`` and a
    corresponding list of the buffer dtypes for computation. Each buffer dtype
    is either ``None`` if buffer mixed precision is not enabled or the buffer
    low precision dtype otherwise.
    """
    _p_assert(state._is_root, "Expects the root to cast buffers")
    buffers: List[torch.Tensor] = []
    buffer_dtypes: List[Optional[torch.dtype]] = []
    if _is_composable(state):
        buffers = [
            buffer for module in root_module.modules() for buffer in module.buffers()
        ]
        buffer_dtypes = [
            state.mixed_precision.buffer_dtype for _ in range(len(buffers))
        ]
    else:
        visited_buffers = set()
        # Traverse the FSDP instances bottom-up so that we prefer the owning
        # FSDP instance's mixed precision setting for each buffer
        for fsdp_module in reversed(traversal_utils._get_fsdp_states(root_module)):
            for buffer in fsdp_module.buffers():
                if buffer in visited_buffers:
                    continue
                visited_buffers.add(buffer)
                buffers.append(buffer)
                buffer_dtypes.append(fsdp_module.mixed_precision.buffer_dtype)
    assert len(buffers) == len(buffer_dtypes), f"{len(buffers)} {len(buffer_dtypes)}"
    return buffers, buffer_dtypes


@no_type_check
def _get_buffer_dtypes(
    state: _FSDPState,
    buffer_names: List[str],
) -> List[torch.dtype]:
    """
    Returns the original buffer types of the given buffer names.
    """
    buffer_dtypes: List[torch.dtype] = []
    for buffer_name in buffer_names:
        _p_assert(
            buffer_name in state._buffer_name_to_orig_dtype,
            f"{buffer_name} is missing from pre-computed dict on rank "
            f"{state.rank}, which only has keys "
            f"{state._buffer_name_to_orig_dtype.keys()}",
        )
        buffer_dtypes.append(state._buffer_name_to_orig_dtype[buffer_name])
    return buffer_dtypes


def _cast_buffers_to_dtype_and_device(
    buffers: List[torch.Tensor],
    buffer_dtypes: List[Optional[torch.dtype]],
    device: torch.device,
) -> None:
    """
    Casts ``buffers`` to the dtypes given by ``buffer_dtypes`` and moves them
    to ``device``. If an element in ``buffer_dtypes`` is ``None``, then the
    corresponding buffer is only moved to ``device``.
    """
    _p_assert(
        buffer_dtypes is None or len(buffers) == len(buffer_dtypes),
        f"Expects `buffers` and `buffer_dtypes` to have the same length if "
        f"`buffer_dtypes` is specified but got {len(buffers)} and "
        f"{len(buffer_dtypes)}",
    )
    for buffer, buffer_dtype in zip(buffers, buffer_dtypes):
        if not torch.is_floating_point(buffer) or buffer_dtype is None:
            buffer.data = buffer.to(device=device)
        else:
            buffer.data = buffer.to(device=device, dtype=buffer_dtype)<|MERGE_RESOLUTION|>--- conflicted
+++ resolved
@@ -1063,15 +1063,9 @@
     handles_key: _HandlesKey,
 ) -> HandleTrainingState:
     """Returns the training state of the handles in ``handles_key``."""
-<<<<<<< HEAD
     _p_assert(len(handles_key) > 0, "Expects a non-empty handles key")
-    training_states = set(handle._training_state for handle in handles_key)
+    training_states = {handle._training_state for handle in handles_key}
     _p_assert(
-=======
-    p_assert(len(handles_key) > 0, "Expects a non-empty handles key")
-    training_states = {handle._training_state for handle in handles_key}
-    p_assert(
->>>>>>> 92eb396c
         len(training_states) == 1,
         f"Expects uniform training state but got {training_states}",
     )
