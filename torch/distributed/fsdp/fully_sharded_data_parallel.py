import contextlib
import copy
import functools
import math
import traceback
import warnings
from contextlib import contextmanager
from enum import auto, Enum
from typing import (
    Any,
    Callable,
    Dict,
    Generator,
    Iterable,
    Iterator,
    List,
    Optional,
    Tuple,
    Union,
)

import torch
import torch.distributed as dist
import torch.distributed.fsdp._traversal_utils as traversal_utils
import torch.nn as nn
from torch.distributed.algorithms._checkpoint.checkpoint_wrapper import (
    _CHECKPOINT_WRAPPED_MODULE,
    ActivationWrapper,
)
from torch.distributed.algorithms._comm_hooks import LOW_PRECISION_HOOKS
from torch.distributed.fsdp._common_utils import (
    _FSDPState,
    _get_param_to_fqns,
    FSDP_PREFIX,
    FSDP_WRAPPED_MODULE,
    TrainingState,
)
from torch.distributed.fsdp._dynamo_utils import _annotate_modules_for_dynamo
from torch.distributed.fsdp._init_utils import (
    _check_orig_params_flattened,
    _get_default_comm_hook,
    _init_buffer_state,
    _init_core_state,
    _init_ignored_module_states,
    _init_param_handle_from_module,
    _init_prefetching_state,
    _init_process_group_state,
    _init_runtime_state,
    _init_state_dict_state,
    HYBRID_SHARDING_STRATEGIES,
    ProcessGroupType,
)
from torch.distributed.fsdp._runtime_utils import (
    _get_fsdp_root_states,
    _is_fsdp_root,
    _lazy_init,
    _post_forward,
    _post_forward_reshard,
    _pre_forward,
    _pre_forward_unshard,
    _root_pre_forward,
)
from torch.distributed.fsdp._wrap_utils import _auto_wrap
from torch.distributed.fsdp.api import (
    BackwardPrefetch,
    CPUOffload,
    FullOptimStateDictConfig,
    FullStateDictConfig,
    LocalOptimStateDictConfig,
    LocalStateDictConfig,
    MixedPrecision,
    OptimStateDictConfig,
    ShardedOptimStateDictConfig,
    ShardedStateDictConfig,
    ShardingStrategy,
    StateDictConfig,
    StateDictSettings,
    StateDictType,
)

from ._optim_utils import (
    _broadcast_pos_dim_tensor_states,
    _broadcast_processed_optim_state_dict,
    _flatten_optim_state_dict,
    _get_param_id_to_param_from_optim_input,
    _get_param_key_to_param,
    _get_param_to_param_id_from_optim_input,
    _get_param_to_param_key,
    _optim_state_dict,
    _process_pos_dim_tensor_state,
    _rekey_sharded_optim_state_dict,
)
from ._state_dict_utils import _register_all_state_dict_hooks
from ._unshard_param_utils import (
    _deregister_orig_params,
    _register_flat_param,
    _register_orig_params,
    _unshard_params,
)
from ._utils import p_assert
from .flat_param import FlatParameter
from .wrap import _FSDPPolicy


__all__ = [
    "FullyShardedDataParallel",
    "OptimStateKeyType",
]


FLAT_PARAM = "_flat_param"


class OptimStateKeyType(Enum):
    PARAM_NAME = auto()
    PARAM_ID = auto()


class FullyShardedDataParallel(nn.Module, _FSDPState):
    """
    A wrapper for sharding Module parameters across data parallel workers. This
    is inspired by `Xu et al.`_ as well as the ZeRO Stage 3 from DeepSpeed_.
    FullyShardedDataParallel is commonly shortened to FSDP.

    .. _`Xu et al.`: https://arxiv.org/abs/2004.13336
    .. _DeepSpeed: https://www.deepspeed.ai/

    Example::

        >>> # xdoctest: +SKIP("undefined variables")
        >>> import torch
        >>> from torch.distributed.fsdp import FullyShardedDataParallel as FSDP
        >>> torch.cuda.set_device(device_id)
        >>> sharded_module = FSDP(my_module)
        >>> optim = torch.optim.Adam(sharded_module.parameters(), lr=0.0001)
        >>> x = sharded_module(x, y=3, z=torch.Tensor([1]))
        >>> loss = x.sum()
        >>> loss.backward()
        >>> optim.step()

    .. warning::
        The optimizer must be initialized *after* the module has been wrapped,
        since FSDP will shard parameters in-place and this will break any
        previously initialized optimizers.

    .. warning::
        If the destination CUDA device has ID ``dev_id``, either (1)
        ``module`` should already be placed on that device, (2) the device
        should be set using ``torch.cuda.set_device(dev_id)``, or (3)
        ``dev_id`` should be passed into the ``device_id`` constructor
        argument. This FSDP instance's compute device will be that destination
        device. For (1) and (3), the FSDP initialization always occurs on GPU.
        For (2), the FSDP initialization happens on ``module`` 's current
        device, which may be CPU.

    .. warning::
        FSDP currently does not support gradient accumulation outside
        ``no_sync()`` when using CPU offloading. Trying to do so yields
        incorrect results since FSDP will use the newly-reduced gradient
        instead of accumulating with any existing gradient.

    .. warning::
        Changing the original parameter variable names after construction will
        lead to undefined behavior.

    .. warning::
        Passing in `sync_module_states=True` flag requires module to be put
        on GPU, or to use ``device_id`` argument to specify a CUDA device that
        FSDP will move module to. This is because ``sync_module_states=True``
        requires GPU communication.

    .. warning::
        As of PyTorch 1.12, FSDP only offers limited support for shared parameters
        (for example, setting one ``Linear`` layer's weight to another's). In
        particular, modules that share parameters must be wrapped as part of the
        same FSDP unit. If enhanced shared parameter support is needed for your
        use case, please ping https://github.com/pytorch/pytorch/issues/77724

    .. note:
        Attempting to run the forward pass of a submodule that is contained in an
        FSDP instance is not supported and will result in errors. This is because the
        submodule's parameters will be sharded, but it itself is not an FSDP instance,
        so its forward pass will not all-gather the full parameters appropriately.
        This could potentially happen when attempting to run only the encoder of a
        encoder-decoder model, and the encoder is not wrapped in its own FSDP instance. To
        resolve this, please wrap the submodule in its own FSDP unit.

    .. note::
        Inputs into FSDP ``forward`` function will be moved to compute device
        (same device FSDP module is on) before running ``forward``, so user does
        not have to manually move inputs from CPU -> GPU.

    Args:
        module (nn.Module):
            This is the module to be wrapped with FSDP.
        process_group: Optional[Union[ProcessGroup, Tuple[ProcessGroup, ProcessGroup]]]
            This is the process group used for collective communications and
            the one over which the model is sharded. For hybrid sharding strategies such as
            ``ShardingStrategy.HYBRID_SHARD`` users can
            pass in a tuple of process groups representing the groups to shard and replicate across,
            respectively.
        sharding_strategy (Optional[ShardingStrategy]):
            This configures the sharding strategy used by FSDP, which may trade
            off memory saving and communication overhead. See
            :class:`ShardingStrategy` for details. (Default: ``FULL_SHARD``)
        cpu_offload (Optional[CPUOffload]):
            This configures CPU offloading. If this is set to ``None``, then
            no CPU offloading happens. See :class:`CPUOffload` for details.
            (Default: ``None``)
        auto_wrap_policy (Optional[Union[Callable[[nn.Module, bool, int], bool], _FSDPPolicy]]):
            This is either ``None``, an ``_FSDPPolicy``, or a callable of
            a fixed signature. If it is ``None``, then ``module`` is wrapped
            with only a top-level FSDP instance without any nested wrapping. If
            it is an ``_FSDPPolicy``, then the wrapping follows the given
            policy. ``ModuleWrapPolicy`` in ``torch.distributed.fsdp.wrap.py``
            is an example. If it is a callable, then it should take in three
            arguments ``module: nn.Module``, ``recurse: bool``, and
            ``nonwrapped_numel: int`` and should return a ``bool`` specifying
            whether the passed-in ``module`` should be wrapped if
            ``recurse=False`` or if the traversal should continue down the
            subtree if ``recurse=True``. Additional custom arguments may be
            added to the callable. The ``size_based_auto_wrap_policy`` in
            ``torch.distributed.fsdp.wrap.py`` gives an example callable that
            wraps a module if the parameters in its subtree exceed 100M numel.
            A good practice is to print the model after wrapping and adjust as
            needed.

            Example::

                >>> def custom_auto_wrap_policy(
                >>>     module: nn.Module,
                >>>     recurse: bool,
                >>>     nonwrapped_numel: int,
                >>>     # Additional custom arguments
                >>>     min_num_params: int = int(1e8),
                >>> ) -> bool:
                >>>     return nonwrapped_numel >= min_num_params
                >>> # Configure a custom `min_num_params`
                >>> my_auto_wrap_policy = functools.partial(custom_auto_wrap_policy, min_num_params=int(1e5))

        backward_prefetch (Optional[BackwardPrefetch]):
            This configures explicit backward prefetching of all-gathers. See
            :class:`BackwardPrefetch` for details. (Default: ``BACKWARD_PRE``)
        mixed_precision (Optional[MixedPrecision]):
            This configures native mixed precision for FSDP. If this is set to
            ``None``, then no mixed precision is used. Otherwise, parameter,
            buffer, and gradient reduction dtypes can be set. See
            :class:`MixedPrecision` for details. (Default: ``None``)
        ignored_modules (Optional[Iterable[torch.nn.Module]]): Modules whose
            own parameters and child modules' parameters and buffers are
            ignored by this instance. None of the modules directly in
            ``ignored_modules`` should be :class:`FullyShardedDataParallel`
            instances, and any child modules that are already-constructed
            :class:`FullyShardedDataParallel` instances will not be ignored if
            they are nested under this instance. This argument may be used to
            avoid sharding specific parameters at module granularity when using an
            ``auto_wrap_policy`` or if parameters' sharding is not managed by
            FSDP. (Default: ``None``)
        param_init_fn (Optional[Callable[[nn.Module], None]]):
            A ``Callable[torch.nn.Module] -> None`` that
            specifies how modules that are currently on the meta device should be initialized
            onto an actual device. Note that as of v1.12, we detect modules on the meta
            device via ``is_meta`` check and apply a default initialization that calls
            ``reset_parameters`` method on the passed in ``nn.Module`` if ``param_init_fn``
            is not specified, otherwise we run ``param_init_fn`` to initialize the passed
            in ``nn.Module``. In particular, this means that if ``is_meta=True`` for any
            module parameters for modules that will be wrapped with FSDP and ``param_init_fn``
            is not specified, we assume your module properly implements a ``reset_parameters()``
            and will throw errors if not. Note that additionally, we offer support for modules
            initialized with torchdistX's (https://github.com/pytorch/torchdistX)
            ``deferred_init`` API. In this case, deferred modules would be initialized
            by a default initialization function that calls torchdistX's
            ``materialize_module``, or the passed in ``param_init_fn``, if it is not
            ``None``. The same ``Callable`` is applied to initialize all meta modules.
            Note that this initialization function is applied before doing any FSDP sharding
            logic.

            Example::

                >>> # xdoctest: +SKIP("undefined variables")
                >>> module = MyModule(device="meta")
                >>> def my_init_fn(module):
                >>>     # responsible for initializing a module, such as with reset_parameters
                >>>     ...
                >>> fsdp_model = FSDP(module, param_init_fn=my_init_fn, auto_wrap_policy=size_based_auto_wrap_policy)
                >>> print(next(fsdp_model.parameters()).device) # current CUDA device
                >>> # With torchdistX
                >>> module = deferred_init.deferred_init(MyModule, device="cuda")
                >>> # Will initialize via deferred_init.materialize_module().
                >>> fsdp_model = FSDP(module, auto_wrap_policy=size_based_auto_wrap_policy)

        device_id (Optional[Union[int, torch.device]]): An ``int`` or ``torch.device``
            describing the CUDA device the FSDP module should be moved to determining where
            initialization such as sharding takes place. If this argument is not specified
            and ``module`` is on CPU, we issue a warning mentioning that this argument can
            be specified for faster initialization. If specified, resulting FSDP instances
            will reside on this device, including moving ignored modules' parameters if
            needed. Note that if ``device_id`` is specified but ``module`` is already on a
            different CUDA device, an error will be thrown. (Default: ``None``)
        sync_module_states (bool): If ``True``, each individually wrapped FSDP unit will broadcast
            module parameters from rank 0 to ensure they are the same across all ranks after
            initialization. This helps ensure model parameters are the same across ranks
            before starting training, but adds communication overhead to ``__init__``, as at least
            one broadcast is triggered per individually wrapped FSDP unit.
            This can also help load checkpoints taken by ``state_dict`` and to be loaded by
            ``load_state_dict`` in a memory efficient way. See documentation for
            :class:`FullStateDictConfig` for an example of this. (Default: ``False``)
        forward_prefetch (bool): If ``True``, then FSDP *explicitly* prefetches
            the next upcoming all-gather while executing in the forward pass.
            This may improve communication and computation overlap for CPU
            bound workloads. This should only be used for static graph models
            since the forward order is fixed based on the first iteration's
            execution. (Default: ``False``)
        limit_all_gathers (bool): If ``False``, then FSDP allows the CPU
            thread to schedule all-gathers without any extra synchronization.
            If ``True``, then FSDP explicitly synchronizes the CPU thread to
            prevent too many in-flight all-gathers. This ``bool`` only affects
            the sharded strategies that schedule all-gathers. Enabling this can
            help lower the number of CUDA malloc retries.
        ignored_parameters (Optional[Iterable[torch.nn.Parameter]]): Ignored
            parameters will not be managed by this FSDP instance,
            that means these parameters will not be flattened and sharded by FSDP,
            their gradients will not be synchronized as well. With this newly added
            argument, `ignored_modules` could be deprecated soon. For back compatiablity,
            both `ignored_parameters` and `ignored_modules` are kept for now,
            but only one of them could not be None.
    """

    def __init__(
        self,
        module: nn.Module,
        process_group: ProcessGroupType = None,
        sharding_strategy: Optional[ShardingStrategy] = None,
        cpu_offload: Optional[CPUOffload] = None,
        auto_wrap_policy: Optional[Union[Callable, _FSDPPolicy]] = None,
        backward_prefetch: Optional[BackwardPrefetch] = BackwardPrefetch.BACKWARD_PRE,
        mixed_precision: Optional[MixedPrecision] = None,
        ignored_modules: Optional[Iterable[torch.nn.Module]] = None,
        param_init_fn: Optional[Callable[[nn.Module], None]] = None,
        device_id: Optional[Union[int, torch.device]] = None,
        sync_module_states: bool = False,
        forward_prefetch: bool = False,
        limit_all_gathers: bool = False,
        use_orig_params: bool = False,
        ignored_parameters: Optional[Iterable[torch.nn.Parameter]] = None,
    ):
        torch._C._log_api_usage_once("torch.distributed.fsdp")
        super().__init__()
        _init_ignored_module_states(self, module, ignored_modules, ignored_parameters)

        # Add module annotations for Dynamo support (see function for details)
        _annotate_modules_for_dynamo(module, self._ignored_modules, use_orig_params)

        # Initializes self.process_group, along with rank and world size. This will
        # also set another attribute, _inter_node_pg, to control the process group
        # over which sharding occurs, if sharding_strategy is {HYBRID_SHARD, _HYBRID_SHARD_ZERO2}.
        # Note that this is done before auto_wrapping, so that child FSDP modules simply pick up
        # the same process group state as the root FSDP module.
        _init_process_group_state(
            self, process_group, sharding_strategy, auto_wrap_policy
        )
        if auto_wrap_policy is not None:
            auto_wrap_kwargs = {
                "module": module,
                "auto_wrap_policy": auto_wrap_policy,
                "wrapper_cls": FullyShardedDataParallel,
                "ignored_modules": self._ignored_modules,
                "ignored_params": self._ignored_params,
                "only_wrap_children": True,  # avoid double wrapping the root
            }
            fsdp_kwargs = {
                "process_group": process_group,
                "sharding_strategy": sharding_strategy,
                "cpu_offload": cpu_offload,
                "backward_prefetch": backward_prefetch,
                "mixed_precision": mixed_precision,
                "param_init_fn": param_init_fn,
                "device_id": device_id,
                "sync_module_states": sync_module_states,
                "forward_prefetch": forward_prefetch,
                "limit_all_gathers": limit_all_gathers,
                "use_orig_params": use_orig_params,
            }
            if sharding_strategy in HYBRID_SHARDING_STRATEGIES:
                # Share root process groups with children to maintain
                # the invariant that all FSDP modules will have the same
                # process groups.
                fsdp_kwargs["process_group"] = (self.process_group, self._inter_node_pg)

            _auto_wrap(auto_wrap_kwargs, fsdp_kwargs, FullyShardedDataParallel)

        backward_prefetch_limit = 1
        forward_prefetch_limit = 1
        _init_core_state(
            self,
            sharding_strategy,
            mixed_precision,
            cpu_offload,
            limit_all_gathers,
            use_orig_params,
            backward_prefetch_limit,
            forward_prefetch_limit,
        )
        _init_runtime_state(self)
        _init_prefetching_state(self, backward_prefetch, forward_prefetch)
        _init_buffer_state(self, module)
        _init_param_handle_from_module(
            self,
            module,
            device_id,
            param_init_fn,
            sync_module_states,
            FullyShardedDataParallel,
        )
        self._fsdp_wrapped_module = module
        if not use_orig_params:
            _check_orig_params_flattened(self, self._ignored_params)
            _register_flat_param(self, self)

        # `_state_dict_type` controls the `state_dict()` behavior, which is
        # implemented using post-save and pre-load hooks
        _init_state_dict_state(self)
        _register_all_state_dict_hooks(self)

    @property
    def module(self) -> nn.Module:
        """
        Returns the wrapped module (like :class:`DistributedDataParallel`).
        """
        # FSDP's `.module` must refer to the innermost wrapped module when
        # composing with other module wrappers in order for state dict to work
        if isinstance(self._fsdp_wrapped_module, ActivationWrapper):
            return getattr(self._fsdp_wrapped_module, _CHECKPOINT_WRAPPED_MODULE)
        return self._fsdp_wrapped_module

    @property
    def _has_params(self) -> bool:
        """Returns whether this FSDP instance manages any parameters."""
        return hasattr(self, "_handles") and len(self._handles) > 0

    @property
    def _flat_param(self) -> Optional[FlatParameter]:
        return self._handles[0].flat_param if self._handles else None

    def __getattr__(self, name: str) -> Any:
        """Forward missing attributes to the wrapped module."""
        try:
            return super().__getattr__(name)  # defer to nn.Module's logic
        except AttributeError:
            return getattr(self._fsdp_wrapped_module, name)

    def __getitem__(self, key: int) -> Any:
        """Forward indexing calls in case the module is an ``nn.Sequential``."""
        if hasattr(self, FSDP_WRAPPED_MODULE):
            return self._fsdp_wrapped_module.__getitem__(key)  # type: ignore[operator]
        return super().__getitem__(key)

    def check_is_root(self) -> bool:
        return _is_fsdp_root(self, self)

    @staticmethod
    def fsdp_modules(
        module: nn.Module,
        root_only: bool = False,
    ) -> List["FullyShardedDataParallel"]:
        """
        Returns all nested FSDP instances, possibly including ``module`` itself
        and only including FSDP root modules if ``root_only=True``.

        Args:
            module (torch.nn.Module): Root module, which may or may not be an
                ``FSDP`` module.
            root_only (bool): Whether to return only FSDP root modules.
                (Default: ``False``)

        Returns:
            List[FullyShardedDataParallel]: FSDP modules that are nested in
            the input ``module``.
        """
        if root_only:
            return _get_fsdp_root_states(module)
        return traversal_utils._get_fsdp_states(module)

    def apply(self, fn: Callable[[nn.Module], None]) -> "FullyShardedDataParallel":
        r"""Applies ``fn`` recursively to every submodule (as returned by ``.children()``)
        as well as self. Typical use includes initializing the parameters of a model
        (see also :ref:`nn-init-doc`).

        Compared to ``torch.nn.Module.apply``, this version additionally gathers
        the full parameters before applying ``fn``. It should not be called from
        within another ``summon_full_params`` context.

        Args:
            fn (:class:`Module` -> None): function to be applied to each submodule

        Returns:
            Module: self
        """
        uninitialized = self._is_root is None
        self._assert_state(TrainingState.IDLE)
        with self._summon_full_params(recurse=False, writeback=True):
            ret = super().apply(fn)

        # Reset lazy init that might be called by _summon_full_params, since
        # it could have set is_root incorrectly for non-root FSDP instances.
        if uninitialized and self._is_root:
            for module in traversal_utils._get_fsdp_states(self):
                module._reset_lazy_init()

        return ret

    def _mixed_precision_enabled_for_buffers(self) -> bool:
        """
        Returns if the user explicitly enabled buffer mixed precision.

        NOTE: Unlike parameters and gradient reduction, buffer mixed precision
        is applied at the FSDP instance level, not the ``FlatParameter`` level,
        which may be different for the composable code path.
        """
        return self.mixed_precision.buffer_dtype is not None

    def _low_precision_hook_enabled(self) -> bool:
        """
        Wether a low precision hook is registered or not.
        """
        return (
            self._communication_hook is not None
            and self._communication_hook in LOW_PRECISION_HOOKS
        )

    def _reset_lazy_init(self) -> None:
        """
        Reset instance so :func:`_lazy_init` will run on the next forward.
        """
        self._is_root: Optional[bool] = None

    @staticmethod
    def set_state_dict_type(
        module: nn.Module,
        state_dict_type: StateDictType,
        state_dict_config: Optional[StateDictConfig] = None,
        optim_state_dict_config: Optional[OptimStateDictConfig] = None,
    ) -> StateDictSettings:
        """
        Set the ``state_dict_type`` and the corresponding (optional)
        configurations of all the descendant FSDP modules of the target module.
        The target module does not have to be a FSDP module. If the target
        module is a FSDP module, its ``state_dict_type`` will also be changed.

        .. note:: This API should be called for only the top-level (root)
            module.

        .. note:: This API enables users to transparently use the conventional
            ``state_dict`` API to take model checkpoints in cases where the
            root FSDP module is wrapped by another ``nn.Module``. For example,
            the following will ensure ``state_dict`` is called on all non-FSDP
            instances, while dispatching into `sharded_state_dict` implementation
            for FSDP:

        Example::

            >>> # xdoctest: +SKIP("undefined variables")
            >>> model = DDP(FSDP(...))
            >>> FSDP.set_state_dict_type(
            >>>     model,
            >>>     StateDictType.SHARDED_STATE_DICT,
            >>>     state_dict_config = ShardedStateDictConfig(offload_to_cpu=True),
            >>>     optim_state_dict_config = OptimStateDictConfig(offload_to_cpu=True),
            >>> )
            >>> param_state_dict = model.state_dict()
            >>> optim_state_dict = FSDP.optim_state_dict(model, optim)

        Args:
            module (torch.nn.Module): Root module.
            state_dict_type (StateDictType): the desired ``state_dict_type`` to set.
            state_dict_config (Optional[StateDictConfig]): the configuration for the
                target ``state_dict_type``.
        Returns:
            A StateDictSettings that include the previous state_dict type and
            configuration for the module.
        """
        _state_dict_type_to_config = {
            StateDictType.FULL_STATE_DICT: FullStateDictConfig,
            StateDictType.LOCAL_STATE_DICT: LocalStateDictConfig,
            StateDictType.SHARDED_STATE_DICT: ShardedStateDictConfig,
        }
        _optim_state_dict_type_to_config = {
            StateDictType.FULL_STATE_DICT: FullOptimStateDictConfig,
            StateDictType.LOCAL_STATE_DICT: LocalOptimStateDictConfig,
            StateDictType.SHARDED_STATE_DICT: ShardedOptimStateDictConfig,
        }

        # Use the default config if a state_dict config is not set.
        state_dict_config_type = _state_dict_type_to_config[state_dict_type]
        optim_state_dict_config_type = _optim_state_dict_type_to_config[state_dict_type]
        if state_dict_config is None:
            state_dict_config = state_dict_config_type()
        if optim_state_dict_config is None:
            optim_state_dict_config = optim_state_dict_config_type()
        if state_dict_config_type != type(state_dict_config):
            raise RuntimeError(
                f"Expected state_dict_config of type {state_dict_config_type} "
                f"but got {type(state_dict_config)}"
            )
        if optim_state_dict_config_type != type(optim_state_dict_config):
            raise RuntimeError(
                f"Expected optim_state_dict_config of type {optim_state_dict_config_type} "
                f"but got {type(optim_state_dict_config)}"
            )

        # Set the state_dict type and configurations.
        prev_state_dict_type = None
        prev_state_dict_config = None
        prev_optim_state_dict_config = None
        for submodule in traversal_utils._get_fsdp_states(module):
            if prev_state_dict_type is None:
                prev_state_dict_type = submodule._state_dict_type
            else:
                assert (
                    prev_state_dict_type == submodule._state_dict_type
                ), "All FSDP modules should have the same state_dict_type."
            if prev_state_dict_config is None:
                prev_state_dict_config = submodule._state_dict_config
            else:
                assert isinstance(
                    submodule._state_dict_config, type(prev_state_dict_config)
                ), "All FSDP modules must have the same type of state_dict_config."
            if prev_optim_state_dict_config is None:
                prev_optim_state_dict_config = submodule._optim_state_dict_config
            else:
                assert isinstance(
                    submodule._optim_state_dict_config,
                    type(prev_optim_state_dict_config),
                ), "All FSDP modules must have the same type of optim_state_dict_config."

            submodule._state_dict_type = state_dict_type
            submodule._state_dict_config = state_dict_config
            submodule._optimstate_dict_config = optim_state_dict_config

        return StateDictSettings(
            prev_state_dict_type, prev_state_dict_config, prev_optim_state_dict_config
        )

    @staticmethod
    def get_state_dict_type(module: nn.Module) -> StateDictSettings:
        state_dict_settings: Optional[StateDictSettings] = None
        for submodule in FullyShardedDataParallel.fsdp_modules(module):
            if state_dict_settings is None:
                state_dict_settings = StateDictSettings(
                    state_dict_type=submodule._state_dict_type,
                    state_dict_config=submodule._state_dict_config,
                    optim_state_dict_config=submodule._optim_state_dict_config,
                )
            else:
                submodule_settings = StateDictSettings(
                    submodule._state_dict_type,
                    submodule._state_dict_config,
                    submodule._optim_state_dict_config,
                )
                assert state_dict_settings == submodule_settings, (
                    "All FSDP modules must have the same state dict settings."
                    f"Got {submodule_settings} and {state_dict_settings}."
                )
        return state_dict_settings

    @staticmethod
    @contextlib.contextmanager
    def state_dict_type(
        module: nn.Module,
        state_dict_type: StateDictType,
        state_dict_config: Optional[StateDictConfig] = None,
        optim_state_dict_config: Optional[OptimStateDictConfig] = None,
    ) -> Generator:
        """
        A context manager to set the ``state_dict_type`` of all the descendant
        FSDP modules of the target module. This context manager has the same
        functions as :meth:`set_state_dict_type`. Read the document of
        :meth:`set_state_dict_type` for the detail.

        Example::

            >>> # xdoctest: +SKIP("undefined variables")
            >>> model = DDP(FSDP(...))
            >>> with FSDP.state_dict_type(
            >>>     model,
            >>>     StateDictType.SHARDED_STATE_DICT,
            >>> ):
            >>>     checkpoint = model.state_dict()

        Args:
            module (torch.nn.Module): Root module.
            state_dict_type (StateDictType): the desired ``state_dict_type`` to set.
            state_dict_config (Optional[StateDictConfig]): the configuration for the
                target ``state_dict_type``.
        """
        try:
            prev_state_dict_settings = FullyShardedDataParallel.set_state_dict_type(
                module,
                state_dict_type,
                state_dict_config,
                optim_state_dict_config,
            )
            yield
        except Exception as e:
            raise e
        FullyShardedDataParallel.set_state_dict_type(
            module,
            prev_state_dict_settings.state_dict_type,
            prev_state_dict_settings.state_dict_config,
            prev_state_dict_settings.optim_state_dict_config,
        )

    def forward(self, *args: Any, **kwargs: Any) -> Any:
        """
        Runs the forward pass for the wrapped module, inserting FSDP-specific
        pre- and post-forward sharding logic.
        """
        with torch.autograd.profiler.record_function(
            "FullyShardedDataParallel.forward"
        ):
            args, kwargs = _root_pre_forward(self, self, args, kwargs)
            unused = None
            unshard_fn = functools.partial(_pre_forward_unshard, self, self._handles)
            reshard_fn = functools.partial(_post_forward_reshard, self, self._handles)
            args, kwargs = _pre_forward(
                self, self._handles, unshard_fn, self._fsdp_wrapped_module, args, kwargs
            )
            for handle in self._handles:
                p_assert(
                    handle.flat_param.device == self.compute_device,
                    "Expected `FlatParameter` to be on the compute device "
                    f"{self.compute_device} but got {handle.flat_param.device}",
                )
            output = self._fsdp_wrapped_module(*args, **kwargs)
            return _post_forward(self, self._handles, reshard_fn, self, unused, output)

    @staticmethod
    @contextlib.contextmanager
    def summon_full_params(
        module,
        recurse: bool = True,
        writeback: bool = True,
        rank0_only: bool = False,
        offload_to_cpu: bool = False,
        with_grads: bool = False,
    ) -> Generator:
        r"""A context manager to expose full params for FSDP instances.
        Can be useful *after* forward/backward for a model to get
        the params for additional processing or checking. It can take a non-FSDP
        module and will summon full params for all contained FSDP modules as
        well as their children, depending on the ``recurse`` argument.

        .. note:: This can be used on inner FSDPs.
        .. note:: This can *not* be used within a forward or backward pass. Nor
            can forward and backward be started from within this context.
        .. note:: Parameters will revert to their local shards after the context
            manager exits, storage behavior is the same as forward.
        .. note:: The full parameters can be modified, but only the portion
            corresponding to the local param shard will persist after the
            context manager exits (unless ``writeback=False``, in which case
            changes will be discarded). In the case where FSDP does not shard
            the parameters, currently only when ``world_size == 1``, or ``NO_SHARD``
            config, the modification is persisted regardless of ``writeback``.
        .. note:: This method works on modules which are not FSDP themselves but
            may contain multiple independent FSDP units. In that case, the given
            arguments will apply to all contained FSDP units.

        .. warning:: Note that ``rank0_only=True`` in conjunction with
            ``writeback=True`` is not currently supported and will raise an
            error. This is because model parameter shapes would be different
            across ranks within the context, and writing to them can lead to
            inconsistency across ranks when the context is exited.

        .. warning:: Note that ``offload_to_cpu`` and ``rank0_only=False`` will
            result in full parameters being redundantly copied to CPU memory for
            GPUs that reside on the same machine, which may incur the risk of
            CPU OOM. It is recommended to use ``offload_to_cpu`` with
            ``rank0_only=True``.

        Args:
            recurse (bool, Optional): recursively summon all params for nested
                FSDP instances (default: True).
            writeback (bool, Optional): if ``False``, modifications to params are
                discarded after the context manager exits;
                disabling this can be slightly more efficient (default: True)
            rank0_only (bool, Optional): if ``True``, full parameters are
                materialized on only global rank 0. This means that within the
                context, only rank 0 will have full parameters and the other
                ranks will have sharded parameters. Note that setting
                ``rank0_only=True`` with ``writeback=True`` is not supported,
                as model parameter shapes will be different across ranks
                within the context, and writing to them can lead to
                inconsistency across ranks when the context is exited.
            offload_to_cpu (bool, Optional): If ``True``, full parameters are
                offloaded to CPU. Note that this offloading currently only
                occurs if the parameter is sharded (which is only not the case
                for world_size = 1 or ``NO_SHARD`` config). It is recommended
                to use ``offload_to_cpu`` with ``rank0_only=True`` to avoid
                redundant copies of model parameters being offloaded to the same CPU memory.
            with_grads (bool, Optional): If ``True``, gradients are also
                unsharded with the parameters. Currently, this is only
                supported when passing ``use_orig_params=True`` to the FSDP
                constructor and ``offload_to_cpu=False`` to this method.
                (Default: ``False``)
        """
        # Note that we specify root_only as FSDP roots will handle summoning
        # child FSDP instances based on recurse argument.
        root_fsdp_modules = _get_fsdp_root_states(module)
        # Summon all params for all FSDP instances
        with contextlib.ExitStack() as stack:
            for module in root_fsdp_modules:
                stack.enter_context(
                    module._summon_full_params(
                        recurse=recurse,
                        writeback=writeback,
                        rank0_only=rank0_only,
                        offload_to_cpu=offload_to_cpu,
                        with_grads=with_grads,
                    )
                )
            # Yield to the caller, with full params in all FSDP instances.
            yield
        # Exiting from the ExitStack will reshard all params.
        return

    @contextlib.contextmanager
    def _summon_full_params(
        self,
        recurse: bool = True,
        writeback: bool = True,
        rank0_only: bool = False,
        offload_to_cpu: bool = False,
        with_grads: bool = False,
    ):
        if with_grads and (offload_to_cpu or not self._use_orig_params):
            raise NotImplementedError(
                f"with_grads={with_grads} "
                f"use_orig_params={self._use_orig_params} "
                f"offload_to_cpu={offload_to_cpu} "
                f"is not supported yet"
            )
        if writeback and rank0_only:
            raise ValueError(
                "writeback=True and rank0_only=True is not supported, as model "
                "parameter shapes will be different across ranks, and writing "
                "to them can lead to inconsistencies across ranks when the "
                "context is exited."
            )
        if offload_to_cpu and not rank0_only:
            warnings.warn(
                "offload_to_cpu and rank0_only=False will result in "
                "full parameters being redundantly copied to CPU memory for "
                "GPUs that reside on the same machine, which may incur the risk of "
                "CPU OOM. It is recommended to use ``offload_to_cpu`` with "
                "rank0_only=True."
            )

        if recurse:
            with contextlib.ExitStack() as stack:
                for module in traversal_utils._get_fsdp_states(self):
                    stack.enter_context(
                        module._summon_full_params(
                            recurse=False,
                            writeback=writeback,
                            rank0_only=rank0_only,
                            offload_to_cpu=offload_to_cpu,
                            with_grads=with_grads,
                        )
                    )
                yield
            return

        _lazy_init(self, self)
        with _unshard_params(
            module=self,
            state=self,
            writeback=writeback,
            rank0_only=rank0_only,
            offload_to_cpu=offload_to_cpu,
            with_grads=with_grads,
        ):
            try:
                self.training_state = TrainingState.SUMMON_FULL_PARAMS
                yield
            finally:
                self.training_state = TrainingState.IDLE

    @contextlib.contextmanager
    def _deregister_orig_params_ctx(self):
        """
        This deregisters the original parameters and exposes the
        :class:`FlatParameter` s. If a :class:`FlatParameter` is sharded, then
        this refreshes the sharded views before exiting. This method shouuld
        only be called when using the original parameters.
        """
        p_assert(
            self._use_orig_params,
            "`_deregister_orig_params_ctx()` should only be called when "
            "`_use_orig_params=True`",
        )
        for fsdp_module in traversal_utils._get_fsdp_states(self):
            _deregister_orig_params(fsdp_module, fsdp_module)
        try:
            yield
        finally:
            for fsdp_module in traversal_utils._get_fsdp_states(self):
                _register_orig_params(fsdp_module, fsdp_module)

    def _apply(self, *args, **kwargs):
        """
        When using the original parameters, this deregisters the original
        parameters and exposes the :class:`FlatParameter` s before calling
        ``_apply()``.
        """
        # When using the original parameters: Since (1) the `FlatParameter`s
        # own the storage and (2) `_apply()` is the subroutine underlying the
        # most common storage-changing ops like `to()` and `cuda()`, we
        # override `_apply()` to have the storage change directly performed on
        # the `FlatParameter`s instead of applying to the original parameters
        # and then writing back to the `FlatParameter`s.
        context = (
            self._deregister_orig_params_ctx()
            if self._use_orig_params
            else contextlib.suppress()
        )
        with context:
            return super()._apply(*args, **kwargs)

    def named_buffers(
        self,
        *args,
        **kwargs,
    ) -> Iterator[Tuple[str, torch.Tensor]]:
        """
        Overrides :meth:`named_buffers()` to intercept buffer names and
        remove all occurrences of the FSDP-specific flattened buffer prefix
        when inside the :meth:`summon_full_params` context manager.
        """
        should_clean_name = (
            self.training_state == TrainingState.SUMMON_FULL_PARAMS
            or self._use_orig_params
        )
        for buffer_name, buffer in super().named_buffers(*args, **kwargs):
            if should_clean_name:
                # Remove any instances of the FSDP-specific prefix; there can
                # be multiple in the case of nested FSDP modules
                buffer_name = buffer_name.replace(FSDP_PREFIX, "")
            yield (buffer_name, buffer)

    def named_parameters(
        self,
        *args,
        **kwargs,
    ) -> Iterator[Tuple[str, torch.nn.Parameter]]:
        """
        Overrides :meth:`named_parameters()` to intercept parameter names and
        remove all occurrences of the FSDP-specific flattened parameter prefix
        when inside the :meth:`summon_full_params` context manager.
        """
        should_clean_name = (
            self.training_state == TrainingState.SUMMON_FULL_PARAMS
            or self._use_orig_params
        )
        for param_name, param in super().named_parameters(*args, **kwargs):
            if should_clean_name:
                # Remove any instances of the FSDP-specific prefix; there can
                # be multiple in the case of nested FSDP modules
                param_name = param_name.replace(FSDP_PREFIX, "")
            yield (param_name, param)

    def _assert_state(self, state: Union[TrainingState, List[TrainingState]]) -> None:
        """Assert we are in the given state."""
        # Since assert can be turned off and this error checking
        # is really important, we use explicit error checking
        # and raise a ValueError if needed.
        if isinstance(state, TrainingState):
            state = [state]
        if self.training_state not in state:
            msg = (
                f"expected to be in states {state} but current state "
                f"is {self.training_state}"
            )
            # In case we are failing in the context of autograd hook, asserting
            # may not generate useful msg. So, let's print it to be sure.
            if self.rank == 0:
                print(f"Asserting FSDP instance is: {self}")
                print(f"ERROR: {msg}")
                traceback.print_stack()
            raise ValueError(msg)

    @contextmanager
    def no_sync(self) -> Generator:
        """
        A context manager to disable gradient synchronizations across FSDP
        instances. Within this context, gradients will be accumulated in module
        variables, which will later be synchronized in the first
        forward-backward pass after exiting the context. This should only be
        used on the root FSDP instance and will recursively apply to all
        children FSDP instances.

        .. note:: This likely results in higher memory usage because FSDP will
            accumulate the full model gradients (instead of gradient shards)
            until the eventual sync.

        .. note:: When used with CPU offloading, the gradients will not be
            offloaded to CPU when inside the context manager. Instead, they
            will only be offloaded right after the eventual sync.
        """
        _lazy_init(self, self)
        if not self._is_root:
            raise RuntimeError(
                "`no_sync()` on inner FSDP instances is not supported. Please call `no_sync()` on root FSDP module."
            )
        self._assert_state(TrainingState.IDLE)
        old_flags = []
        for m in self.modules():
            if isinstance(m, FullyShardedDataParallel):
                old_flags.append((m, m._sync_gradients))
                m._sync_gradients = False
        try:
            yield
        finally:
            for m, old_flag in old_flags:
                assert not m._sync_gradients, (
                    "`_sync_gradients` was incorrectly set to "
                    "`True` while in the `no_sync()` context manager"
                )
                m._sync_gradients = old_flag

    @torch.no_grad()
    def clip_grad_norm_(
        self, max_norm: Union[float, int], norm_type: Union[float, int] = 2.0
    ) -> torch.Tensor:
        """
        Clips the gradient norm of all parameters. The norm is computed over
        all parameters' gradients as viewed as a single vector, and the
        gradients are modified in-place.

        Args:
            max_norm (float or int): max norm of the gradients
            norm_type (float or int): type of the used p-norm. Can be ``'inf'``
                for infinity norm.

        Returns:
            Total norm of the parameters (viewed as a single vector).

        .. note:: If every FSDP instance uses ``NO_SHARD``, meaning that no
            gradients are sharded across ranks, then you may directly use
            :func:`torch.nn.utils.clip_grad_norm_`.

        .. note:: If at least some FSDP instance uses a sharded strategy (i.e.
            one other than ``NO_SHARD``), then you should use this method
            instead of :func:`torch.nn.utils.clip_grad_norm_` since this method
            handles the fact that gradients are sharded across ranks.

        .. note:: The total norm returned will have the "largest" dtype across
            all parameters/gradients as defined by PyTorch's type promotion
            semantics. For example, if *all* parameters/gradients use a low
            precision dtype, then the returned norm's dtype will be that low
            precision dtype, but if there exists at least one parameter/
            gradient using FP32, then the returned norm's dtype will be FP32.

        .. warning:: This needs to be called on all ranks since it uses
            collective communications.
        """
        _lazy_init(self, self)
        if not self._is_root:
            raise RuntimeError(
                "`clip_grad_norm_()` should only be called on the root FSDP instance"
            )
        self._assert_state(TrainingState.IDLE)
        # If every FSDP instance uses `NO_SHARD`, then we can directly use
        # the normal `nn.utils` one targeting local gradients
        all_no_shard = all(
            not handle.uses_sharded_strategy
            for handle in traversal_utils._get_fsdp_handles(self)
        )
        if all_no_shard:
            return torch.nn.utils.clip_grad_norm_(
                self.parameters(), max_norm, norm_type
            )
        # Otherwise, there exists some FSDP instance using a sharded strategy,
        # where sharded and non-sharded parameters must be handled separately
        max_norm = float(max_norm)
        norm_type = float(norm_type)
        sharded_params = set()
        nonsharded_params = set()  # `NO_SHARD` or not FSDP-managed
        grads: List[torch.Tensor] = []
        for handle in traversal_utils._get_fsdp_handles(self):
            target_set = (
                sharded_params if handle.uses_sharded_strategy else nonsharded_params
            )
            if handle._use_orig_params:
                for param in handle.flat_param._params:
                    target_set.add(param)
                    if param.grad is not None:
                        grads.append(param.grad)
            else:
                target_set.add(handle.flat_param)
                if handle.flat_param.grad is not None:
                    grads.append(handle.flat_param.grad)
        for param in self.parameters():
            not_fsdp_managed = (
                param not in sharded_params and param not in nonsharded_params
            )
            if not_fsdp_managed:
                nonsharded_params.add(param)
                if param.grad is not None:
                    grads.append(param.grad)
        # Compute local norms (forced to be in FP32)
        local_sharded_norm = _get_grad_norm(sharded_params, norm_type).to(
            self.compute_device
        )
        local_nonsharded_norm = _get_grad_norm(nonsharded_params, norm_type).to(
            self.compute_device
        )
        # Reconstruct the total gradient norm depending on the norm type
        if norm_type == math.inf:
            total_norm = torch.maximum(local_sharded_norm, local_nonsharded_norm)
            dist.all_reduce(
                total_norm, op=torch.distributed.ReduceOp.MAX, group=self.process_group
            )
        else:
            total_norm = local_sharded_norm**norm_type
            dist.all_reduce(total_norm, group=self.process_group)
            # All-reducing the local non-sharded norm would count it an extra
            # world-size-many times
            total_norm += local_nonsharded_norm**norm_type
            total_norm = total_norm ** (1.0 / norm_type)
        if self.cpu_offload.offload_params:
            total_norm = total_norm.cpu()

        clip_coef = max_norm / (total_norm + 1e-6)
        # Multiplying by the clamped coefficient is meaningless when it is
        # equal to 1, but it avoids the host-device sync that would result from
        # `if clip_coef < 1`
        clip_coef_clamped = torch.clamp(clip_coef, max=1.0)
        for grad in grads:
            grad.detach().mul_(clip_coef_clamped.to(grad.device, grad.dtype))
        # Use the "largest" dtype by type promotion semantics to use the same
        # dtype as if we did not force local norm computation to be in FP32
        total_norm_dtype = functools.reduce(
            lambda dtype1, dtype2: torch.promote_types(dtype1, dtype2),
            [grad.dtype for grad in grads],
        )
        return total_norm.to(total_norm_dtype)

    @staticmethod
    def _warn_optim_input(optim_input):
        if optim_input is not None:
            warnings.warn(
                "The `optim_input` argument is deprecated and will be removed after PyTorch 1.13. You may remove it "
                "from your code without changing its functionality."
            )

    @staticmethod
    def _is_using_optim_input(optim_input, optim) -> bool:
        if optim_input is None and optim is None:
            # Use the default behavior of `optim_input``
            return True
        if optim_input is not None:
            # Use the `optim_input` code path
            return True
        # Use the `optim` code path
        return False

    @staticmethod
    def _raise_on_use_orig_params_optim_checkpoint(
        model: nn.Module, full_optim: bool, rank0_only: bool
    ):
        if full_optim and not rank0_only:
            return
        if any(
            fsdp_module._use_orig_params
            for fsdp_module in traversal_utils._get_fsdp_states(model)
        ):
            raise NotImplementedError(
                "Optimizer state checkpointing is not supported yet for `use_orig_params=True`"
            )

    @staticmethod
    def _optim_state_dict_impl(
        model: torch.nn.Module,
        optim: torch.optim.Optimizer,
        optim_state_dict: Dict[str, Any],
        optim_input: Optional[
            Union[
                List[Dict[str, Any]],
                Iterable[torch.nn.Parameter],
            ]
        ] = None,
        rank0_only: bool = True,
        group: Optional[dist.ProcessGroup] = None,
        full_state_dict: bool = True,
    ) -> Dict[str, Any]:
        """
        The internal API that is used by all the optim_state_dict implementations.
        Given model, optim, the original optim_state_dict, this API removes the
        FSDP internal information and internal sharding from the optim_state_dict.
        """
        if full_state_dict:
            FullyShardedDataParallel._raise_on_use_orig_params_optim_checkpoint(
                model, True, rank0_only
            )
            FullyShardedDataParallel._warn_optim_input(optim_input)
            using_optim_input = FullyShardedDataParallel._is_using_optim_input(
                optim_input,
                optim,
            )
        else:
            using_optim_input = False
            assert optim_input is None and not rank0_only
            FullyShardedDataParallel._raise_on_use_orig_params_optim_checkpoint(
                model, False, False
            )

        use_orig_params = FullyShardedDataParallel.fsdp_modules(model)[
            0
        ]._use_orig_params
        assert all(
            use_orig_params == m._use_orig_params
            for m in FullyShardedDataParallel.fsdp_modules(model)
        ), "Not all FSDP modules have the same _use_orig_params value"

        return _optim_state_dict(
            model=model,
            optim=optim,
            optim_state_dict=optim_state_dict,
            optim_input=optim_input,
            rank0_only=rank0_only,
            shard_state=not full_state_dict,
            group=group,
            using_optim_input=using_optim_input,
            use_orig_params=use_orig_params,
        )

    @staticmethod
    def _optim_state_dict_to_load_impl(
        optim_state_dict: Dict[str, Any],
        model: torch.nn.Module,
        optim_input: Optional[
            Union[
                List[Dict[str, Any]],
                Iterable[torch.nn.Parameter],
            ]
        ] = None,
        optim: Optional[torch.optim.Optimizer] = None,
        full_state_dict: bool = True,
        rank0_only: bool = False,
        is_named_optimizer: bool = False,
    ) -> Dict[str, Any]:
        """
        The internal API that is used by all the load optim_state_dict
        implementations except for loading optim_state_dict with rank0_only is
        True option.
        Given model, optim, the saved optim_state_dict, this API adds the
        FSDP internal information and internal sharding to the optim_state_dict.
        """
        FullyShardedDataParallel._raise_on_use_orig_params_optim_checkpoint(
            model, full_state_dict, False
        )
        FullyShardedDataParallel._warn_optim_input(optim_input)
        using_optim_input = FullyShardedDataParallel._is_using_optim_input(
            optim_input,
            optim,
        )

        use_orig_params = FullyShardedDataParallel.fsdp_modules(model)[
            0
        ]._use_orig_params
        assert all(
            use_orig_params == m._use_orig_params
            for m in FullyShardedDataParallel.fsdp_modules(model)
        ), "Not all FSDP modules have the same _use_orig_params value"

        sharded_osd = _flatten_optim_state_dict(
            optim_state_dict,
            model,
            True,
            use_orig_params,
        )
<<<<<<< HEAD
        if is_named_optimizer:
            ret_state_dict = _rekey_named_optim_state_dict(sharded_osd)
        else:
            ret_state_dict = _rekey_sharded_optim_state_dict(
                sharded_osd,
                model,
                optim,
                optim_input,
                using_optim_input,
            )
        if rank0_only:
            ret_state_dict = FullyShardedDataParallel.scatter_full_optim_state_dict(
                ret_state_dict, model, group=group
            )
        return ret_state_dict
=======
        return _rekey_sharded_optim_state_dict(
            sharded_osd,
            model,
            optim,
            optim_input,
            using_optim_input,
            is_named_optimizer,
        )
>>>>>>> 88a88441

    @staticmethod
    def full_optim_state_dict(
        model: torch.nn.Module,
        optim: torch.optim.Optimizer,
        optim_input: Optional[
            Union[
                List[Dict[str, Any]],
                Iterable[torch.nn.Parameter],
            ]
        ] = None,
        rank0_only: bool = True,
        group: Optional[dist.ProcessGroup] = None,
    ) -> Dict[str, Any]:
        """
        Consolidates the full optimizer state on rank 0 and returns it
        as a :class:`dict` following the convention of
        :meth:`torch.optim.Optimizer.state_dict`, i.e. with keys ``"state"``
        and ``"param_groups"``. The flattened parameters in ``FSDP`` modules
        contained in ``model`` are mapped back to their unflattened parameters.

        .. warning:: This needs to be called on all ranks since it uses
            collective communications. However, if ``rank0_only=True``, then
            the state dict is only populated on rank 0, and all other ranks
            return an empty :class:`dict`.

        .. warning:: Unlike ``torch.optim.Optimizer.state_dict()``, this method
            uses full parameter names as keys instead of parameter IDs.

        .. note:: Like in :meth:`torch.optim.Optimizer.state_dict`, the tensors
            contained in the optimizer state dict are not cloned, so there may
            be aliasing surprises. For best practices, consider saving the
            returned optimizer state dict immediately, e.g. using
            ``torch.save()``.

        Args:
            model (torch.nn.Module): Root module (which may or may not be a
                :class:`FullyShardedDataParallel` instance) whose parameters
                were passed into the optimizer ``optim``.
            optim (torch.optim.Optimizer): Optimizer for ``model`` 's
                parameters.
            optim_input (Optional[Union[List[Dict[str, Any]], Iterable[torch.nn.Parameter]]]):
                Input passed into the optimizer ``optim`` representing either a
                :class:`list` of parameter groups or an iterable of parameters;
                if ``None``, then this method assumes the input was
                ``model.parameters()``. This argument is deprecated, and there
                is no need to pass it in anymore. (Default: ``None``)
            rank0_only (bool): If ``True``, saves the populated :class:`dict`
                only on rank 0; if ``False``, saves it on all ranks. (Default:
                ``True``)
            group (dist.ProcessGroup): Model's process group or ``None`` if using
                the default process group. (Default: ``None``)

        Returns:
            Dict[str, Any]: A :class:`dict` containing the optimizer state for
            ``model`` 's original unflattened parameters and including keys
            "state" and "param_groups" following the convention of
            :meth:`torch.optim.Optimizer.state_dict`. If ``rank0_only=True``,
            then nonzero ranks return an empty :class:`dict`.
        """
        return FullyShardedDataParallel._optim_state_dict_impl(
            model=model,
            optim=optim,
            optim_state_dict=optim.state_dict(),
            optim_input=optim_input,
            rank0_only=rank0_only,
            group=group,
            full_state_dict=True,
        )

    @staticmethod
    def sharded_optim_state_dict(
        model: torch.nn.Module,
        optim: torch.optim.Optimizer,
        group: Optional[dist.ProcessGroup] = None,
    ) -> Dict[str, Any]:
        """
        The API is similar to :meth:`full_optim_state_dict` but this API chunks
        all non-zero-dimension states to :class:`ShardedTensor` to save memory.
        This API should only be used when the model ``state_dict`` is derived
        with the context manager ``with state_dict_type(SHARDED_STATE_DICT):``.

        For the detailed usage, refer to :meth:`full_optim_state_dict`.

        .. warning:: The returned state dict contains ``ShardedTensor`` and
            cannot be directly used by the regular ``optim.load_state_dict``.
        """
        return FullyShardedDataParallel._optim_state_dict_impl(
            model=model,
            optim=optim,
            optim_state_dict=optim.state_dict(),
            optim_input=None,
            rank0_only=False,
            group=group,
            full_state_dict=False,
        )

    @staticmethod
    def shard_full_optim_state_dict(
        full_optim_state_dict: Dict[str, Any],
        model: torch.nn.Module,
        optim_input: Optional[
            Union[
                List[Dict[str, Any]],
                Iterable[torch.nn.Parameter],
            ]
        ] = None,
        optim: Optional[torch.optim.Optimizer] = None,
    ) -> Dict[str, Any]:
        """
        Shards the full optimizer state dict ``full_optim_state_dict`` by
        remapping the state to flattened parameters instead of unflattened
        parameters and restricting to only this rank's part of the optimizer
        state. The first argument should be the return value of
        :meth:`full_optim_state_dict`.

        Example::

            >>> # xdoctest: +SKIP("undefined variables")
            >>> from torch.distributed.fsdp import FullyShardedDataParallel as FSDP
            >>> model, optim = ...
            >>> full_osd = FSDP.full_optim_state_dict(model, optim)
            >>> torch.save(full_osd, PATH)
            >>> # Define new model with possibly different world size
            >>> new_model, new_optim = ...
            >>> full_osd = torch.load(PATH)
            >>> sharded_osd = FSDP.shard_full_optim_state_dict(full_osd, new_model)
            >>> new_optim.load_state_dict(sharded_osd)

        .. note:: Both :meth:`shard_full_optim_state_dict` and
            :meth:`scatter_full_optim_state_dict` may be used to get the
            sharded optimizer state dict to load. Assuming that the full
            optimizer state dict resides in CPU memory, the former requires
            each rank to have the full dict in CPU memory, where each rank
            individually shards the dict without any communication, while the
            latter requires only rank 0 to have the full dict in CPU memory,
            where rank 0 moves each shard to GPU memory (for NCCL) and
            communicates it to ranks appropriately. Hence, the former has
            higher aggregate CPU memory cost, while the latter has higher
            communication cost.

        Args:
            full_optim_state_dict (Dict[str, Any]): Optimizer state dict
                corresponding to the unflattened parameters and holding the
                full non-sharded optimizer state.
            model (torch.nn.Module): Root module (which may or may not be a
                :class:`FullyShardedDataParallel` instance) whose parameters
                correspond to the optimizer state in ``full_optim_state_dict``.
            optim_input (Optional[Union[List[Dict[str, Any]], Iterable[torch.nn.Parameter]]]):
                Input passed into the optimizer representing either a
                :class:`list` of parameter groups or an iterable of parameters;
                if ``None``, then this method assumes the input was
                ``model.parameters()``. This argument is deprecated, and there
                is no need to pass it in anymore. (Default: ``None``)
            optim (Optional[torch.optim.Optimizer]): Optimizer that will load
                the state dict returned by this method. This is the preferred
                argument to use over ``optim_input``. (Default: ``None``)

        Returns:
            Dict[str, Any]: The full optimizer state dict now remapped to
            flattened parameters instead of unflattened parameters and
            restricted to only include this rank's part of the optimizer state.
        """
        return FullyShardedDataParallel._optim_state_dict_to_load_impl(
            optim_state_dict=full_optim_state_dict,
            model=model,
            optim_input=optim_input,
            optim=optim,
            full_state_dict=True,
            is_named_optimizer=False,
        )

    @staticmethod
    def flatten_sharded_optim_state_dict(
        sharded_optim_state_dict: Dict[str, Any],
        model: torch.nn.Module,
        optim: torch.optim.Optimizer,
    ) -> Dict[str, Any]:
        """
        The API is similar to :meth:`shard_full_optim_state_dict`. The only
        difference is that the input ``sharded_optim_state_dict`` should be
        returned from :meth:`sharded_optim_state_dict`. Therefore, there will
        be all-gather calls on each rank to gather ``ShardedTensor`` s.

        Args:
            sharded_optim_state_dict (Dict[str, Any]): Optimizer state dict
                corresponding to the unflattened parameters and holding the
                sharded optimizer state.
            model (torch.nn.Module):
                Refer to :meth:``shard_full_optim_state_dict``.
            optim (torch.optim.Optimizer): Optimizer for ``model`` 's
            parameters.

        Returns:
            Refer to :meth:`shard_full_optim_state_dict`.
        """
        return FullyShardedDataParallel._optim_state_dict_to_load_impl(
            optim_state_dict=sharded_optim_state_dict,
            model=model,
            optim_input=None,
            optim=optim,
            full_state_dict=False,
            is_named_optimizer=False,
        )

    @staticmethod
    def scatter_full_optim_state_dict(
        full_optim_state_dict: Optional[Dict[str, Any]],
        model: torch.nn.Module,
        optim_input: Optional[
            Union[
                List[Dict[str, Any]],
                Iterable[torch.nn.Parameter],
            ]
        ] = None,
        optim: Optional[torch.optim.Optimizer] = None,
        group: Optional[Any] = None,
    ) -> Dict[str, Any]:
        """
        Scatters the full optimizer state dict from rank 0 to all other ranks,
        returning the sharded optimizer state dict on each rank. The return
        value is the same as :meth:`shard_full_optim_state_dict`, and on rank
        0, the first argument should be the return value of
        :meth:`full_optim_state_dict`.

        Example::

            >>> # xdoctest: +SKIP("undefined variables")
            >>> from torch.distributed.fsdp import FullyShardedDataParallel as FSDP
            >>> model, optim = ...
            >>> full_osd = FSDP.full_optim_state_dict(model, optim)  # only non-empty on rank 0
            >>> # Define new model with possibly different world size
            >>> new_model, new_optim, new_group = ...
            >>> sharded_osd = FSDP.scatter_full_optim_state_dict(full_osd, new_model, group=new_group)
            >>> new_optim.load_state_dict(sharded_osd)

        .. note:: Both :meth:`shard_full_optim_state_dict` and
            :meth:`scatter_full_optim_state_dict` may be used to get the
            sharded optimizer state dict to load. Assuming that the full
            optimizer state dict resides in CPU memory, the former requires
            each rank to have the full dict in CPU memory, where each rank
            individually shards the dict without any communication, while the
            latter requires only rank 0 to have the full dict in CPU memory,
            where rank 0 moves each shard to GPU memory (for NCCL) and
            communicates it to ranks appropriately. Hence, the former has
            higher aggregate CPU memory cost, while the latter has higher
            communication cost.

        Args:
            full_optim_state_dict (Optional[Dict[str, Any]]): Optimizer state
                dict corresponding to the unflattened parameters and holding
                the full non-sharded optimizer state if on rank 0; the argument
                is ignored on nonzero ranks.
            model (torch.nn.Module): Root module (which may or may not be a
                :class:`FullyShardedDataParallel` instance) whose parameters
                correspond to the optimizer state in ``full_optim_state_dict``.
            optim_input (Optional[Union[List[Dict[str, Any]], Iterable[torch.nn.Parameter]]]):
                Input passed into the optimizer representing either a
                :class:`list` of parameter groups or an iterable of parameters;
                if ``None``, then this method assumes the input was
                ``model.parameters()``. This argument is deprecated, and there
                is no need to pass it in anymore. (Default: ``None``)
            optim (Optional[torch.optim.Optimizer]): Optimizer that will load
                the state dict returned by this method. This is the preferred
                argument to use over ``optim_input``. (Default: ``None``)
            group (dist.ProcessGroup): Model's process group or ``None`` if
                using the default process group. (Default: ``None``)

        Returns:
            Dict[str, Any]: The full optimizer state dict now remapped to
            flattened parameters instead of unflattened parameters and
            restricted to only include this rank's part of the optimizer state.
        """
        FullyShardedDataParallel._raise_on_use_orig_params_optim_checkpoint(
            model, True, True
        )
        FullyShardedDataParallel._warn_optim_input(optim_input)
        using_optim_input = FullyShardedDataParallel._is_using_optim_input(
            optim_input,
            optim,
        )
        # Try to use the passed-in process group, the model's process group,
        # or the default process group (i.e. `None`) in that priority order
        if group is None and hasattr(model, "process_group"):
            group = model.process_group
        rank = dist.get_rank(group)
        world_size = dist.get_world_size(group)
        # Check for a valid broadcast device, preferring GPU when available
        using_nccl = dist.distributed_c10d._check_for_nccl_backend(group)
        broadcast_device = (
            torch.device("cuda") if torch.cuda.is_available() else torch.device("cpu")
        )
        if using_nccl and not torch.cuda.is_available():
            raise RuntimeError("NCCL requires a GPU for collectives")
        # Flatten the optimizer state dict and construct a copy with the
        # positive-dimension tensors' shapes in place of the tensors themselves
        # since those tensors will be broadcast separately to avoid copying
        if rank == 0:
            if full_optim_state_dict is None:
                raise ValueError("Rank 0 must pass in the full optimizer state dict")
            flat_osd = _flatten_optim_state_dict(
                full_optim_state_dict,
                model=model,
                shard_state=False,
            )
            processed_osd = _process_pos_dim_tensor_state(flat_osd, world_size)
        # Broadcast the optim state dict without positive-dimension tensor
        # state and the FSDP parameter IDs from rank 0 to all ranks
        processed_osd = _broadcast_processed_optim_state_dict(
            processed_osd if rank == 0 else None,
            rank,
            group,
        )
        # Broadcast positive-dimension tensor state (both sharded tensors for
        # FSDP parameters and unsharded tensors for non-FSDP parameters)
        sharded_osd = _broadcast_pos_dim_tensor_states(
            processed_osd,
            flat_osd if rank == 0 else None,
            rank,
            world_size,
            group,
            broadcast_device,
        )
        # Rekey the optimizer state dict to use parameter IDs according to this
        # rank's `optim`
        sharded_osd = _rekey_sharded_optim_state_dict(
            sharded_osd,
            model,
            optim,
            optim_input,
            using_optim_input,
        )
        return sharded_osd

    @staticmethod
    def rekey_optim_state_dict(
        optim_state_dict: Dict[str, Any],
        optim_state_key_type: OptimStateKeyType,
        model: torch.nn.Module,
        optim_input: Optional[
            Union[
                List[Dict[str, Any]],
                Iterable[torch.nn.Parameter],
            ]
        ] = None,
        optim: Optional[torch.optim.Optimizer] = None,
    ) -> Dict[str, Any]:
        """
        Re-keys the optimizer state dict ``optim_state_dict`` to use the key
        type ``optim_state_key_type``. This can be used to achieve
        compatibility between optimizer state dicts from models with FSDP
        instances and ones without.

        To re-key an FSDP full optimizer state dict (i.e. from
        :meth:`full_optim_state_dict`) to use parameter IDs and be loadable to
        a non-wrapped model::

            >>> # xdoctest: +SKIP("undefined variables")
            >>> wrapped_model, wrapped_optim = ...
            >>> full_osd = FSDP.full_optim_state_dict(wrapped_model, wrapped_optim)
            >>> nonwrapped_model, nonwrapped_optim = ...
            >>> rekeyed_osd = FSDP.rekey_optim_state_dict(full_osd, OptimStateKeyType.PARAM_ID, nonwrapped_model)
            >>> nonwrapped_optim.load_state_dict(rekeyed_osd)

        To re-key a normal optimizer state dict from a non-wrapped model to be
        loadable to a wrapped model::

            >>> # xdoctest: +SKIP("undefined variables")
            >>> nonwrapped_model, nonwrapped_optim = ...
            >>> osd = nonwrapped_optim.state_dict()
            >>> rekeyed_osd = FSDP.rekey_optim_state_dict(osd, OptimStateKeyType.PARAM_NAME, nonwrapped_model)
            >>> wrapped_model, wrapped_optim = ...
            >>> sharded_osd = FSDP.shard_full_optim_state_dict(rekeyed_osd, wrapped_model)
            >>> wrapped_optim.load_state_dict(sharded_osd)

        Returns:
            Dict[str, Any]: The optimizer state dict re-keyed using the
            parameter keys specified by ``optim_state_key_type``.
        """
        FullyShardedDataParallel._warn_optim_input(optim_input)
        using_optim_input = FullyShardedDataParallel._is_using_optim_input(
            optim_input,
            optim,
        )
        assert optim_state_key_type in (
            OptimStateKeyType.PARAM_NAME,
            OptimStateKeyType.PARAM_ID,
        )
        osd = optim_state_dict  # alias
        # Validate that the existing parameter keys are uniformly typed
        uses_param_name_mask = [type(param_key) is str for param_key in osd["state"]]
        uses_param_id_mask = [type(param_key) is int for param_key in osd["state"]]
        if (any(uses_param_name_mask) and not all(uses_param_name_mask)) or (
            any(uses_param_id_mask) and not all(uses_param_id_mask)
        ):
            error_msg = f"Invalid parameter keys: {osd['state'].keys()}"
            raise ValueError(error_msg)
        # Return directly if the existing key type matches the target key type
        if (
            optim_state_key_type == OptimStateKeyType.PARAM_NAME
            and all(uses_param_name_mask)
        ) or (
            optim_state_key_type == OptimStateKeyType.PARAM_ID
            and all(uses_param_id_mask)
        ):
            return osd
        # Otherwise, actually perform the re-keying
        new_osd = {}
        if optim_state_key_type == OptimStateKeyType.PARAM_NAME:  # ID -> name
            param_id_to_param = (
                _get_param_id_to_param_from_optim_input(model, optim_input)
                if using_optim_input
                else _get_param_key_to_param(optim)
            )
            param_to_param_name = _get_param_to_fqn(model)
            param_id_to_param_name: List[str] = [
                param_to_param_name[param] for param in param_id_to_param.values()
            ]
            new_osd["state"] = {
                param_id_to_param_name[param_id]: param_state
                for param_id, param_state in osd["state"].items()
            }
            new_osd["param_groups"] = copy.deepcopy(osd["param_groups"])
            for param_group in new_osd["param_groups"]:
                param_group["params"] = sorted(
                    [
                        param_id_to_param_name[param_id]
                        for param_id in param_group["params"]
                    ]
                )
            return new_osd
        elif optim_state_key_type == OptimStateKeyType.PARAM_ID:  # name -> ID
            param_name_to_param = _get_fqn_to_param(model)
            param_to_param_id = (
                _get_param_to_param_id_from_optim_input(model, optim_input)
                if using_optim_input
                else _get_param_to_param_key(optim)
            )
            # Because not all model parameters may be passed as the optimizer
            # input, we may need to drop some parameters from this mapping
            param_name_to_param_id = {
                param_name: param_to_param_id[param]
                for param_name, param in param_name_to_param.items()
                if param in param_to_param_id
            }
            new_osd["state"] = {
                param_name_to_param_id[param_name]: param_state
                for param_name, param_state in osd["state"].items()
            }
            new_osd["param_groups"] = copy.deepcopy(osd["param_groups"])
            for param_group in new_osd["param_groups"]:
                param_group["params"] = sorted(
                    [
                        param_name_to_param_id[param_name]
                        for param_name in param_group["params"]
                    ]
                )
            return new_osd
        return new_osd  # should never reach here

    @staticmethod
    def optim_state_dict_post_hook(
        model: torch.nn.Module,
        optim: torch.optim.Optimizer,
        optim_state_dict: Dict[str, Any],
    ) -> Dict[str, Any]:
        state_dict_settings = FullyShardedDataParallel.get_state_dict_type(model)
        return FullyShardedDataParallel._optim_state_dict_impl(
            model=model,
            optim=optim,
            optim_state_dict=optim_state_dict,
            optim_input=None,
            rank0_only=getattr(state_dict_settings, "rank0_only", False),
            group=None,
            full_state_dict=state_dict_settings.state_dict_type
            == StateDictType.FULL_STATE_DICT,
        )

    @staticmethod
    def optim_state_dict(
        model: torch.nn.Module,
        optim: torch.optim.Optimizer,
        group: Optional[dist.ProcessGroup] = None,
    ) -> Dict[str, Any]:
        """
        This API is still being developed, hence the `_` prefix. The comment
        below is also not fully implemented yet. Do not use this API unless
        you know why this API exists and how this API works.

        Returns the optimizer state. The state will be sharded or consolidated
        based on ``state_dict_type`` set by :meth:`set_state_dict_type` or
        :meth:`state_dict_type`.

        Args:
            model (torch.nn.Module): Root module (which may or may not be a
                :class:`FullyShardedDataParallel` instance) whose parameters
                were passed into the optimizer ``optim``.
            optim (torch.optim.Optimizer): Optimizer for ``model`` 's
                parameters.
            group (dist.ProcessGroup): Model's process group across which parameters
                are sharded or ``None`` if using the default process group. (
                Default: ``None``)

        Returns:
            Dict[str, Any]: A :class:`dict` containing the optimizer state for
            ``model``. The sharding of the optimizer state is based on
            ``state_dict_type``.
        """
        state_dict_settings = FullyShardedDataParallel.get_state_dict_type(model)
        return FullyShardedDataParallel._optim_state_dict_impl(
            model=model,
            optim=optim,
            optim_state_dict=optim.state_dict(),
            optim_input=None,
            rank0_only=getattr(state_dict_settings, "rank0_only", False),
            group=group,
            full_state_dict=state_dict_settings.state_dict_type
            == StateDictType.FULL_STATE_DICT,
        )

    @staticmethod
    def load_optim_state_dict_pre_hook(
        model: torch.nn.Module,
        optim: torch.optim.Optimizer,
        optim_state_dict: Dict[str, Any],
    ) -> Dict[str, Any]:
        state_dict_settings = FullyShardedDataParallel.get_state_dict_type(model)
        return FullyShardedDataParallel._optim_state_dict_to_load_impl(
            optim_state_dict=optim_state_dict,
            model=model,
            optim_input=None,
            optim=optim,
            full_state_dict=state_dict_settings.state_dict_type
            == StateDictType.FULL_STATE_DICT,
            is_named_optimizer=True,
        )

    @staticmethod
    def optim_state_dict_to_load(
        optim_state_dict: Dict[str, Any],
        model: torch.nn.Module,
        optim: torch.optim.Optimizer,
        is_named_optimizer: bool = False,
        group: Optional[dist.ProcessGroup] = None,
    ) -> Dict[str, Any]:
        """
        Give a saved ``optim_state_dict``, convert it to the optimizer state_dict
        that can be loaded for FSDP modules.

        Args:
            optim_state_dict (Dict[str, Any]): The optimizer states to be loaded.
            model (torch.nn.Module): Root module (which may or may not be a
                :class:`FullyShardedDataParallel` instance) whose parameters
                were passed into the optimizer ``optim``.
            optim (torch.optim.Optimizer): Optimizer for ``model`` 's
                parameters.
            is_named_optimizer (bool): Is this optimizer a NamedOptimizer or
                KeyedOptimizer. Only set to True if ``optim`` is TorchRec's
                KeyedOptimizer or torch.distributed's NamedOptimizer.
            group (dist.ProcessGroup): Model's process group across which parameters
                are sharded or ``None`` if using the default process group. (
                Default: ``None``)
        """
        state_dict_settings = FullyShardedDataParallel.get_state_dict_type(model)
        return FullyShardedDataParallel._optim_state_dict_to_load_impl(
            optim_state_dict=optim_state_dict,
            model=model,
            optim_input=None,
            optim=optim,
            full_state_dict=state_dict_settings.state_dict_type
            == StateDictType.FULL_STATE_DICT,
            is_named_optimizer=is_named_optimizer,
        )

    def register_comm_hook(self, state: object, hook: callable):
        """
        Registers a communication hook which is an enhancement that provides a
        flexible hook to users where they can specify how FSDP aggregates gradients
        across multiple workers.
        This hook can be used to implement several algorithms like
        `GossipGrad <https://arxiv.org/abs/1803.05880>`_ and gradient compression
        which involve different communication strategies for
        parameter syncs while training with :class:`FullyShardedDataParallel`.

        .. warning ::
            FSDP communication hook should be registered before running an initial forward pass
            and only once.

        Args:
            state (object): Passed to the hook to maintain any state information during the training process.
                            Examples include error feedback in gradient compression,
                            peers to communicate with next in `GossipGrad <https://arxiv.org/abs/1803.05880>`_, etc.
                            It is locally stored by each worker
                            and shared by all the gradient tensors on the worker.
            hook (Callable): Callable, which has one of the following signatures:
                            1) ``hook: Callable[torch.Tensor] -> None``:
                            This function takes in a Python tensor, which represents
                            the full, flattened, unsharded gradient with respect to all variables
                            corresponding to the model this FSDP unit is wrapping
                            (that are not wrapped by other FSDP sub-units).
                            It then performs all necessary processing and returns ``None``;
                            2) ``hook: Callable[torch.Tensor, torch.Tensor] -> None``:
                            This function takes in two Python tensors, the first one represents
                            the full, flattened, unsharded gradient with respect to all variables
                            corresponding to the model this FSDP unit is wrapping
                            (that are not wrapped by other FSDP sub-units). The latter
                            represents a pre-sized tensor to store a chunk of a sharded gradient after
                            reduction.
                            In both cases, callable performs all necessary processing and returns ``None``.
                            Callables with signature 1 are expected to handle gradient communication for a `NO_SHARD` case.
                            Callables with signature 2 are expected to handle gradient communication for sharded cases.

        """
        if not self.check_is_root():
            raise AssertionError(
                "register_comm_hook can only be called on a root instance."
            )
        for submodule in traversal_utils._get_fsdp_states(self):
            assert (
                not submodule._hook_registered
            ), "communication hook can be only registered once"
            submodule._hook_registered = True
            assert submodule._communication_hook == _get_default_comm_hook(
                self.sharding_strategy
            ), f"communication hook should be default, but it is {submodule._communication_hook.__name__} instead"
            submodule._communication_hook_state = state
            submodule._communication_hook = hook


def _get_grad_norm(
    params: Iterable[nn.Parameter],
    norm_type: float,
) -> torch.Tensor:
    """
    Returns the gradient norm of parameters ``param`` s, where the gradients
    are viewed as a single vector. The returned norm is in FP32 even if
    parameters/gradients are in a low precision. This is because the downstream
    use of this return value is a reduction across ranks.
    """
    params_with_grad = [param for param in params if param.grad is not None]
    if len(params_with_grad) == 0:
        return torch.tensor(0.0)
    grads = [param.grad for param in params_with_grad]
    grad_dtypes = set(grad.dtype for grad in grads)
    if len(grad_dtypes) != 1:
        raise ValueError(
            f"Requires uniform dtype across all gradients but got {grad_dtypes}"
        )
    # Compute the gradient norm in FP32, where we treat the gradients as a
    # single vector
    grad_norm = torch.linalg.vector_norm(
        torch.stack(
            [
                torch.linalg.vector_norm(grad.detach(), norm_type, dtype=torch.float32)
                for grad in grads
            ],
        ),
        norm_type,
        dtype=torch.float32,
    )
    return grad_norm


def _get_param_to_fqn(
    model: torch.nn.Module,
) -> Dict[torch.nn.Parameter, str]:
    """
    Constructs a mapping from parameters to their parameter names. ``model``
    should not contain any :class:`FullyShardedDataParallel` instances, which
    means that none of the parameters should be ``FlatParameter`` s. As a
    result, compared to :meth:`_get_param_to_fqns`, the mapped
    values may be flattened from singleton :class:`list` s to the contained
    names themselves.

    Args:
        model (torch.nn.Module): Root module, which should not contain any
            :class:`FullyShardedDataParallel` instances.
    """
    param_to_param_names = _get_param_to_fqns(model)
    for param_names in param_to_param_names.values():
        assert len(param_names) > 0, (
            "`_get_param_to_fqns()` " "should not construct empty lists"
        )
        if len(param_names) > 1:
            raise RuntimeError(
                "Each parameter should only map to one parameter name but got "
                f"{len(param_names)}: {param_names}"
            )
    param_to_param_name = {
        param: param_names[0] for param, param_names in param_to_param_names.items()
    }
    return param_to_param_name


def _get_fqn_to_param(
    model: torch.nn.Module,
) -> Dict[str, torch.nn.Parameter]:
    """Constructs the inverse mapping of :meth:`_get_param_to_fqn`."""
    param_to_param_name = _get_param_to_fqn(model)
    return dict(zip(param_to_param_name.values(), param_to_param_name.keys()))<|MERGE_RESOLUTION|>--- conflicted
+++ resolved
@@ -1279,24 +1279,7 @@
             True,
             use_orig_params,
         )
-<<<<<<< HEAD
-        if is_named_optimizer:
-            ret_state_dict = _rekey_named_optim_state_dict(sharded_osd)
-        else:
-            ret_state_dict = _rekey_sharded_optim_state_dict(
-                sharded_osd,
-                model,
-                optim,
-                optim_input,
-                using_optim_input,
-            )
-        if rank0_only:
-            ret_state_dict = FullyShardedDataParallel.scatter_full_optim_state_dict(
-                ret_state_dict, model, group=group
-            )
-        return ret_state_dict
-=======
-        return _rekey_sharded_optim_state_dict(
+        ret_state_dict = _rekey_sharded_optim_state_dict(
             sharded_osd,
             model,
             optim,
@@ -1304,7 +1287,11 @@
             using_optim_input,
             is_named_optimizer,
         )
->>>>>>> 88a88441
+        if rank0_only:
+            ret_state_dict = FullyShardedDataParallel.scatter_full_optim_state_dict(
+                ret_state_dict, model, group=group
+            )
+        return ret_state_dict
 
     @staticmethod
     def full_optim_state_dict(
