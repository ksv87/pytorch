--- conflicted
+++ resolved
@@ -17,7 +17,7 @@
         DataDependentOutputException,
         DynamicOutputShapeException,
     )
-    from ..utils import deepcopy_to_fake_tensor, wrap_to_fake_tensor
+    from ..utils import deepcopy_to_fake_tensor, wrap_to_fake_tensor_and_record
 
 import torch.utils._python_dispatch as py_dispatch
 from torch.fx.immutable_collections import immutable_list
@@ -98,7 +98,7 @@
     Run the computation represented by `node` using fake tensors and return the result.
     """
     op = node.op
-    fake_wrapper = functools.partial(wrap_to_fake_tensor, fake_mode=tx.fake_mode)
+    fake_wrapper = functools.partial(wrap_to_fake_tensor_and_record, tx=tx)
     from ..utils import wrap_fake_exception
 
     def visit(n: torch.fx.Node):
@@ -206,7 +206,7 @@
                 proxy.tracer.real_value_cache[proxy.node] = _clone_input(example_value)
                 if use_fake_tensors:
                     fake_wrapper = functools.partial(
-                        wrap_to_fake_tensor, fake_mode=tx.fake_mode
+                        wrap_to_fake_tensor_and_record, tx=tx
                     )
                     example_value = fake_wrapper(example_value)
 
@@ -241,14 +241,14 @@
             return TorchVariable(proxy.node.target)
         elif istype(example_value, (int, bool, float)) and config.dynamic_shapes:
             proxy.node.meta["example_value"] = example_value
-            return DynamicShapeVariable(proxy, type(example_value), **options)
+            return DynamicShapeVariable(proxy, example_value, **options)
         elif istype(example_value, torch.Size) and config.dynamic_shapes:
             proxy.node.meta["example_value"] = example_value
             sizes = []
             for i, v in enumerate(example_value):
                 proxy_i = proxy[i]
                 proxy_i.node.meta["example_value"] = v
-                sizes.append(DynamicShapeVariable(proxy_i, int))
+                sizes.append(DynamicShapeVariable(proxy_i, v))
             return SizeVariable(sizes, proxy, **options)
         elif istype(example_value, int) and proxy.node.target in (
             torch.seed,
@@ -258,7 +258,7 @@
             getattr(torch.distributed, "get_world_size", _missing),
         ):
             proxy.node.meta["example_value"] = example_value
-            return DynamicShapeVariable(proxy, type(example_value), **options)
+            return DynamicShapeVariable(proxy, example_value, **options)
         elif istype(example_value, torch.Size) and all(
             [isinstance(x, int) for x in example_value]
         ):
@@ -337,12 +337,9 @@
             from . import UserDefinedObjectVariable
 
             return UserDefinedObjectVariable(example_value)
-<<<<<<< HEAD
-=======
         elif isinstance(example_value, torch.SymInt):
             proxy.node.meta["example_value"] = example_value
             return cls(proxy, **options)
->>>>>>> 75dbe379
         else:
             raise AssertionError(
                 "torch.* op returned non-Tensor "
@@ -480,7 +477,6 @@
         kwargs = dict(kwargs)
 
         options = VariableTracker.propagate(self, args, kwargs.values())
-
         if name == "stride" and self.stride is not None:
             constant_result = ConstantVariable(self.stride, **options)
         elif name == "size" and self.size is not None:
@@ -584,12 +580,12 @@
     Represents a symbolic size, e.g., as returned by tensor.size(0)
     """
 
-    def __init__(self, proxy, dyn_shape_cls, **kwargs):
+    def __init__(self, proxy, dyn_shape, **kwargs):
         super(DynamicShapeVariable, self).__init__(proxy, **kwargs)
-        self.dyn_shape_cls = dyn_shape_cls
+        self.dyn_shape = dyn_shape
 
     def python_type(self):
-        return self.dyn_shape_cls
+        return type(self.dyn_shape)
 
     def unpack_var_sequence(self, tx):
         super(DynamicShapeVariable, self).unpack_var_sequence(tx)
