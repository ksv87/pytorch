--- conflicted
+++ resolved
@@ -6,9 +6,13 @@
 
 from .bytecode_transformation import (
     create_call_function,
+    create_call_method,
+    create_dup_top,
     create_instruction,
     create_jump_absolute,
     Instruction,
+    instruction_size,
+    offset_exception_table,
     transform_code_object,
     unique_id,
 )
@@ -38,12 +42,10 @@
     def try_except(self, code_options, cleanup: List[Instruction]):
         load_args = []
         if self.target_values:
+            for val in self.target_values:
+                PyCodegen.maybe_upd_consts(code_options, val)
             load_args = [
-                create_instruction(
-                    "LOAD_CONST",
-                    PyCodegen.get_const_index(code_options, val),
-                    val,
-                )
+                create_instruction("LOAD_CONST", val)
                 for val in self.target_values
             ]
         ctx_name = unique_id(f"___context_manager_{self.stack_index}")
@@ -58,7 +60,7 @@
 
         setup_finally = [
             *load_args,
-            create_instruction("CALL_FUNCTION", len(load_args)),
+            *create_call_function(len(load_args), True),
             create_instruction(
                 "STORE_FAST", code_options["co_varnames"].index(ctx_name), ctx_name
             ),
@@ -66,22 +68,26 @@
                 "LOAD_FAST", code_options["co_varnames"].index(ctx_name), ctx_name
             ),
             create_instruction("LOAD_METHOD", "__enter__"),
-            create_instruction("CALL_METHOD", 0),
+            *create_call_method(0),
             create_instruction("POP_TOP"),
-            create_instruction("SETUP_FINALLY", target=except_jump_target),
         ]
-
+        if sys.version_info < (3, 11):
+            setup_finally.append(
+                # NOTE: SETUP_FINALLY is not present in 3.11, but we will
+                # later replace with it with a NOP and update the exception table.
+                create_instruction("SETUP_FINALLY", target=except_jump_target)
+            )
+
+        PyCodegen.maybe_upd_consts(code_options, None)
         reset = [
             create_instruction(
                 "LOAD_FAST", code_options["co_varnames"].index(ctx_name), ctx_name
             ),
             create_instruction("LOAD_METHOD", "__exit__"),
-            create_instruction(
-                "LOAD_CONST", PyCodegen.get_const_index(code_options, None), None
-            ),
-            create_instruction("DUP_TOP"),
-            create_instruction("DUP_TOP"),
-            create_instruction("CALL_METHOD", 3),
+            create_instruction("LOAD_CONST", None),
+            create_dup_top(),
+            create_dup_top(),
+            *create_call_method(3),
             create_instruction("POP_TOP"),
         ]
         if sys.version_info < (3, 9):
@@ -92,7 +98,7 @@
                 *reset,
                 create_instruction("END_FINALLY"),
             ]
-        else:
+        elif sys.version_info < (3, 11):
             epilogue = [
                 create_instruction("POP_BLOCK"),
                 *reset,
@@ -100,6 +106,19 @@
                 except_jump_target,
                 *reset,
                 create_instruction("RERAISE"),
+                cleanup_complete_jump_target,
+            ]
+        else:
+            epilogue = [
+                *reset,
+                create_instruction("JUMP_FORWARD", target=cleanup_complete_jump_target),
+                except_jump_target,
+                create_instruction("PUSH_EXC_INFO"),
+                *reset,
+                create_instruction("RERAISE", 0),
+                create_instruction("COPY", 3),
+                create_instruction("POP_EXCEPT"),
+                create_instruction("RERAISE", 1),
                 cleanup_complete_jump_target,
             ]
 
@@ -235,7 +254,6 @@
         argnames: List[str],
         setup_fns: List[ReenterWith],
         null_idxes: List[int],
-        prefix_insts: List[Instruction],
     ):
         assert offset is not None
         assert not (
@@ -245,7 +263,7 @@
         assert code.co_flags & CO_OPTIMIZED
         if code in ContinueExecutionCache.generated_code_metadata:
             return cls.generate_based_on_original_code_object(
-                code, lineno, offset, nstack, argnames, setup_fns, null_idxes, prefix_insts
+                code, lineno, offset, nstack, argnames, setup_fns, null_idxes,
             )
 
         meta = ResumeFunctionMetadata(code)
@@ -275,12 +293,13 @@
             code_options["co_flags"] = code_options["co_flags"] & ~(
                 CO_VARARGS | CO_VARKEYWORDS
             )
-            # TODO probably need to update co_exceptiontable for python 3.11
             (target,) = [i for i in instructions if i.offset == offset]
 
-            if sys.version_info < (3, 11):
-                assert len(prefix_insts) == 0
-            prefix = list(prefix_insts)
+            prefix = []
+            if sys.version_info >= (3, 11):
+                if freevars:
+                    prefix.append(create_instruction("COPY_FREE_VARS", len(freevars)))
+                prefix.append(create_instruction("RESUME", 0))
 
             cleanup = []
             hooks = {fn.stack_index: fn for fn in setup_fns}
@@ -313,6 +332,16 @@
             # TODO(jansel): add dead code elimination here
             instructions[:] = prefix + instructions
 
+            # update exception table for Python 3.11
+            if sys.version_info >= (3, 11):
+                prefix_size = 0
+                for inst in prefix:
+                    prefix_size += instruction_size(inst)
+                # code_options["co_exceptiontable"] = offset_exception_table(
+                #     code_options["co_exceptiontable"], prefix_size
+                # )
+
+
         new_code = transform_code_object(code, update)
         ContinueExecutionCache.generated_code_metadata[new_code] = meta
         return new_code
@@ -320,18 +349,9 @@
     @staticmethod
     def unreachable_codes(code_options):
         """Codegen a `raise None` to make analysis work for unreachable code"""
-<<<<<<< HEAD
         PyCodegen.maybe_upd_consts(code_options, None)
         return [
             create_instruction("LOAD_CONST", None),
-=======
-        return [
-            create_instruction(
-                "LOAD_CONST",
-                argval=None,
-                arg=PyCodegen.get_const_index(code_options, None),
-            ),
->>>>>>> a4d1df82
             create_instruction("RAISE_VARARGS", 1),
         ]
 
