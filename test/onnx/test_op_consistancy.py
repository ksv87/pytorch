# Owner(s): ["module: onnx"]

"""Test consistency between torch.onnx exported operators and aten operators.

NOTE:

When new ops are supported, please scroll down to modify the EXPECTED_SKIPS_OR_FAILS and
ALLOWLIST_OP lists.

"""
import contextlib
import copy
import dataclasses
import io
import itertools
import unittest
from collections import namedtuple
from typing import Callable, Collection, Iterable, Optional, Sequence, Tuple, Union

import onnx

import torch
from torch.onnx import _constants, verification
from torch.testing._internal import (
    common_device_type,
    common_methods_invocations,
    common_utils,
)
from torch.testing._internal.opinfo import core as opinfo_core

# The min onnx opset version to test for
MIN_ONNX_OPSET_VERSION = 9
# The max onnx opset version to test for
MAX_ONNX_OPSET_VERSION = _constants.ONNX_MAX_OPSET

TESTED_OPSETS = range(MIN_ONNX_OPSET_VERSION, MAX_ONNX_OPSET_VERSION + 1)
ORT_PROVIDERS = ("CPUExecutionProvider",)


SUPPORTED_DTYPES = (
    # Boolean
    torch.bool,
    # Integers
    torch.uint8,
    torch.int8,
    torch.int16,
    torch.int32,
    torch.int64,
    # Floating types
    torch.float16,
    torch.float32,
    torch.bfloat16,
    # float64 not supported by onnx
    # QInt types
    torch.qint8,
    torch.quint8,
    # Complex types
    torch.complex32,
    torch.complex64,
    torch.complex128,
)

# Convenience tuples for creating dtype lists when skipping or xfailing tests

BOOL_TYPES = (torch.bool,)

INT_TYPES = (
    torch.int8,
    torch.int16,
    torch.int32,
    torch.int64,
    torch.uint8,
)

QINT_TYPES = (
    torch.qint8,
    torch.quint8,
)

FLOAT_TYPES = (
    torch.float16,
    torch.float32,
    torch.float64,
    torch.bfloat16,
)

COMPLEX_TYPES = (
    torch.complex32,
    torch.complex64,
    torch.complex128,
)


# Copied from functorch: functorch/test/common_utils.py
# A named tuple for storing information about a test case to skip
DecorateMeta = namedtuple(
    "DecorateMeta",
    [
        "op_name",
        "variant_name",
        "decorator",
        "device_type",
        "dtypes",
        "reason",
    ],
)


def xfail(
    op_name: str,
    variant_name: str = "",
    *,
    device_type: Optional[str] = None,
    dtypes: Optional[Collection[torch.dtype]] = None,
    reason: str = "unspecified",
):
    """Expects a OpInfo test to fail."""
    return DecorateMeta(
        op_name=op_name,
        variant_name=variant_name,
        decorator=unittest.expectedFailure,
        device_type=device_type,
        dtypes=dtypes,
        reason=reason,
    )


def skip(
    op_name: str,
    variant_name: str = "",
    *,
    device_type: Optional[str] = None,
    dtypes: Optional[Collection[torch.dtype]] = None,
    reason="unspecified",
):
    """Skips a test case in OpInfo."""
    return DecorateMeta(
        op_name=op_name,
        variant_name=variant_name,
        decorator=unittest.skip(reason),
        device_type=device_type,
        dtypes=dtypes,
        reason=reason,
    )


@dataclasses.dataclass
class XfailOpset:
    """Expects a OpInfo test to fail on specific ONNX opsets."""

    op_name: str
    opsets: Collection[Union[int, Callable[[int], bool]]]
    dtypes: Optional[Collection[torch.dtype]] = None
    exception: Optional[Exception] = None
    reason: str = "unspecified"

    def _contains_opset(self, opset: int) -> bool:
        return any(
            opset == opset_spec if isinstance(opset_spec, int) else opset_spec(opset)
            for opset_spec in self.opsets
        )

    def _contains_dtype(self, dtype: torch.dtype) -> bool:
        return self.dtypes is None or dtype in self.dtypes

    def should_fail(self, opset: int, dtype: torch.dtype) -> bool:
        """Returns whether the test should fail for the given opset and dtype."""
        return self._contains_opset(opset) and self._contains_dtype(dtype)


def skip_ops(
    all_opinfos: Sequence[opinfo_core.OpInfo],
    test_case_name: str,
    base_test_name: str,
    to_skip: Iterable[DecorateMeta],
):
    """Decorates OpInfo tests with decorators based on the to_skip list."""
    ops_mapping = {(info.name, info.variant_test_name): info for info in all_opinfos}
    for decorate_meta in to_skip:
        opinfo = ops_mapping.get((decorate_meta.op_name, decorate_meta.variant_name))
        assert (
            opinfo is not None
        ), f"Couldn't find OpInfo for {decorate_meta}. Did you need to specify variant_name?"
        decorators = list(opinfo.decorators)
        new_decorator = opinfo_core.DecorateInfo(
            decorate_meta.decorator,
            test_case_name,
            base_test_name,
            device_type=decorate_meta.device_type,
            dtypes=decorate_meta.dtypes,
        )
        decorators.append(new_decorator)
        opinfo.decorators = tuple(decorators)

    # This decorator doesn't modify fn in any way
    def wrapped(fn):
        return fn

    return wrapped


def opsets_before(opset: int) -> Callable[[int], bool]:
    """Returns a comparison function that decides if the given opset is before the specified."""

    def compare(other_opset: int):
        return other_opset < opset

    return compare


def opsets_after(opset: int) -> Callable[[int], bool]:
    """Returns a comparison function that decides if the given opset is after the specified."""

    def compare(other_opset: int):
        return other_opset > opset

    return compare


# Modify this section ###
# NOTE: Modify this section as more ops are supported. The list should be sorted
# alphabetically.

# Ops to be tested for consistency between onnx and pytorch
ALLOWLIST_OP = (
    "ceil",
    "div",
    "floor_divide",
    "remainder",
    "sqrt",
    "t",
    "true_divide",
)

# fmt: off
# Turn off black formatting to keep the list compact

# Expected failures for onnx export. If an op is expected to fail only for certain
# ONNX opsets, add the op to EXPECTED_OPSET_FAILS below.
# The list should be sorted alphabetically by op name.
EXPECTED_SKIPS_OR_FAILS: Tuple[DecorateMeta, ...] = (
    skip("ceil", dtypes=BOOL_TYPES + INT_TYPES + QINT_TYPES + COMPLEX_TYPES, reason="not supported by onnx"),
<<<<<<< HEAD
    xfail("div", variant_name="no_rounding_mode", dtypes=COMPLEX_TYPES, reason="jit tracer error for complex types"),
    xfail("div", variant_name="floor_rounding", dtypes=COMPLEX_TYPES, reason="jit tracer error for complex types"),
    xfail("div", variant_name="trunc_rounding", dtypes=COMPLEX_TYPES, reason="jit tracer error for complex types"),
    skip(
        "div", variant_name="no_rounding_mode", dtypes=[torch.uint8, torch.int8, torch.int16],
        reason="Div for uint8, int8, int16 not implemented in onnx runtime"
    ),
    skip(
        "div", variant_name="floor_rounding", dtypes=[torch.uint8, torch.int8, torch.int16],
        reason="Div for uint8, int8, int16 not implemented in onnx runtime"
    ),
    skip(
        "div", variant_name="trunc_rounding", dtypes=[torch.uint8, torch.int8, torch.int16],
        reason="Div for uint8, int8, int16 not implemented in onnx runtime"
    ),
    xfail("floor_divide", dtypes=COMPLEX_TYPES, reason="jit tracer error for complex types"),
    skip("sqrt", dtypes=BOOL_TYPES + QINT_TYPES + COMPLEX_TYPES, reason="not supported by onnx"),
    xfail("t", dtypes=COMPLEX_TYPES, reason="jit tracer error for complex types"),
    xfail("true_divide", dtypes=COMPLEX_TYPES, reason="jit tracer error for complex types"),
=======
    skip("sqrt", dtypes=BOOL_TYPES + QINT_TYPES + COMPLEX_TYPES, reason="not supported by onnx"),
    xfail("t", dtypes=COMPLEX_TYPES, reason="jit tracer error for complex types"),
    skip("t", dtypes=[torch.float16], reason="flaky tests in CI"),
>>>>>>> 5ac8e638
)
# fmt: on

# Expected opset specific fails for ops that do not support specific opsets

EXPECTED_OPSET_FAILS: Tuple[XfailOpset, ...] = (
    XfailOpset(
        "remainder",
        dtypes=[torch.uint8, torch.int8, torch.int16],
        opsets=[opsets_before(11)],
        reason="Sub not defined for u8, i16 before opset 14. Mod is used after 11 so we support from opset 11.",
    ),
)

# END OF SECTION TO MODIFY ###


OPS_DB = copy.deepcopy(common_methods_invocations.op_db)


class SingleOpModel(torch.nn.Module):
    """Test model to wrap around a single op for export."""

    def __init__(self, op, kwargs):
        super().__init__()
        self.operator = op
        self.kwargs = kwargs

    def forward(self, *args):
        return self.operator(*args, **self.kwargs)


class TestConsistency(common_utils.TestCase):
    """Test consistency of exported ONNX models.

    This is a parameterized test suite.
    """

    @common_device_type.ops(OPS_DB, allowed_dtypes=SUPPORTED_DTYPES)
    @skip_ops(
        OPS_DB,
        "TestConsistency",
        "test_output_match",
        to_skip=EXPECTED_SKIPS_OR_FAILS,
    )
    def test_output_match(self, device: str, dtype: torch.dtype, op):
        assert device == "cpu"

        if op.name not in ALLOWLIST_OP:
            self.skipTest(f"'{op.name}' is not in the allow list for test on ONNX")

        expected_opset_fails_name_mapping = {
            fail.op_name: fail for fail in EXPECTED_OPSET_FAILS
        }
        samples = op.sample_inputs(
            device,
            dtype,
            requires_grad=False,
        )

        for i, (opset, cpu_sample) in enumerate(
            itertools.product(TESTED_OPSETS, samples)
        ):
            with self.subTest(opset=opset, sample=i):
                # Print the sample input to help debug failures. They should
                # appear only when a test fails.
                print("Testing with sample: f{cpu_sample}")

                model = SingleOpModel(op, cpu_sample.kwargs)
                model.eval()

                context_manager = contextlib.nullcontext()
                # Skip opset specific fails
                if op.name in expected_opset_fails_name_mapping:
                    fail = expected_opset_fails_name_mapping[op.name]
                    if fail.should_fail(opset, dtype):
                        context_manager = self.assertRaises(fail.exception or Exception)
                if dtype == torch.bfloat16 and opset < 13:
                    # Always skip bfloat16 for opsets before 13 because onnx started
                    # supporting bfloat16 from opset 13.
                    context_manager = self.assertRaises(Exception)

                # Run the test
                inputs = (cpu_sample.input, *cpu_sample.args)

                with context_manager:
                    if dtype == torch.bfloat16:
                        # Only export to ONNX without running with onnxruntime because
                        # the CPU execution path for bfloat16 is not implemented in onnxruntime.
                        model_buffer = io.BytesIO()
                        torch.onnx.export(
                            model, inputs, model_buffer, opset_version=opset
                        )
                        model_buffer.seek(0)
                        onnx_model = onnx.load(model_buffer)
                        onnx.checker.check_model(onnx_model, full_check=True)
                        continue

                    verification.verify(
                        model,
                        inputs,
                        input_kwargs={},
                        opset_version=opset,
                        keep_initializers_as_inputs=True,
                        ort_providers=ORT_PROVIDERS,
                        check_shape=True,
                        check_dtype=True,
                        flatten=True,
                    )


common_device_type.instantiate_device_type_tests(
    TestConsistency, globals(), only_for="cpu"
)


if __name__ == "__main__":
    common_utils.run_tests()<|MERGE_RESOLUTION|>--- conflicted
+++ resolved
@@ -240,7 +240,6 @@
 # The list should be sorted alphabetically by op name.
 EXPECTED_SKIPS_OR_FAILS: Tuple[DecorateMeta, ...] = (
     skip("ceil", dtypes=BOOL_TYPES + INT_TYPES + QINT_TYPES + COMPLEX_TYPES, reason="not supported by onnx"),
-<<<<<<< HEAD
     xfail("div", variant_name="no_rounding_mode", dtypes=COMPLEX_TYPES, reason="jit tracer error for complex types"),
     xfail("div", variant_name="floor_rounding", dtypes=COMPLEX_TYPES, reason="jit tracer error for complex types"),
     xfail("div", variant_name="trunc_rounding", dtypes=COMPLEX_TYPES, reason="jit tracer error for complex types"),
@@ -259,12 +258,8 @@
     xfail("floor_divide", dtypes=COMPLEX_TYPES, reason="jit tracer error for complex types"),
     skip("sqrt", dtypes=BOOL_TYPES + QINT_TYPES + COMPLEX_TYPES, reason="not supported by onnx"),
     xfail("t", dtypes=COMPLEX_TYPES, reason="jit tracer error for complex types"),
+    skip("t", dtypes=[torch.float16], reason="flaky tests in CI"),
     xfail("true_divide", dtypes=COMPLEX_TYPES, reason="jit tracer error for complex types"),
-=======
-    skip("sqrt", dtypes=BOOL_TYPES + QINT_TYPES + COMPLEX_TYPES, reason="not supported by onnx"),
-    xfail("t", dtypes=COMPLEX_TYPES, reason="jit tracer error for complex types"),
-    skip("t", dtypes=[torch.float16], reason="flaky tests in CI"),
->>>>>>> 5ac8e638
 )
 # fmt: on
 
