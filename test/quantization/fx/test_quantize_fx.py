--- conflicted
+++ resolved
@@ -18,9 +18,11 @@
     prepare_fx,
     convert_fx,
     convert_to_reference_fx,
+    _convert_to_reference_decomposed_fx,
     prepare_qat_fx,
     fuse_fx,
 )
+
 
 from torch.ao.quantization.fx.quantization_patterns import DefaultNodeQuantizeHandler
 
@@ -5237,8 +5239,6 @@
             with self.assertRaisesRegex(AssertionError, "not supported"):
                 qconfig_mapping = get_default_qat_qconfig_mapping(invalid_backend)
 
-<<<<<<< HEAD
-=======
     def test__convert_to_reference_decomposed_fx(self):
         class M(torch.nn.Module):
             def __init__(self):
@@ -5291,7 +5291,6 @@
             backend_config=backend_config
         )
 
->>>>>>> 75dbe379
 @skipIfNoFBGEMM
 class TestQuantizeFxOps(QuantizationTestCase):
     def setUp(self):
