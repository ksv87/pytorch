# Owner(s): ["module: cuda"]

from itertools import repeat, chain, product
from typing import NamedTuple
import collections
import contextlib
from copy import deepcopy
import ctypes
import gc
import io
import os
import pickle
import queue
import sys
import tempfile
import threading
import unittest
import warnings
import subprocess
from random import randint

import torch
import torch.cuda
import torch.cuda.comm as comm
from torch import inf, nan
from torch.nn.parallel import scatter_gather
from torch.utils.checkpoint import checkpoint_sequential
from torch.testing._internal.common_utils import TestCase, freeze_rng_state, run_tests, \
    NO_MULTIPROCESSING_SPAWN, skipIfRocm, load_tests, IS_REMOTE_GPU, IS_SANDCASTLE, IS_WINDOWS, \
    slowTest, skipCUDANonDefaultStreamIf, skipCUDAMemoryLeakCheckIf, TEST_WITH_ROCM, TEST_NUMPY, \
    get_cycles_per_ms, parametrize, instantiate_parametrized_tests, subtest
from torch.testing._internal.autocast_test_lists import AutocastTestLists


# load_tests from common_utils is used to automatically filter tests for
# sharding on sandcastle. This line silences flake warnings
load_tests = load_tests

# We cannot import TEST_CUDA and TEST_MULTIGPU from torch.testing._internal.common_cuda here,
# because if we do that, the TEST_CUDNN line from torch.testing._internal.common_cuda will be executed
# multiple times as well during the execution of this test suite, and it will
# cause CUDA OOM error on Windows.
TEST_CUDA = torch.cuda.is_available()
TEST_MULTIGPU = TEST_CUDA and torch.cuda.device_count() >= 2

if not TEST_CUDA:
    print('CUDA not available, skipping tests', file=sys.stderr)
    TestCase = object  # noqa: F811

try:
    import torchvision.models  # noqa: F401
    from torchvision.models import resnet18  # noqa: F401

    HAS_TORCHVISION = True
except ImportError:
    HAS_TORCHVISION = False
skipIfNoTorchVision = unittest.skipIf(not HAS_TORCHVISION, "no torchvision")

TEST_CUDAMALLOCASYNC = TEST_CUDA and (torch.cuda.get_allocator_backend() == "cudaMallocAsync")
TEST_LARGE_TENSOR = TEST_CUDA
TEST_MEDIUM_TENSOR = TEST_CUDA
TEST_GRAPH = TEST_CUDA
TEST_CUDNN = TEST_CUDA
TEST_BF16 = False
if TEST_CUDA:
    torch.ones(1).cuda()  # initialize cuda context
    TEST_CUDNN = TEST_CUDA and (TEST_WITH_ROCM or
                                torch.backends.cudnn.is_acceptable(torch.tensor(1., device=torch.device('cuda:0'))))
    TEST_LARGE_TENSOR = torch.cuda.get_device_properties(0).total_memory >= 12e9
    TEST_MEDIUM_TENSOR = torch.cuda.get_device_properties(0).total_memory >= 6e9
    TEST_BF16 = torch.cuda.is_bf16_supported()
    TEST_GRAPH = (torch.version.cuda and int(torch.version.cuda.split(".")[0]) >= 11) or \
                 (torch.version.hip and float(".".join(torch.version.hip.split(".")[0:2])) >= 5.3)


def make_sparse_tensor(t, n, *sizes):
    assert t.is_sparse
    tensor = t()
    i = tensor._indices()
    i = i.new(len(sizes), n).copy_(
        torch.cat([torch.LongTensor(1, n).random_(s) for s in sizes], 0))
    v = tensor._values()
    v = v.new(n).copy_(torch.randn(n))
    return t(i, v, torch.Size(sizes)).coalesce()

_cycles_per_ms = None


class TestCuda(TestCase):
    _do_cuda_memory_leak_check = True
    _do_cuda_non_default_stream = True
    FIFTY_MIL_CYCLES = 50000000

    def setUp(self):
        super().setUp()
        self.autocast_lists = AutocastTestLists(torch.device('cuda:0'))

    def tearDown(self):
        del self.autocast_lists
        super().tearDown()

    def _check_memory_stat_consistency(self):
        snapshot = torch.cuda.memory_snapshot()

        expected_each_device = collections.defaultdict(lambda: collections.defaultdict(int))

        for segment in snapshot:
            expected = expected_each_device[segment["device"]]
            pool_str = segment["segment_type"] + "_pool"

            expected["segment.all.current"] += 1
            expected["segment." + pool_str + ".current"] += 1

            expected["allocated_bytes.all.current"] += segment["allocated_size"]
            expected["allocated_bytes." + pool_str + ".current"] += segment["allocated_size"]

            expected["reserved_bytes.all.current"] += segment["total_size"]
            expected["reserved_bytes." + pool_str + ".current"] += segment["total_size"]

            expected["active_bytes.all.current"] += segment["active_size"]
            expected["active_bytes." + pool_str + ".current"] += segment["active_size"]

            expected["requested_bytes.all.current"] += segment["requested_size"]
            expected["requested_bytes." + pool_str + ".current"] += segment["requested_size"]

            sum_requested = 0
            is_split = len(segment["blocks"]) > 1
            for block in segment["blocks"]:
                if block["state"] == "active_allocated":
                    expected["allocation.all.current"] += 1
                    expected["allocation." + pool_str + ".current"] += 1

                if block["state"].startswith("active_"):
                    sum_requested += block["requested_size"]
                    expected["active.all.current"] += 1
                    expected["active." + pool_str + ".current"] += 1

                if block["state"] == "inactive" and is_split:
                    expected["inactive_split.all.current"] += 1
                    expected["inactive_split." + pool_str + ".current"] += 1
                    expected["inactive_split_bytes.all.current"] += block["size"]
                    expected["inactive_split_bytes." + pool_str + ".current"] += block["size"]

            self.assertEqual(sum_requested, segment["requested_size"])

        for device, expected in expected_each_device.items():
            stats = torch.cuda.memory_stats(device)
            for k, v in expected.items():
                self.assertEqual(v, stats[k])

    @staticmethod
    def _test_memory_stats_generator(self, device=None, N=35):
        if device is None:
            device = torch.cuda.current_device()

        m0 = torch.cuda.memory_allocated(device)
        last_m_arr = [torch.cuda.memory_allocated(device)]
        max_m_arr = [torch.cuda.max_memory_allocated(device)]
        last_r_arr = [torch.cuda.memory_reserved(device)]
        max_r_arr = [torch.cuda.max_memory_reserved(device)]

        def alloc(*size):
            with torch.cuda.device(device):
                # NOTE: do **not** use methods that can have additional
                #       memory overhead, e.g., inplace random sampling methods.
                #       they can leave some memory occupied even after being
                #       deallocated, e.g., initialized RNG state, causing some
                #       memory checks below to fail.
                return torch.cuda.FloatTensor(*size)

        def assert_change(comp=1, empty_cache=False, reset_peak=False):
            # comp > 0: increased
            # comp = 0: equal
            # comp < 0: decreased
            new_m = torch.cuda.memory_allocated(device)
            new_max_m = torch.cuda.max_memory_allocated(device)
            if comp > 0:
                self.assertGreater(new_m, last_m_arr[0])
            elif comp < 0:
                self.assertLess(new_m, last_m_arr[0])
            else:
                self.assertEqual(new_m, last_m_arr[0])
            self.assertLessEqual(new_m, new_max_m)
            self.assertGreaterEqual(new_max_m, max_m_arr[0])
            last_m_arr[0] = new_m
            max_m_arr[0] = new_max_m

            new_r = torch.cuda.memory_reserved(device)
            new_max_r = torch.cuda.max_memory_reserved(device)
            # emptying cache may happen (due to allocation or empty_cache), so
            # we can't assert new_c >= last_c
            self.assertLessEqual(new_r, new_max_r)
            self.assertGreaterEqual(new_max_r, max_r_arr[0])
            last_r_arr[0] = new_r
            max_r_arr[0] = new_max_r

            if empty_cache:
                torch.cuda.empty_cache()
                new_r = torch.cuda.memory_reserved(device)
                new_max_r = torch.cuda.max_memory_reserved(device)
                self.assertLessEqual(new_r, last_r_arr[0])
                self.assertLessEqual(new_r, new_max_r)
                self.assertEqual(new_max_r, max_r_arr[0])
                last_r_arr[0] = new_r

            if reset_peak:
                torch.cuda.reset_peak_memory_stats(device)
                self.assertEqual(torch.cuda.memory_allocated(device), last_m_arr[0])
                self.assertEqual(torch.cuda.max_memory_allocated(device), last_m_arr[0])
                max_m_arr[0] = last_m_arr[0]
                self.assertEqual(torch.cuda.memory_reserved(device), last_r_arr[0])
                self.assertEqual(torch.cuda.max_memory_reserved(device), last_r_arr[0])
                max_r_arr[0] = last_r_arr[0]

        assert_change(0)
        assert_change(0, reset_peak=True)
        assert_change(0, empty_cache=True)
        assert_change(0, reset_peak=True)
        assert_change(0)
        yield

        tensors1 = [alloc(1), alloc(10, 20), alloc(200, 300, 2000)]
        m1 = torch.cuda.memory_allocated(device)
        assert_change(1)
        yield

        tensors2 = []

        for i in range(1, int(N / 2) + 1):
            # small ones
            tensors2.append(alloc(i, i * 4))
            assert_change(1)
            yield

        for i in range(5, int(N / 2) + 5):
            # large ones
            tensors2.append(alloc(i, i * 7, i * 9, i * 11))
            assert_change(1, reset_peak=(i % 2 == 0))
            yield

        tensors2.append(alloc(0, 0, 0))
        assert_change(0)
        yield

        permute = []
        for i in torch.randperm(len(tensors2)):
            permute.append(tensors2[i])
            assert_change(0)
            yield

        del tensors2
        assert_change(0)
        yield
        tensors2 = permute
        assert_change(0)
        yield
        del permute
        assert_change(0, reset_peak=True)
        yield

        for i in range(int(N / 2)):
            x = tensors2[i].numel()
            del tensors2[i]
            assert_change(-x)  # in case that tensors2[i] is empty
            yield

        for i in range(2, int(2 * N / 3) + 2):
            tensors2.append(alloc(i, i * 3, i * 8))
            assert_change(1)
            yield

        del tensors2
        assert_change(-1, reset_peak=True)
        assert_change(0)
        self.assertEqual(torch.cuda.memory_allocated(device), m1)
        yield True

        del tensors1
        assert_change(-1, reset_peak=True)
        self.assertEqual(torch.cuda.memory_allocated(device), m0)

        # test empty_cache and reset_peak
        assert_change(0, empty_cache=True)
        assert_change(0, reset_peak=True)

    def test_cudart_register(self):
        t = torch.ones(20)
        self.assertFalse(t.is_pinned())
        cudart = torch.cuda.cudart()
        r = cudart.cudaHostRegister(t.data_ptr(), t.numel() * t.element_size(), 0)
        self.assertEqual(r, 0)
        self.assertTrue(t.is_pinned())
        r = cudart.cudaHostUnregister(t.data_ptr())
        self.assertEqual(r, 0)
        self.assertFalse(t.is_pinned())

    @unittest.skipIf(TEST_CUDAMALLOCASYNC, "temporarily disabled")
    def test_memory_stats(self):
        gc.collect()
        torch.cuda.empty_cache()
        for _ in self._test_memory_stats_generator(self):
            self._check_memory_stat_consistency()

    def test_memory_allocation(self):
        gc.collect()
        torch.cuda.empty_cache()
        mem = None
        size = 1
        prev = 0
        try:
            prev = torch.cuda.memory_allocated()
            mem = torch.cuda.caching_allocator_alloc(size)
            self.assertGreater(torch.cuda.memory_allocated(), prev)
        finally:
            if mem is not None:
                torch.cuda.caching_allocator_delete(mem)
                self.assertEqual(torch.cuda.memory_allocated(), prev)

    def test_check_error(self):
        # Assert this call doesn't raise.
        torch.cuda.check_error(0)

        with self.assertRaisesRegex(torch.cuda.CudaError,
                                    "out of memory|hipErrorOutOfMemory"):
            torch.cuda.check_error(2)

    def test_cuda_get_device_name(self):
        # Testing the behaviour with None as an argument
        current_device = torch.cuda.current_device()
        current_device_name = torch.cuda.get_device_name(current_device)
        device_name_None = torch.cuda.get_device_name(None)
        self.assertEqual(current_device_name, device_name_None)

        # Testing the behaviour for No argument
        device_name_no_argument = torch.cuda.get_device_name()
        self.assertEqual(current_device_name, device_name_no_argument)

    def test_cuda_get_device_capability(self):
        # Testing the behaviour with None as an argument
        current_device = torch.cuda.current_device()
        current_device_capability = torch.cuda.get_device_capability(current_device)
        device_capability_None = torch.cuda.get_device_capability(None)
        self.assertEqual(current_device_capability, device_capability_None)

        # Testing the behaviour for No argument
        device_capability_no_argument = torch.cuda.get_device_capability()
        self.assertEqual(current_device_capability, device_capability_no_argument)

    @unittest.skipIf(TEST_CUDAMALLOCASYNC, "temporarily disabled")
    @unittest.skipIf(not TEST_MULTIGPU, "only one GPU detected")
    def test_memory_stats_multigpu(self):
        # advance a generator with a end flag
        def advance(gen, end):
            if not end:
                try:
                    next(gen)
                except StopIteration:
                    end = True
            return end

        # interlace
        torch.cuda.empty_cache()
        gen0 = self._test_memory_stats_generator(self, device='cuda:0', N=35)
        gen1 = self._test_memory_stats_generator(self, device=torch.device('cuda:1'), N=35)
        end0 = end1 = False
        while not (end0 and end1):
            end0 = advance(gen0, end0)
            end1 = advance(gen1, end1)

        # semi-random order
        torch.cuda.empty_cache()
        gen0 = self._test_memory_stats_generator(self, device=0, N=35)
        gen1 = self._test_memory_stats_generator(self, device=torch.device('cuda:1'), N=35)
        end0 = end1 = False

        while not (end0 and end1):
            end0 = advance(gen0, end0)
            if not end0:
                gen1_max_times = torch.LongTensor(1).random_(0, 3)[0]
            else:
                gen1_max_times = inf
            t = 0
            while t < gen1_max_times and not end1:
                end1 = advance(gen1, end1)
                t += 1

    def test_out_of_memory(self):
        tensor = torch.zeros(1024, device='cuda')

        oom_regex = "would exceed allowed memory" if TEST_CUDAMALLOCASYNC else \
                    "Tried to allocate 800000000.00 GiB"
        with self.assertRaisesRegex(RuntimeError, oom_regex):
            torch.empty(1024 * 1024 * 1024 * 800000000, dtype=torch.int8, device='cuda')

        with self.assertRaisesRegex(RuntimeError, "Tried to allocate more than 1EB memory"):
            torch.empty(1024 * 1024 * 1024 * 8000000000, dtype=torch.int8, device='cuda')

        # ensure out of memory error doesn't disturb subsequent kernel
        tensor.fill_(1)
        self.assertTrue((tensor == 1).all())


    @unittest.skipIf(TEST_CUDAMALLOCASYNC, "Segmentation fault (core dumped)")
    def test_out_of_memory_retry(self):
        torch.cuda.empty_cache()
        total_memory = torch.cuda.get_device_properties(0).total_memory
        oom_regex = "would exceed allowed memory" if TEST_CUDAMALLOCASYNC else \
                    "Tried to allocate"
        size = int(total_memory * 0.5)
        a = torch.empty(size , dtype=torch.int8, device='cuda')
        with self.assertRaisesRegex(RuntimeError, oom_regex):
            b = torch.empty(size, dtype=torch.int8, device='cuda')
        del a
        b = torch.empty(size, dtype=torch.int8, device='cuda')
        del b
        # We used a lot of memory here, clean up so we don't affect other tests too much
        torch.cuda.empty_cache()
        torch.cuda.reset_peak_memory_stats()

    def test_set_per_process_memory_fraction(self):
        # test invalid fraction value.
        with self.assertRaisesRegex(TypeError, "Invalid type"):
            torch.cuda.set_per_process_memory_fraction(int(1))
        with self.assertRaisesRegex(ValueError, "Invalid fraction value"):
            torch.cuda.set_per_process_memory_fraction(-0.1)
        with self.assertRaisesRegex(ValueError, "Invalid fraction value"):
            torch.cuda.set_per_process_memory_fraction(2.0)

        tensor = torch.zeros(1024, device='cuda')
        torch.cuda.empty_cache()
        total_memory = torch.cuda.get_device_properties(0).total_memory
        torch.cuda.set_per_process_memory_fraction(0.5, 0)

        # test 0.499 allocation is ok.
        application = int(total_memory * 0.499) - torch.cuda.max_memory_reserved()
        tmp_tensor = torch.empty(application, dtype=torch.int8, device='cuda')
        del tmp_tensor
        torch.cuda.empty_cache()

        application = int(total_memory * 0.5)
        # it will get OOM when try to allocate more than half memory.
        oom_regex = "would exceed allowed memory" if TEST_CUDAMALLOCASYNC else \
                    "out of memory"
        with self.assertRaisesRegex(RuntimeError, oom_regex):
            torch.empty(application, dtype=torch.int8, device='cuda')

        # ensure out of memory error doesn't disturb subsequent kernel
        tensor.fill_(1)
        self.assertTrue((tensor == 1).all())

    @unittest.skipIf(not TEST_MULTIGPU, "only one GPU detected")
    def test_autogpu(self):
        x = torch.randn(5, 5).cuda()
        y = torch.randn(5, 5).cuda()
        self.assertEqual(x.get_device(), 0)
        self.assertEqual(x.get_device(), 0)
        with torch.cuda.device(1):
            z = torch.randn(5, 5).cuda()
            self.assertEqual(z.get_device(), 1)
            q = x.add(y)
            self.assertEqual(q.get_device(), 0)
            w = torch.randn(5, 5).cuda()
            self.assertEqual(w.get_device(), 1)
            self.assertEqual(y.cuda().get_device(), 1)
        z = z.cuda()
        self.assertEqual(z.get_device(), 0)

    @unittest.skipIf(not TEST_MULTIGPU, "only one GPU detected")
    def test_new(self):
        x = torch.randn(3, 3).cuda()
        self.assertEqual(x.new([0, 1, 2]).get_device(), 0)
        self.assertEqual(x.new([0, 1, 2], device=1).get_device(), 1)

        with torch.cuda.device(1):
            self.assertEqual(x.new([0, 1, 2]).get_device(), 0)
            self.assertEqual(x.new([0, 1, 2], device=1).get_device(), 1)

    @unittest.skipIf(not TEST_MULTIGPU, "only one GPU detected")
    def test_copy_device(self):
        x = torch.randn(5, 5).cuda()
        with torch.cuda.device(1):
            y = x.cuda()
            self.assertEqual(y.get_device(), 1)
            self.assertIs(y.cuda(), y)
            z = y.cuda(0)
            self.assertEqual(z.get_device(), 0)
            self.assertIs(z.cuda(0), z)

        x = torch.randn(5, 5)
        with torch.cuda.device(1):
            y = x.cuda()
            self.assertEqual(y.get_device(), 1)
            self.assertIs(y.cuda(), y)
            z = y.cuda(0)
            self.assertEqual(z.get_device(), 0)
            self.assertIs(z.cuda(0), z)

    def _test_copy_sync_current_stream(self, x, y):
        x_plus_one = x + 1
        s0 = torch.cuda.Stream(device=x.device)
        s1 = torch.cuda.Stream(device=y.device)
        s2 = torch.cuda.Stream(device=x.device)
        s3 = torch.cuda.Stream(device=y.device)

        # same dst stream different src streams
        with torch.cuda.stream(s0):
            torch.cuda._sleep(TestCuda.FIFTY_MIL_CYCLES)
            with torch.cuda.stream(s1):
                y.copy_(x_plus_one)

        with torch.cuda.stream(s2), torch.cuda.stream(s1):
            y.copy_(x)

        s1.synchronize()
        # The copy() is synchronized on the current streams of both src and dst.
        # In the above test, the _sleep() op on s0 will not block the copy() on
        # s2, but both copies are synchronized on s1 in the dst device. Hence,
        # x is copied to y after x_plus_one is copied to y. If x and y are on
        # the same device, both copy() ops are synchronized on s1.
        self.assertEqual(y, x)

        # same src stream different dst streams
        with torch.cuda.stream(s1):
            torch.cuda._sleep(TestCuda.FIFTY_MIL_CYCLES)
            with torch.cuda.stream(s0):
                y.copy_(x_plus_one)

        with torch.cuda.stream(s3), torch.cuda.stream(s0):
            y.copy_(x)

        s0.synchronize()
        # Similarly, both copy() ops are synchronized on s0.
        self.assertEqual(y, x)

    @unittest.skipIf(not TEST_MULTIGPU, "only one GPU detected")
    def test_copy_streams(self):
        d0 = torch.device('cuda:0')
        x0 = torch.zeros(5, 5, device=d0)

        d1 = torch.device('cuda:1')
        x1 = torch.zeros(5, 5, device=d1)
        self._test_copy_sync_current_stream(x0, x1)

        x2 = torch.zeros(5, 5, device=d0)
        self._test_copy_sync_current_stream(x0, x2)

    def test_copy_non_blocking(self):
        def _test_copy_non_blocking(a, b):
            event = torch.cuda.Event()
            a.copy_(b, non_blocking=True)
            event.record()
            event.synchronize()
            self.assertEqual(a, b)

        # 10MB copies
        x = torch.ones(10000000, dtype=torch.uint8).cuda()
        y = torch.zeros(10000000, dtype=torch.uint8).pin_memory()
        _test_copy_non_blocking(x, y)

        x = torch.zeros(10000000, dtype=torch.uint8).pin_memory()
        y = torch.ones(10000000, dtype=torch.uint8).cuda()
        _test_copy_non_blocking(x, y)

        # Test the case where the pinned data_ptr is not equal to the storage data_ptr.
        x_base = torch.zeros(10000000, dtype=torch.uint8).pin_memory()
        x = x_base[1:]
        self.assertTrue(x.is_pinned())
        self.assertTrue(x_base.is_pinned())
        self.assertNotEqual(x_base.data_ptr(), x.data_ptr())
        self.assertEqual(x_base.storage().data_ptr(), x.storage().data_ptr())
        y = torch.ones(10000000 - 1, dtype=torch.uint8).cuda()
        _test_copy_non_blocking(x, y)


    def test_to_non_blocking(self):
        stream = torch.cuda.current_stream()

        def _test_to_non_blocking(a, non_blocking, dst):
            torch.cuda.synchronize()
            # Pushes an 0.1 second spin to stream so if the copy is non blocking,
            # stream will almost surely be active when we query().
            torch.cuda._sleep(int(100 * get_cycles_per_ms()))
            b = a.to(device=dst, non_blocking=non_blocking)
            self.assertEqual(stream.query(), not non_blocking)
            stream.synchronize()
            self.assertEqual(a, b)
            self.assertTrue(b.is_pinned() == (non_blocking and dst == "cpu"))

        for dst, try_non_blocking in product(("cuda", "cpu"), (True, False)):
            # Creates source on the opposite device from destination.
            src = torch.randn(1000000,
                              device="cuda" if dst == "cpu" else "cpu",
                              pin_memory=True if dst == "cuda" else False)
            _test_to_non_blocking(src, try_non_blocking, dst)

    def test_to_cpu_blocking_by_default(self):
        src = torch.randn(1000000, device="cuda")
        torch.cuda.synchronize()
        torch.cuda._sleep(int(100 * get_cycles_per_ms()))
        dst = src.to(device="cpu")
        self.assertEqual(torch.cuda.current_stream().query(), True)
        self.assertEqual(src, dst)
        self.assertFalse(dst.is_pinned())

    def test_serialization_array_with_storage(self):
        x = torch.randn(5, 5).cuda()
        y = torch.IntTensor(2, 5).fill_(0).cuda()
        q = [x, y, x, y.storage()]
        with tempfile.NamedTemporaryFile() as f:
            torch.save(q, f)
            f.seek(0)
            q_copy = torch.load(f)
        self.assertEqual(q_copy, q, atol=0, rtol=0)
        q_copy[0].fill_(5)
        self.assertEqual(q_copy[0], q_copy[2], atol=0, rtol=0)
        self.assertTrue(isinstance(q_copy[0], torch.cuda.FloatTensor))
        self.assertTrue(isinstance(q_copy[1], torch.cuda.IntTensor))
        self.assertTrue(isinstance(q_copy[2], torch.cuda.FloatTensor))
        self.assertTrue(isinstance(q_copy[3], torch.storage.TypedStorage))
        self.assertTrue(isinstance(q_copy[3]._untyped_storage, torch.UntypedStorage))
        q_copy[1].fill_(10)
        self.assertEqual(q_copy[3], torch.cuda.IntStorage(10).fill_(10))

    @unittest.skipIf(TEST_CUDAMALLOCASYNC or TEST_WITH_ROCM, "temporarily disabled for async")
    def test_cublas_workspace_explicit_allocation(self):
        a = torch.randn(7, 7, device='cuda', requires_grad=False)
        default_workspace_size = 4096 * 2 * 1024 + 16 * 8 * 1024  # :4096:2:16:8
        # different size (32 MiB) expected on Hopper GPU
        if torch.cuda.get_device_capability() == (9, 0):
            default_workspace_size = 4096 * 8 * 1024

        def check_workspace_size(inp):
            torch._C._cuda_clearCublasWorkspaces()
            start = torch.torch.cuda.memory_stats()['active_bytes.all.allocated']
            with torch.no_grad():
                torch.matmul(inp, inp)
            finish = torch.torch.cuda.memory_stats()['active_bytes.all.allocated']
            return finish - start

        # check default
        os.environ['CUBLAS_WORKSPACE_CONFIG'] = ''
        self.assertTrue(abs(check_workspace_size(a) - default_workspace_size) < 524288)

        # check default with bad user config
        os.environ['CUBLAS_WORKSPACE_CONFIG'] = '-1'
        self.assertTrue(abs(check_workspace_size(a) - default_workspace_size) < 524288)

        # check valid config
        os.environ['CUBLAS_WORKSPACE_CONFIG'] = ':128:8:64:16:32:32'
        self.assertTrue(abs(check_workspace_size(a) - (3072 * 1024)) < 524288)

        torch._C._cuda_clearCublasWorkspaces()

    def test_cublas_allow_tf32_get_set(self):
        skip_tf32_cublas = 'TORCH_ALLOW_TF32_CUBLAS_OVERRIDE' in os.environ and\
            int(os.environ['TORCH_ALLOW_TF32_CUBLAS_OVERRIDE'])
        if skip_tf32_cublas:
            self.assertTrue(torch.backends.cuda.matmul.allow_tf32)
            return

        orig = torch.backends.cuda.matmul.allow_tf32
        self.assertEqual(torch._C._get_cublas_allow_tf32(), orig)
        torch.backends.cuda.matmul.allow_tf32 = not orig
        self.assertEqual(torch._C._get_cublas_allow_tf32(), not orig)
        torch.backends.cuda.matmul.allow_tf32 = orig

    def test_float32_matmul_precision_get_set(self):
        orig = torch.get_float32_matmul_precision()
        skip_tf32_cublas = 'TORCH_ALLOW_TF32_CUBLAS_OVERRIDE' in os.environ and\
            int(os.environ['TORCH_ALLOW_TF32_CUBLAS_OVERRIDE'])
        # this is really just checking that the environment variable is respected during testing
        # and not overwritten by another function that doesn't revert it to the intitial value
        if not skip_tf32_cublas:
            self.assertFalse(torch.backends.cuda.matmul.allow_tf32)
            self.assertEqual(torch.get_float32_matmul_precision(), 'highest')
        else:
            self.assertTrue(torch.backends.cuda.matmul.allow_tf32)
        for p in ('medium', 'high'):
            torch.set_float32_matmul_precision(p)
            self.assertEqual(torch.get_float32_matmul_precision(), p)
            self.assertTrue(torch.backends.cuda.matmul.allow_tf32)
        torch.set_float32_matmul_precision('highest')
        self.assertEqual(torch.get_float32_matmul_precision(), 'highest')
        self.assertFalse(torch.backends.cuda.matmul.allow_tf32)
        torch.set_float32_matmul_precision(orig)

    def test_cublas_allow_fp16_reduced_precision_reduction_get_set(self):
        orig = torch.backends.cuda.matmul.allow_fp16_reduced_precision_reduction
        self.assertEqual(torch._C._get_cublas_allow_fp16_reduced_precision_reduction(), orig)
        torch.backends.cuda.matmul.allow_fp16_reduced_precision_reduction = not orig
        self.assertEqual(torch._C._get_cublas_allow_fp16_reduced_precision_reduction(), not orig)
        torch.backends.cuda.matmul.allow_fp16_reduced_precision_reduction = orig

    def test_cublas_allow_bf16_reduced_precision_reduction_get_set(self):
        orig = torch.backends.cuda.matmul.allow_bf16_reduced_precision_reduction
        self.assertEqual(torch._C._get_cublas_allow_bf16_reduced_precision_reduction(), orig)
        torch.backends.cuda.matmul.allow_bf16_reduced_precision_reduction = not orig
        self.assertEqual(torch._C._get_cublas_allow_bf16_reduced_precision_reduction(), not orig)
        torch.backends.cuda.matmul.allow_bf16_reduced_precision_reduction = orig


    def test_cudnn_allow_tf32_get_set(self):
        with torch.backends.cudnn.flags(enabled=None, benchmark=None, deterministic=None, allow_tf32=False):
            self.assertFalse(torch.backends.cudnn.allow_tf32)
        with torch.backends.cudnn.flags(enabled=None, benchmark=None, deterministic=None, allow_tf32=True):
            self.assertTrue(torch.backends.cudnn.allow_tf32)

    def test_type_conversions(self):
        x = torch.randn(5, 5)
        self.assertIsInstance(x.float(), torch.FloatTensor)
        self.assertIsInstance(x.cuda().double(), torch.cuda.DoubleTensor)
        self.assertIsInstance(x.cuda().float(), torch.cuda.FloatTensor)
        self.assertIsInstance(x.cuda().float().cpu(), torch.FloatTensor)
        self.assertIsInstance(x.cuda().float().cpu().int(), torch.IntTensor)

        y = x.storage()
        self.assertIsInstance(y.float(), torch.FloatStorage)
        self.assertIsInstance(y.cuda().double(), torch.cuda.DoubleStorage)
        self.assertIsInstance(y.cuda().float(), torch.cuda.FloatStorage)
        self.assertIsInstance(y.cuda().float().cpu(), torch.FloatStorage)
        self.assertIsInstance(y.cuda().float().cpu().int(), torch.IntStorage)

    @unittest.skip("was disabled due to not enough memory, but actually it always fail")
    def test_arithmetic_large_tensor(self):
        x = torch.empty(2**30, device='cuda')

        x.fill_(1)
        self.assertEqual(x.sum(), 2**30)

        x += 1
        self.assertEqual(x.sum(), 2**31)

        x.fill_(1)
        x -= 0.5
        self.assertEqual(x.sum(), 2**29)

        x.fill_(1)
        x *= 2
        self.assertEqual(x.sum(), 2**31)

        x.fill_(1)
        x /= 2
        self.assertEqual(x.sum(), 2**29)

    def test_gather_bool(self):
        t = torch.tensor([[False, True], [True, True]], device='cuda')
        self.assertEqual(torch.gather(t, 1, torch.tensor([[0, 0], [1, 0]], device='cuda')),
                         torch.tensor([[False, False], [True, True]], device='cuda'))

    def test_torch_manual_seed_seeds_cuda_devices(self):
        with freeze_rng_state():
            x = torch.zeros(4, 4).float().cuda()
            torch.manual_seed(2)
            self.assertEqual(torch.cuda.initial_seed(), 2)
            x.uniform_()
            torch.manual_seed(2)
            y = x.clone().uniform_()
            self.assertEqual(x, y)
            self.assertEqual(torch.cuda.initial_seed(), 2)

    def test_manual_seed(self):
        with freeze_rng_state():
            x = torch.zeros(4, 4).float().cuda()
            torch.cuda.manual_seed(2)
            self.assertEqual(torch.cuda.initial_seed(), 2)
            x.uniform_()
            a = torch.bernoulli(torch.full_like(x, 0.5))
            torch.cuda.manual_seed(2)
            y = x.clone().uniform_()
            b = torch.bernoulli(torch.full_like(x, 0.5))
            self.assertEqual(x, y)
            self.assertEqual(a, b)
            self.assertEqual(torch.cuda.initial_seed(), 2)

    @unittest.skipIf(not TEST_MULTIGPU, "only one GPU detected")
    def test_cat_autogpu(self):
        x = torch.randn(4, 4).cuda(1)
        y = torch.randn(4, 4).cuda(1)
        z = torch.cat([x, y], 0)
        self.assertEqual(z.get_device(), x.get_device())

    @unittest.skipIf(torch.cuda.device_count() >= 10, "Loading a cuda:9 tensor")
    def test_load_nonexistent_device(self):
        # Setup: create a serialized file object with a 'cuda:9' restore location
        tensor = torch.randn(2, device='cuda')
        buf = io.BytesIO()
        torch.save(tensor, buf)
        # NB: this might not work in the future if serialization changes
        buf = io.BytesIO(buf.getvalue().replace(b'cuda:0', b'cuda:9'))

        msg = r'Attempting to deserialize object on CUDA device 9'
        with self.assertRaisesRegex(RuntimeError, msg):
            _ = torch.load(buf)

    def test_specify_improper_device_name(self):
        import os
        fname = "tempfile.pt"
        try:
            with self.assertRaisesRegex(RuntimeError, "Invalid device string"):
                torch.save([torch.nn.Parameter(torch.randn(10, 10))], fname,
                           _use_new_zipfile_serialization=True)
                torch.load(fname, 'cuda0')
        finally:
            if os.path.exists(fname):
                os.remove(fname)

    def test_get_device_index(self):
        from torch.cuda._utils import _get_device_index
        with self.assertRaisesRegex(RuntimeError, "Invalid device string"):
            _get_device_index('cuda0', optional=True)

        with self.assertRaisesRegex(ValueError, "Expected a cuda device"):
            cpu_device = torch.device('cpu')
            _get_device_index(cpu_device, optional=True)

    def test_serialization_array_with_empty(self):
        x = [torch.randn(4, 4).cuda(), torch.cuda.FloatTensor()]
        with tempfile.NamedTemporaryFile() as f:
            torch.save(x, f)
            f.seek(0)
            x_copy = torch.load(f)
        for original, copy in zip(x, x_copy):
            self.assertEqual(copy, original)
            self.assertIs(type(copy), type(original))
            self.assertEqual(copy.get_device(), original.get_device())

    @unittest.skipIf(not TEST_MULTIGPU, "detected only one GPU")
    def test_multigpu_serialization_remap(self):
        x = [torch.randn(4, 4).cuda(0), torch.randn(4, 4).cuda(1)]

        def gpu_remap(storage, location):
            if location == 'cuda:1':
                return storage.cuda(0)

        with tempfile.NamedTemporaryFile() as f:
            torch.save(x, f)
            f.seek(0)
            x_copy = torch.load(f, map_location=gpu_remap)

        for original, copy in zip(x, x_copy):
            self.assertEqual(copy, original)
            self.assertIs(type(copy), type(original))
            self.assertEqual(copy.get_device(), 0)

    @unittest.skipIf(not TEST_MULTIGPU, "detected only one GPU")
    def test_multigpu_serialization_remap_dict(self):
        x = [torch.randn(4, 4).cuda(0), torch.randn(4, 4).cuda(1)]
        with tempfile.NamedTemporaryFile() as f:
            torch.save(x, f)
            f.seek(0)
            x_copy = torch.load(f, map_location={'cuda:1': 'cuda:0'})
        for original, copy in zip(x, x_copy):
            self.assertEqual(copy, original)
            self.assertIs(type(copy), type(original))
            self.assertEqual(copy.get_device(), 0)

    @unittest.skipIf(not TEST_MULTIGPU, "detected only one GPU")
    def test_multigpu_storage_clone(self):
        x = torch.randn(4, 4, device='cuda:1').storage()
        y = x.clone()
        self.assertEqual(x.get_device(), y.get_device())
        for t in ['byte', 'char', 'short', 'int', 'long', 'half', 'double']:
            self.assertEqual(getattr(x, t)().get_device(), x.get_device())

    @unittest.skipIf(not TEST_MULTIGPU, "detected only one GPU")
    def test_cuda_set_device(self):
        x = torch.randn(5, 5)
        with torch.cuda.device(1):
            self.assertEqual(x.cuda().get_device(), 1)
            torch.cuda.set_device(0)
            self.assertEqual(x.cuda().get_device(), 0)
            with torch.cuda.device(1):
                self.assertEqual(x.cuda().get_device(), 1)
            self.assertEqual(x.cuda().get_device(), 0)
            torch.cuda.set_device(1)
        self.assertEqual(x.cuda().get_device(), 0)

    def test_cuda_synchronize(self):
        torch.cuda.synchronize()
        torch.cuda.synchronize('cuda')
        torch.cuda.synchronize('cuda:0')
        torch.cuda.synchronize(0)
        torch.cuda.synchronize(torch.device('cuda:0'))

        if TEST_MULTIGPU:
            torch.cuda.synchronize('cuda:1')
            torch.cuda.synchronize(1)
            torch.cuda.synchronize(torch.device('cuda:1'))

        with self.assertRaisesRegex(ValueError, "Expected a cuda device, but"):
            torch.cuda.synchronize(torch.device("cpu"))

        with self.assertRaisesRegex(ValueError, "Expected a cuda device, but"):
            torch.cuda.synchronize("cpu")

    @unittest.skipIf(not TEST_MULTIGPU, "detected only one GPU")
    def test_current_stream(self):
        d0 = torch.device('cuda:0')
        d1 = torch.device('cuda:1')

        s0 = torch.cuda.current_stream()
        s1 = torch.cuda.current_stream(device=1)
        s2 = torch.cuda.current_stream(device=0)

        self.assertEqual(d0, s0.device)
        self.assertEqual(d1, s1.device)
        self.assertEqual(d0, s2.device)
        self.assertEqual(s0, s2)

        with torch.cuda.device(d1):
            s0 = torch.cuda.current_stream()
            s1 = torch.cuda.current_stream(1)
            s2 = torch.cuda.current_stream(d0)

        self.assertEqual(d1, s0.device)
        self.assertEqual(d1, s1.device)
        self.assertEqual(d0, s2.device)
        self.assertEqual(s0, s1)

        with self.assertRaisesRegex(ValueError,
                                    "Expected a cuda device, but got: cpu"):
            torch.cuda.current_stream(torch.device('cpu'))

    @unittest.skipIf(not TEST_MULTIGPU, "detected only one GPU")
    @skipCUDANonDefaultStreamIf(True)
    def test_default_stream(self):
        d0 = torch.device('cuda:0')
        d1 = torch.device('cuda:1')

        with torch.cuda.device(d0):
            s0 = torch.cuda.default_stream()

        with torch.cuda.device(d1):
            s1 = torch.cuda.default_stream()

        s2 = torch.cuda.default_stream(device=0)
        s3 = torch.cuda.default_stream(d1)

        self.assertEqual(d0, s0.device)
        self.assertEqual(d1, s1.device)
        self.assertEqual(d0, s2.device)
        self.assertEqual(d1, s3.device)
        self.assertEqual(s0, s2)
        self.assertEqual(s1, s3)

        with torch.cuda.device(d0):
            self.assertEqual(torch.cuda.current_stream(), s0)

        with torch.cuda.device(d1):
            self.assertEqual(torch.cuda.current_stream(), s1)

        with self.assertRaisesRegex(ValueError,
                                    "Expected a cuda device, but got: cpu"):
            torch.cuda.default_stream(torch.device('cpu'))

    @skipCUDANonDefaultStreamIf(True)
    def test_streams(self):
        default_stream = torch.cuda.current_stream()
        user_stream = torch.cuda.Stream()
        self.assertEqual(torch.cuda.current_stream(), default_stream)
        self.assertNotEqual(default_stream, user_stream)
        self.assertEqual(default_stream.cuda_stream, 0)
        self.assertNotEqual(user_stream.cuda_stream, 0)
        with torch.cuda.stream(user_stream):
            self.assertEqual(torch.cuda.current_stream(), user_stream)
        self.assertTrue(user_stream.query())
        tensor1 = torch.ByteTensor(5).pin_memory()
        tensor2 = tensor1.cuda(non_blocking=True) + 1
        default_stream.synchronize()
        self.assertTrue(default_stream.query())

    @unittest.skipIf(not TEST_MULTIGPU, "detected only one GPU")
    def test_stream_event_device(self):
        d0 = torch.device('cuda:0')
        d1 = torch.device('cuda:1')
        e0 = torch.cuda.Event()

        self.assertEqual(None, e0.device)

        with torch.cuda.device(d0):
            s0 = torch.cuda.current_stream()
            s0.record_event(e0)

        with torch.cuda.device(d1):
            s1 = torch.cuda.Stream()
            e1 = s1.record_event()

        self.assertEqual(s0.device, torch.device('cuda:0'))
        self.assertEqual(e0.device, torch.device('cuda:0'))
        self.assertEqual(s1.device, torch.device('cuda:1'))
        self.assertEqual(e1.device, torch.device('cuda:1'))

    def test_stream_event_repr(self):
        s = torch.cuda.current_stream()
        self.assertTrue("torch.cuda.Stream" in s.__repr__())
        e = torch.cuda.Event()
        self.assertTrue("torch.cuda.Event" in e.__repr__())
        s.record_event(e)
        self.assertTrue("torch.cuda.Event" in e.__repr__())

    @unittest.skipIf(not TEST_MULTIGPU, "detected only one GPU")
    def test_stream_context(self):
        s0 = torch.cuda.current_stream()
        s1 = torch.cuda.Stream(device=1)
        s2 = torch.cuda.Stream(device=0)

        with torch.cuda.device(s1.device):
            prev_stream_on_cuda1 = torch.cuda.current_stream()

        self.assertEqual(torch.cuda.current_stream(), s0)
        self.assertEqual(0, torch.cuda.current_device())
        with torch.cuda.stream(s1):
            self.assertEqual(torch.cuda.current_stream(), s1)
            self.assertEqual(1, torch.cuda.current_device())
            with torch.cuda.stream(s2):
                self.assertEqual(torch.cuda.current_stream(), s2)
                self.assertEqual(0, torch.cuda.current_device())
                with torch.cuda.stream(s0):
                    self.assertEqual(torch.cuda.current_stream(), s0)
                    self.assertEqual(0, torch.cuda.current_device())
                self.assertEqual(torch.cuda.current_stream(), s2)
                self.assertEqual(0, torch.cuda.current_device())
            self.assertEqual(torch.cuda.current_stream(), s1)
            self.assertEqual(1, torch.cuda.current_device())

        with torch.cuda.device(s1.device):
            self.assertEqual(prev_stream_on_cuda1, torch.cuda.current_stream())

        self.assertEqual(torch.cuda.current_stream(), s0)
        self.assertEqual(0, torch.cuda.current_device())

    @unittest.skipIf(not TEST_MULTIGPU, "detected only one GPU")
    def test_streams_multi_gpu(self):
        default_stream = torch.cuda.current_stream()
        self.assertEqual(default_stream.device, torch.device('cuda:0'))
        stream = torch.cuda.Stream(device=1)
        self.assertEqual(stream.device, torch.device('cuda:1'))
        with torch.cuda.device(1):
            self.assertEqual(
                torch.cuda.current_stream().device, torch.device('cuda:1'))
            self.assertNotEqual(torch.cuda.current_stream(), default_stream)

    @unittest.skipIf(not TEST_MULTIGPU, "detected only one GPU")
    def test_streams_multi_gpu_query(self):
        d0 = torch.device('cuda:0')
        d1 = torch.device('cuda:1')
        torch.cuda.synchronize(d0)
        torch.cuda.synchronize(d1)

        with torch.cuda.device(d0):
            s0 = torch.cuda.current_stream()

        with torch.cuda.device(d1):
            s1 = torch.cuda.current_stream()
            torch.cuda._sleep(TestCuda.FIFTY_MIL_CYCLES)

        self.assertTrue(s0.query())
        self.assertFalse(s1.query())

        with torch.cuda.device(d0):
            self.assertTrue(s0.query())
            self.assertFalse(s1.query())

        with torch.cuda.device(d1):
            self.assertTrue(s0.query())
            self.assertFalse(s1.query())

        # deliberately using a different device
        with torch.cuda.device(d0):
            s1.synchronize()

        self.assertTrue(s0.query())
        self.assertTrue(s1.query())

        with torch.cuda.device(d0):
            self.assertTrue(s0.query())
            self.assertTrue(s1.query())

        with torch.cuda.device(d1):
            self.assertTrue(s0.query())
            self.assertTrue(s1.query())

    @unittest.skipIf(not TEST_MULTIGPU, "detected only one GPU")
    def test_streams_multi_gpu_eq(self):
        d0 = torch.device('cuda:0')
        d1 = torch.device('cuda:1')

        with torch.cuda.device(d0):
            s0 = torch.cuda.current_stream()
            s1 = torch.cuda.current_stream()

        with torch.cuda.device(d1):
            s2 = torch.cuda.current_stream()
            s3 = torch.cuda.current_stream()

        self.assertTrue(s0 == s0)
        self.assertTrue(s0 == s1)
        self.assertTrue(s2 == s2)
        self.assertTrue(s2 == s3)
        self.assertFalse(s0 == s2)
        self.assertFalse(s1 == s3)

        self.assertEqual(s0.device, s1.device)
        self.assertEqual(s0.cuda_stream, s1.cuda_stream)
        self.assertEqual(s2.device, s3.device)
        self.assertEqual(s2.cuda_stream, s3.cuda_stream)
        self.assertNotEqual(s0.device, s3.device)

        self.assertEqual(hash(s0), hash(s1))
        self.assertEqual(hash(s2), hash(s3))
        self.assertNotEqual(hash(s0), hash(s3))

    @unittest.skipIf(not TEST_MULTIGPU, "multi-GPU not supported")
    def test_streams_priority(self):
        low, high = torch.cuda.Stream.priority_range()
        s0 = torch.cuda.Stream(device=0, priority=low)

        self.assertEqual(low, s0.priority)
        self.assertEqual(torch.device('cuda:0'), s0.device)

        s1 = torch.cuda.Stream(device=1, priority=high)

        self.assertEqual(high, s1.priority)
        self.assertEqual(torch.device('cuda:1'), s1.device)

    @unittest.skipIf(not TEST_MULTIGPU, "multi-GPU not supported")
    def test_tensor_device(self):
        self.assertEqual(torch.cuda.FloatTensor(1).get_device(), 0)
        self.assertEqual(torch.cuda.FloatTensor(1, device=1).get_device(), 1)
        with torch.cuda.device(1):
            self.assertEqual(torch.cuda.FloatTensor(1).get_device(), 1)
            self.assertEqual(torch.cuda.FloatTensor(1, device=0).get_device(), 0)
            self.assertEqual(torch.cuda.FloatTensor(1, device=None).get_device(), 1)

    def test_events(self):
        stream = torch.cuda.current_stream()
        event = torch.cuda.Event(enable_timing=True)
        self.assertTrue(event.query())
        start_event = torch.cuda.Event(enable_timing=True)
        stream.record_event(start_event)
        torch.cuda._sleep(int(50 * get_cycles_per_ms()))
        stream.record_event(event)
        self.assertFalse(event.query())
        event.synchronize()
        self.assertTrue(event.query())
        self.assertGreater(start_event.elapsed_time(event), 0)

    @staticmethod
    def _stream_synchronize(self, spin_time_cycles):
        s = torch.cuda.current_stream()
        e_tik = torch.cuda.Event(enable_timing=True)
        e_tok = torch.cuda.Event(enable_timing=True)

        e_tik.record(s)
        torch.cuda._sleep(spin_time_cycles)
        e_tok.record(s)
        s.synchronize()

        self.assertTrue(s.query())

        # not necessary to check e_tik and e_tok, as elapsed_time would throw
        # exception if otherwise.
        return e_tik.elapsed_time(e_tok)

    @staticmethod
    def _event_synchronize(self, spin_time_cycles):
        s = torch.cuda.current_stream()
        e_tik = torch.cuda.Event(enable_timing=True)
        e_tok = torch.cuda.Event(enable_timing=True)

        e_tik.record(s)
        torch.cuda._sleep(spin_time_cycles)
        s.record_event(e_tok)
        e_tok.synchronize()

        self.assertTrue(s.query())

        # not necessary to check e_tik and e_tok, as elapsed_time would throw
        # exception if otherwise.
        return e_tik.elapsed_time(e_tok)

    @staticmethod
    def _event_wait(self, spin_time_cycles):
        s0 = torch.cuda.current_stream()
        s1 = torch.cuda.Stream()
        e_tik = torch.cuda.Event(blocking=True, enable_timing=True)
        e_tok = torch.cuda.Event(blocking=True, enable_timing=True)

        e_tik.record(s0)
        torch.cuda._sleep(spin_time_cycles - 10)
        e_sync = torch.cuda.Event(blocking=True)
        e_sync.record()
        e_sync.wait(s1)
        with torch.cuda.stream(s1):
            torch.cuda._sleep(10)
        s1.synchronize()
        e_tok.record()
        e_tok.synchronize()

        self.assertTrue(s0.query())
        self.assertTrue(s1.query())
        self.assertTrue(e_sync.query())

        # not necessary to check e_tik and e_tok, as elapsed_time would throw
        # exception if otherwise.
        return e_tik.elapsed_time(e_tok)

    @staticmethod
    def _test_stream_event_nogil(self, sync_func, p2c, c2p):
        with torch.cuda.device('cuda:1'):
            c2p.put(0)
            p2c.get()
            c2p.put(sync_func(self, TestCuda.FIFTY_MIL_CYCLES))

    # Skip the test for ROCm as per https://github.com/pytorch/pytorch/issues/53190
    @skipIfRocm
    @unittest.skipIf(not TEST_MULTIGPU, "detected only one GPU")
    def test_stream_event_nogil(self):
        for sync_func in [TestCuda._stream_synchronize,
                          TestCuda._event_synchronize,
                          TestCuda._event_wait]:
            p2c = queue.Queue()
            c2p = queue.Queue()
            e_tik = torch.cuda.Event(enable_timing=True)
            e_tok = torch.cuda.Event(enable_timing=True)

            t = threading.Thread(
                target=TestCuda._test_stream_event_nogil,
                args=(self, sync_func, p2c, c2p))
            t.daemon = True
            t.start()

            c2p.get()
            with torch.cuda.device('cuda:0'):
                e_tik.record()
                p2c.put(0)
                parent_time = sync_func(self, TestCuda.FIFTY_MIL_CYCLES)
                child_time = c2p.get()
                e_tok.record()
                e_tok.synchronize()
                total_time = e_tik.elapsed_time(e_tok)

            # Without GIL, synchronizations in parent and child threads can
            # overlap. The total execution time should be a little bit longer
            # than spinning fifty million cycles and much shorter than twice of
            # that. However, testing absolute execution time is not reliable as
            # it may vary on different hardware in different environments.
            # Therefore, this test uses relative comparisons, checking if the
            # sum of parent and child threads execution time is greater than the
            # real execution time by least 40%.
            self.assertGreater(parent_time + child_time, total_time * 1.4)

    # This test is flaky for ROCm, see issue #62602
    @skipIfRocm
    @unittest.skipIf(not TEST_MULTIGPU, "detected only one GPU")
    def test_events_wait(self):
        d0 = torch.device('cuda:0')
        d1 = torch.device('cuda:1')
        torch.cuda.synchronize(d0)
        torch.cuda.synchronize(d1)

        with torch.cuda.device(d0):
            s0 = torch.cuda.current_stream()
            torch.cuda._sleep(TestCuda.FIFTY_MIL_CYCLES)
            e0 = torch.cuda.Event()
            s0.record_event(e0)

        with torch.cuda.device(d1):
            s1 = torch.cuda.current_stream()

        self.assertFalse(s0.query())
        self.assertTrue(s1.query())

        s1.wait_event(e0)
        s1.synchronize()

        self.assertTrue(e0.query())
        self.assertTrue(s0.query())
        self.assertTrue(s1.query())

    @unittest.skipIf(not TEST_MULTIGPU, "detected only one GPU")
    def test_events_multi_gpu_query(self):
        d0 = torch.device('cuda:0')
        d1 = torch.device('cuda:1')

        with torch.cuda.device(d0):
            s0 = torch.cuda.current_stream()
            e0 = s0.record_event()
            s0.synchronize()

        with torch.cuda.device(d1):
            s1 = torch.cuda.current_stream()
            torch.cuda._sleep(TestCuda.FIFTY_MIL_CYCLES)
            e1 = s1.record_event()

        self.assertTrue(e0.query())
        self.assertFalse(e1.query())

        with torch.cuda.device(d0):
            self.assertTrue(e0.query())
            self.assertFalse(e1.query())

        with torch.cuda.device(d1):
            self.assertTrue(e0.query())
            self.assertFalse(e1.query())

        # deliberately using a different device
        with torch.cuda.device(d0):
            e1.synchronize()

        self.assertTrue(e0.query())
        self.assertTrue(e1.query())

        with torch.cuda.device(d0):
            self.assertTrue(e0.query())
            self.assertTrue(e1.query())

        with torch.cuda.device(d1):
            self.assertTrue(e0.query())
            self.assertTrue(e1.query())

    @unittest.skipIf(not TEST_MULTIGPU, "detected only one GPU")
    @skipIfRocm
    def test_events_multi_gpu_elapsed_time(self):
        d0 = torch.device('cuda:0')
        d1 = torch.device('cuda:1')

        with torch.cuda.device(d0):
            s0 = torch.cuda.current_stream()
            e0 = torch.cuda.Event(enable_timing=True)
            torch.cuda._sleep(10)
            s0.record_event(e0)

        with torch.cuda.device(d1):
            s1 = torch.cuda.current_stream()
            e1 = torch.cuda.Event(enable_timing=True)
            torch.cuda._sleep(TestCuda.FIFTY_MIL_CYCLES)
            s1.record_event(e1)

        e0.synchronize()
        e1.synchronize()
        with torch.cuda.device(d0):
            with self.assertRaises(RuntimeError):
                self.assertGreater(e0.elapsed_time(e1), 0)

        with torch.cuda.device(d1):
            with self.assertRaises(RuntimeError):
                self.assertGreater(e0.elapsed_time(e1), 0)

        with torch.cuda.device(d0):
            s0 = torch.cuda.current_stream()
            e2 = torch.cuda.Event(enable_timing=True)
            torch.cuda._sleep(TestCuda.FIFTY_MIL_CYCLES)
            s0.record_event(e2)
            s0.synchronize()

        self.assertGreater(e0.elapsed_time(e2), 0)

        # deliberately calling from a different device
        with torch.cuda.device(d1):
            self.assertGreater(e0.elapsed_time(e2), 0)

    def test_record_stream(self):
        cycles_per_ms = get_cycles_per_ms()

        t = torch.FloatTensor([1, 2, 3, 4]).pin_memory()
        result = torch.cuda.FloatTensor(t.size())
        stream = torch.cuda.Stream()
        ptr = [None]

        # Performs the CPU->GPU copy in a background stream
        def perform_copy():
            with torch.cuda.stream(stream):
                tmp = t.cuda(non_blocking=True)
                ptr[0] = tmp.data_ptr()
            torch.cuda.current_stream().wait_stream(stream)
            tmp.record_stream(torch.cuda.current_stream())
            torch.cuda._sleep(int(50 * cycles_per_ms))  # delay the copy
            result.copy_(tmp)

        perform_copy()
        with torch.cuda.stream(stream):
            tmp2 = torch.cuda.FloatTensor(t.size())
            tmp2.zero_()
            self.assertNotEqual(tmp2.data_ptr(), ptr[0], msg='allocation re-used to soon')

        self.assertEqual(result.tolist(), [1, 2, 3, 4])

        if not TEST_CUDAMALLOCASYNC:
            # In the native allocator, we expect "tmp"'s side-stream-tagged block will be reused
            # in that side stream after result.copy_(tmp) in the main stream finishes.
            torch.cuda.current_stream().synchronize()
            with torch.cuda.stream(stream):
                tmp3 = torch.cuda.FloatTensor(t.size())
                self.assertEqual(tmp3.data_ptr(), ptr[0], msg='allocation not re-used')

    def test_record_stream_on_shifted_view(self):
        # See issue #27366

        # This test detects unexpected block reallocation. For reliable test,
        # the stream to allocate tensors is isolated. The allocator will not
        # reuse free blocks which were allocated from another stream.
        stream_alloc = torch.cuda.Stream()
        with torch.cuda.stream(stream_alloc):
            base = torch.cuda.FloatTensor([10, 10])

        # Record another stream on a shifted view tensor.
        view = base[5:]
        assert view.storage_offset() > 0

        stream_record = torch.cuda.Stream()
        with torch.cuda.stream(stream_record):
            torch.cuda._sleep(int(50 * get_cycles_per_ms()))

        view.record_stream(stream_record)

        # Delete those tensors to make the block free soon.
        data_ptr = base.data_ptr()
        del base, view

        # A new tensor should not be allocated to the block above.
        stream_alloc.synchronize()

        with torch.cuda.stream(stream_alloc):
            try_realloc = torch.cuda.FloatTensor([10, 10])

        self.assertNotEqual(try_realloc.data_ptr(), data_ptr)

    @contextlib.contextmanager
    def _get_external_stream(self, device):
        cudart = torch.cuda.cudart()
        stream = ctypes.c_ulonglong(0)
        stream_p = ctypes.POINTER(ctypes.c_void_p)(stream)
        stream_p_int = ctypes.cast(stream_p, ctypes.c_void_p).value
        with device:
            try:
                out = cudart.cudaStreamCreate(stream_p_int)
                self.assertEqual(out, 0)
                self.assertNotEqual(stream.value, 0)
                yield stream.value
            finally:
                out = cudart.cudaStreamDestroy(stream.value)
                self.assertEqual(out, 0)

    def test_external_streams(self):
        device = torch.cuda.device(0)
        with self._get_external_stream(device) as stream_v:
            ext_stream = torch.cuda.ExternalStream(stream_v)
            self.assertEqual(stream_v, ext_stream.cuda_stream)
            self.assertEqual(ext_stream.device.index, device.idx)

    @unittest.skipIf(not TEST_MULTIGPU, "detected only one GPU")
    def test_external_streams_multi_device(self):
        device = torch.cuda.device(1)
        with self._get_external_stream(device) as stream_v:
            ext_stream = torch.cuda.ExternalStream(
                stream_v, device=device)
            self.assertEqual(stream_v, ext_stream.cuda_stream)
            self.assertEqual(ext_stream.device.index, device.idx)

    def test_noncontiguous_pinned_memory(self):
        # See issue #3266
        x = torch.arange(0, 10).view((2, 5))
        self.assertEqual(x.t(), x.t().pin_memory())

    def test_caching_pinned_memory(self):
        cycles_per_ms = get_cycles_per_ms()

        # check that allocations are re-used after deletion
        t = torch.FloatTensor([1]).pin_memory()
        ptr = t.data_ptr()
        del t
        t = torch.FloatTensor([1]).pin_memory()
        self.assertEqual(t.data_ptr(), ptr, msg='allocation not reused')

        # check that the allocation is not re-used if it's in-use by a copy
        gpu_tensor = torch.cuda.FloatTensor([0])
        torch.cuda._sleep(int(1000 * cycles_per_ms))  # delay the copy by 1s
        gpu_tensor.copy_(t, non_blocking=True)
        del t
        t = torch.FloatTensor([1]).pin_memory()
        self.assertNotEqual(t.data_ptr(), ptr, msg='allocation re-used too soon')
        self.assertEqual(list(gpu_tensor), [1])

    @unittest.skipIf(not TEST_MULTIGPU, "only one GPU detected")
    def test_caching_pinned_memory_multi_gpu(self):
        # checks that the events preventing pinned memory from being re-used
        # too early are recorded on the correct GPU
        cycles_per_ms = get_cycles_per_ms()

        t = torch.FloatTensor([1]).pin_memory()
        ptr = t.data_ptr()
        gpu_tensor0 = torch.cuda.FloatTensor([0], device=0)
        gpu_tensor1 = torch.cuda.FloatTensor([0], device=1)

        with torch.cuda.device(1):
            torch.cuda._sleep(int(1000 * cycles_per_ms))  # delay the copy by 1s
            gpu_tensor1.copy_(t, non_blocking=True)

        del t
        t = torch.FloatTensor([2]).pin_memory()
        self.assertNotEqual(t.data_ptr(), ptr, msg='allocation re-used too soon')

        with torch.cuda.device(0):
            gpu_tensor0.copy_(t, non_blocking=True)

        self.assertEqual(gpu_tensor1[0], 1)
        self.assertEqual(gpu_tensor0[0], 2)

    def test_caching_allocator_record_stream_oom(self):
        """allocations delayed by a record_stream call should still be freed on
        an out-of-memory in cuda_malloc_retry. see issue #19219"""
        stream = torch.cuda.Stream()

        with torch.cuda.stream(stream):
            y = torch.zeros(40 * 1024 * 1024, device='cuda')

        for _ in range(100):
            x = torch.empty(40 * 1024 * 1024, device='cuda')
            with torch.cuda.stream(stream):
                y += x
            # delays re-use of `x` until after all operations in `stream`
            x.record_stream(stream)
            del x

        # we've made a mess by allocating up to the device capacity. free any
        # cached blocks in case it affects future tests.
        torch.cuda.empty_cache()

    # Tests for historic illegal memory access, see #17040.
    def test_reduction_gpu_memory_accessing(self):
        x = torch.ones(512, 8, dtype=torch.float32, device='cuda')
        torch.sum(x, 0)

    def test_sum_fp16(self):
        x = torch.zeros(10, device='cuda', dtype=torch.float16)
        self.assertEqual(x.sum(), 0)

        x = torch.ones(65504, device='cuda', dtype=torch.float16)
        self.assertEqual(x.sum(), 65504)
        self.assertEqual(x.sum(dtype=torch.float32), 65504)

        x = torch.ones(65536, device='cuda', dtype=torch.float16)
        self.assertEqual(x.sum(dtype=torch.float32), 65536)

        a = torch.zeros(1203611).bernoulli_(0.0005)
        x = a.to(device='cuda', dtype=torch.float16)
        self.assertEqual(x.sum().item(), a.sum().item())

        a = torch.zeros(100, 121, 80).bernoulli_(0.0005)
        x = a.to(device='cuda', dtype=torch.float16)
        self.assertEqual(x.sum((0, 2)).float().cpu(), a.sum((0, 2)))

    def test_mean_fp16(self):
        x = torch.ones(65536, device='cuda', dtype=torch.float16)
        self.assertEqual(x.mean(), 1)

        x = torch.ones(65536, device='cuda', dtype=torch.float16)
        self.assertEqual(x.mean(dtype=torch.float32), 1)

    def test_prod_large(self):
        # tests global reduction (should_global_reduce = true) in case of non-zero identity element
        x = torch.ones(240000, device='cuda', dtype=torch.float32)
        self.assertEqual(x.prod(), 1)

        # test for complex types. Note 240k is divisible by 4
        for dtype in [torch.cfloat, torch.cdouble]:
            x = torch.ones(240000, device='cuda', dtype=dtype) * (0 + 1j)
            self.assertEqual(x.prod(), 1)

    def test_multinomial_ext(self):
        # Test two corner cases from older PyTorch (Issue #4858)
        freqs = torch.cuda.FloatTensor([
            0.0, 0.0, 0.0, 0.0, 0.0, 0.0, 0.0, 0.0, 0.0,
            0.03178183361887932, 0.027680952101945877, 0.033176131546497345,
            0.046052902936935425, 0.07742464542388916, 0.11543981730937958,
            0.14148041605949402, 0.15784293413162231, 0.13180233538150787,
            0.08271478116512299, 0.049702685326337814, 0.027557924389839172,
            0.018125897273421288, 0.011851548217236996, 0.010252203792333603,
            0.007422595750540495, 0.005372154992073774, 0.0045109698548913,
            0.0036087757907807827, 0.0035267581697553396, 0.0018864056328311563,
            0.0024605290964245796, 0.0022964938543736935, 0.0018453967059031129,
            0.0010662291897460818, 0.0009842115687206388, 0.00045109697384759784,
            0.0007791675161570311, 0.00020504408166743815, 0.00020504408166743815,
            0.00020504408166743815, 0.00012302644609007984, 0.0,
            0.00012302644609007984, 4.100881778867915e-05, 0.0, 0.0, 0.0, 0.0,
            0.0, 0.0])

        torch.cuda.manual_seed(11042)
        sample = torch.multinomial(freqs, 1000, True)
        self.assertNotEqual(freqs[sample].min(), 0)

        p = torch.zeros(3421, 2, device="cuda", dtype=torch.float)
        p[:, 1] = 1
        torch.cuda.manual_seed(5214)
        r = torch.multinomial(p, 1)
        self.assertNotEqual(r.min().item(), 0)

        # test corner case from Issue #13867
        torch.cuda.manual_seed(33)
        probs = torch.randn(1000000, device='cuda').clamp(min=0) * 3e-5
        samples = probs.multinomial(1000000, replacement=True)
        self.assertGreater(probs[samples].min().item(), 0)

    def _spawn_test_multinomial_invalid_probs_cuda(self, probs):
        import subprocess
        try:
            p = subprocess.Popen([sys.executable, '-c', f"""\
import sys
import torch
from torch import inf, nan
try:
    with torch.random.fork_rng(devices=[0]):
        torch.multinomial(torch.tensor({probs}).to('cuda'), 2, replacement=True)
        torch.cuda.synchronize()
    sys.exit(-1) # Should not be reached
except RuntimeError as e:
    sys.exit(-2)
"""], stdout=subprocess.PIPE, stderr=subprocess.PIPE, universal_newlines=True)
            out, err = p.communicate(timeout=10)
            p.wait(timeout=10)
        except subprocess.TimeoutExpired as e:
            p.kill()
            out, err = p.communicate()
        expected_messages = [
            'device-side assert triggered',  # CUDA
            'Assertion',  # CUDA
            'HSA_STATUS_ERROR_EXCEPTION',  # ROCm
            'Device-side assertion'  # ROCm
        ]
        self.assertTrue(any([msg in out or msg in err for msg in expected_messages]))

    @slowTest
    @unittest.skipIf(TEST_WITH_ROCM, "ROCm doesn't support device side asserts")
    @unittest.skipIf(NO_MULTIPROCESSING_SPAWN, "Disabled for environments that \
                     don't support multiprocessing with spawn start method")
    def test_multinomial_invalid_probs_cuda(self):
        self._spawn_test_multinomial_invalid_probs_cuda([1., -1., 1.])
        self._spawn_test_multinomial_invalid_probs_cuda([1., inf, 1.])
        self._spawn_test_multinomial_invalid_probs_cuda([1., -inf, 1.])
        self._spawn_test_multinomial_invalid_probs_cuda([1., 1., nan])

    @staticmethod
    def _mute_init():
        os.dup2(os.open(os.devnull, os.O_WRONLY), sys.stderr.fileno())

    def _spawn_method(self, method, arg):
        ctx = torch.multiprocessing.get_context("spawn")
        with ctx.Pool(1, initializer=self._mute_init) as pool:
            errors = pool.map(method, [arg])
            for e in errors:
                if 'device-side assert triggered' not in str(e):
                    self.fail(e)

    @staticmethod
    def _test_index_bounds_cuda(idx):
        x = torch.arange(10, device="cuda")
        try:
            y = x[torch.tensor([idx])]
            return f"x[torch.tensor([{idx})]={y}"
        except RuntimeError as err:
            return err

    @slowTest
    @unittest.skipIf(NO_MULTIPROCESSING_SPAWN, "Disabled for environments that \
                     don't support multiprocessing with spawn start method")
    @skipIfRocm
    def test_index_out_of_bounds_exception_cuda(self):
        test_method = TestCuda._test_index_bounds_cuda
        # Test in-bound access works fine
        self.assertEqual(test_method(1), "x[torch.tensor([1)]=tensor([1], device='cuda:0')")
        # Test that indexing out of bounds causes assert
        self._spawn_method(test_method, 11)

    @slowTest
    @unittest.skipIf(not TEST_LARGE_TENSOR, "not enough memory")
    def test_huge_index(self):
        src = torch.empty(15000000, 45, device='cuda', dtype=torch.long).random_(0, 2**22)
        idx = torch.randperm(src.shape[0], device='cuda')
        res = src[idx]
        res_cpu = src.cpu()[idx.cpu()]
        self.assertEqual(res.cpu(), res_cpu)

    def test_min_max_inits(self):
        # Testing if THC_reduceAll received the correct index initialization.
        # This affects the result of THC_reduceAll operations at extreme values
        x = torch.cuda.ByteTensor([0])
        y = torch.cuda.ByteTensor([255])
        expected = torch.cuda.LongTensor([0])[0]

        _, v = x.max(dim=0)
        self.assertEqual(v, expected)

        _, v = y.min(dim=0)
        self.assertEqual(v, expected)

    @unittest.skipIf(not TEST_MULTIGPU, "only one GPU detected")
    def test_get_set_rng_state_all(self):
        states = torch.cuda.get_rng_state_all()
        before0 = torch.cuda.FloatTensor(100, device=0).normal_()
        before1 = torch.cuda.FloatTensor(100, device=1).normal_()
        torch.cuda.set_rng_state_all(states)
        after0 = torch.cuda.FloatTensor(100, device=0).normal_()
        after1 = torch.cuda.FloatTensor(100, device=1).normal_()
        self.assertEqual(before0, after0, atol=0, rtol=0)
        self.assertEqual(before1, after1, atol=0, rtol=0)

    def test_nvtx(self):
        # Just making sure we can see the symbols
        torch.cuda.nvtx.range_push("foo")
        torch.cuda.nvtx.mark("bar")
        torch.cuda.nvtx.range_pop()
        range_handle = torch.cuda.nvtx.range_start("range_start")
        torch.cuda.nvtx.range_end(range_handle)

    def test_bincount_ext(self):
        # ensure CUDA code coverage
        input_size = (5000,)
        w = torch.randn(input_size, dtype=torch.double, device='cuda')
        w_cpu = w.cpu()
        # test shared memory impl
        t = torch.randint(50, input_size, dtype=torch.int8, device='cuda')
        self.assertEqual(t.cpu().bincount(), t.bincount())
        self.assertEqual(t.cpu().bincount(w_cpu), t.bincount(w))
        # test multi block memory impl
        # see `THRESH_NUMBER_BINS_FOR_MULTI_BLOCK_MEM` in SummaryOps.cu
        t = torch.randint(500, input_size, dtype=torch.int64, device='cuda')
        self.assertEqual(t.cpu().bincount(), t.bincount())
        self.assertEqual(t.cpu().bincount(w_cpu), t.bincount(w))
        # test global memory impl
        # see `THRESH_NUMBER_BINS_FOR_GLOBAL_MEM` in SummaryOps.cu
        t = torch.randint(2000, input_size, dtype=torch.int64, device='cuda')
        self.assertEqual(t.cpu().bincount(), t.bincount())
        self.assertEqual(t.cpu().bincount(w_cpu), t.bincount(w))

        t = torch.zeros([10], dtype=torch.int32, device='cuda')
        # 35488 * 65536 as int32 would cause overflow to negative value
        # giving negative bin offset
        t[0] = 35488
        counted = t.bincount(minlength=65536)
        self.assertEqual(torch.sum(counted), 10)

    def test_tiny_half_norm_(self):
        a = torch.arange(25).cuda().float()
        a /= 100000000
        b = a.half()
        self.assertGreater(b.norm().item(), 0)

    def test_norm_type_conversion(self):
        a = torch.ones(65536).cuda().half()
        self.assertEqual(a.norm(p=0, dtype=torch.float32), 65536)

    # Verifies that mem_get_info works, including when called for a different device
    def test_mem_get_info(self):
        def _test(idx):
            before_free_bytes, before_available_bytes = torch.cuda.mem_get_info(idx)
            # increasing to 8MB to force acquiring a new block and overcome blocksize differences across platforms
            t = torch.randn(1024 * 1024 * 8, device='cuda:' + str(idx))
            after_free_bytes, after_available_bytes = torch.cuda.mem_get_info(idx)

            self.assertTrue(after_free_bytes < before_free_bytes)
            self.assertEqual(before_available_bytes, after_available_bytes)

        _test(0)
        if TEST_MULTIGPU:
            _test(1)

    # Test that wrap_with_cuda_memory_check successfully detects leak
    def test_cuda_memory_leak_detection(self):
        l = []

        @self.wrap_with_cuda_memory_check
        def no_leak():
            pass

        @self.wrap_with_cuda_memory_check
        def leak_gpu0():
            # increasing to 8MB to force acquiring a new block and overcome blocksize differences across platforms
            l.append(torch.randn(1024 * 1024 * 8, device=torch.device("cuda:0")))

        no_leak()

        with self.assertRaisesRegex(RuntimeError, r"CUDA driver API confirmed .+ on device 0.+"):
            leak_gpu0()

        if TEST_MULTIGPU:
            @self.wrap_with_cuda_memory_check
            def leak_gpu1():
                # increasing to 8MB to force acquiring a new block and overcome blocksize differences across platforms
                l.append(torch.randn(1024 * 1024 * 8, device=torch.device("cuda:1")))

            with self.assertRaisesRegex(RuntimeError, r"CUDA driver API confirmed .+ on device 1.+"):
                leak_gpu1()

    def test_cuda_memory_leak_detection_propagates_errors(self):
        with self.assertRaisesRegex(RuntimeError, r"The size of tensor a \(3\) must match"):
            with self.assertLeaksNoCudaTensors():
                x = torch.randn(3, 1, device='cuda')
                y = torch.randn(2, 1, device='cuda')
                z = x + y

    @unittest.skipIf(not TEST_MEDIUM_TENSOR, "not enough memory")
    def test_cuda_kernel_loop_overflow(self):
        # Issue #24309: In extreme cases, the loop variable could overflow and continue
        # the kernel loop with a negative index, causing a RuntimeError (invalid write):
        x = torch.randn(1, 1, 1, 2**30 + 1, dtype=torch.float16, device="cuda")
        expected = x[0, 0, 0, 2**30]
        y = torch.nn.functional.avg_pool2d(x, kernel_size=1)
        torch.cuda.synchronize()
        self.assertEqual(y[0, 0, 0, 2**30], expected)

    @unittest.skipIf(not TEST_LARGE_TENSOR, "not enough memory")
    def test_cuda_kernel_loop_overflow_large(self):
        # Make sure input.numel() > INT_MAX is handled:
        x = torch.randn(1, 1, 1, 2**31, dtype=torch.float16, device="cuda")
        with self.assertRaisesRegex(RuntimeError, "integer out of range"):
            y = torch.nn.functional.avg_pool2d(x, kernel_size=1)

        # Issue #24309: In extreme cases, the loop variable could overflow and continue
        # the kernel loop with a negative index, causing a RuntimeError (invalid write):
        x = torch.randn(1, 1, 1, 2**31 - 1, dtype=torch.float16, device="cuda")
        expected = x[0, 0, 0, 2**31 - 2]
        y = torch.nn.functional.avg_pool2d(x, kernel_size=1)
        torch.cuda.synchronize()
        self.assertEqual(y[0, 0, 0, 2**31 - 2], expected)

    # this might create a reference cycle on self...
    def _make_multiply_in_stream(self):
        class MultiplyInStream(torch.autograd.Function):
            @staticmethod
            def forward(ctx, x, val):
                ctx.val = val
                ctx.stream = torch.cuda.current_stream()
                return x * val

            @staticmethod
            def backward(ctx, grad):
                self.assertEqual(torch.cuda.current_stream(), ctx.stream)
                # delays the operation in the the background stream
                torch.cuda._sleep(1000 * 5000)
                return grad * ctx.val, None

        return MultiplyInStream

    @skipCUDANonDefaultStreamIf(True)
    def test_streaming_backwards_sync(self):
        default_stream = torch.cuda.current_stream()
        stream = torch.cuda.Stream()

        MultiplyInStream = self._make_multiply_in_stream()

        # Tests using grads outside the backward() stream context
        # See "Stream semantics of backward passes" on https://pytorch.org/docs/stable/notes/cuda.html
        x = torch.randn(5, 5, device='cuda', requires_grad=True)
        with torch.cuda.stream(stream):
            stream.wait_stream(default_stream)
            output = MultiplyInStream.apply(x, 2)
            output.sum().backward()
        # sync needed
        default_stream.wait_stream(stream)
        self.assertEqual(x.grad, torch.ones_like(x) * 2)
        self.assertEqual(torch.cuda.current_stream(), default_stream)

        # Tests that using grads in the same stream context as backward()
        # is safe regardless what streams bwd ops ran on
        bwd_ambient_stream = torch.cuda.Stream()
        x = torch.randn(5, 5, device='cuda', requires_grad=True)
        with torch.cuda.stream(stream):
            stream.wait_stream(default_stream)
            output = MultiplyInStream.apply(x, 3)
        with torch.cuda.stream(bwd_ambient_stream):
            bwd_ambient_stream.wait_stream(stream)
            output.sum().backward()
            # x was first used on "stream" so its AccumulateGrad leaf should run on "stream".
            # The end of backward() should have synced "bwd_ambient_stream" with "stream"
            # so it should be safe to use x.grad here without any syncs.
            self.assertEqual(x.grad, torch.ones_like(x) * 3)
            self.assertEqual(torch.cuda.current_stream(), bwd_ambient_stream)

    # Skip the test for ROCm as per https://github.com/pytorch/pytorch/issues/53190
    @skipIfRocm
    def test_streaming_backwards_multiple_streams(self):
        MultiplyInStream = self._make_multiply_in_stream()

        class StreamModel(torch.nn.Module):
            def __init__(self):
                super().__init__()
                self.event = torch.cuda.Event()
                self.stream0 = torch.cuda.Stream()
                self.stream1 = torch.cuda.Stream()

            def forward(self, x, x_first_use_on_ambient):
                if x_first_use_on_ambient:
                    x0 = x.clone()
                self.stream0.wait_stream(torch.cuda.current_stream())
                self.stream1.wait_stream(torch.cuda.current_stream())
                with torch.cuda.stream(self.stream0):
                    if not x_first_use_on_ambient:
                        x0 = x.clone()
                    y0 = MultiplyInStream.apply(x0, 2)
                    self.event.record(stream=torch.cuda.current_stream())

                with torch.cuda.stream(self.stream1):
                    y1 = MultiplyInStream.apply(x, 3)
                    self.stream1.wait_event(self.event)
                    return y0 + y1

        stream = torch.cuda.Stream()

        for x_first_use_on_ambient in (True, False):
            # the out_of_place=False, iters=1 case stresses if proper syncs are inserted
            # when grads are initially None and stolen by backward ops.
            for out_of_place, iters in ((True, 1),
                                        (False, 1),
                                        (False, 5)):
                with torch.cuda.stream(stream):
                    x = torch.randn(5, 5, device='cuda', requires_grad=True)
                    model = StreamModel().cuda()
                    x.register_hook(lambda grad: self.assertEqual(torch.cuda.current_stream(),
                                                                  stream if x_first_use_on_ambient else model.stream0))
                    for p in model.parameters():
                        self.assertTrue(p.grad is None)
                    for i in range(iters):
                        loss = model(x, x_first_use_on_ambient).sum()
                        if out_of_place:
                            x_grad = torch.autograd.grad((loss,), (x,))[0]
                        else:
                            loss.backward()
                # See "Stream semantics of backward passes" on https://pytorch.org/docs/stable/notes/cuda.html
                torch.cuda.current_stream().wait_stream(stream)

                if out_of_place:
                    self.assertEqual(x_grad, torch.ones_like(x) * 5 * iters)
                else:
                    self.assertEqual(x.grad, torch.ones_like(x) * 5 * iters)

    @unittest.skipIf(not TEST_MULTIGPU, "only one GPU detected")
    def test_streaming_backwards_device_transfer(self):
        # This function must run with non-default current streams on all devices, otherwise it's meaningless.
        # The intention is to test that to()'s backward (CopyBackward) interacts properly with the
        # synchronization logic in torch/csrc/autograd/input_buffer.cpp.
        dev0 = torch.device("cuda:0")
        dev1 = torch.device("cuda:1")

        # Unfortunately I need to make the tensors largeish.
        # Bigger tensors = longer D2D transfers = more likely to expose races.
        size = 2**26

        a = torch.full((size,), 1, device=dev1, dtype=torch.float64, requires_grad=True)
        b = torch.full((size,), 1, device=dev1, dtype=torch.float64, requires_grad=True)

        # Here to_backward_recipient = a*b is used only once, so MulBackward's InputBuffer slot only expects 1 input.
        # This tests the situation where we don't call InputBuffer::accumulate for MulBackward's InputBuffer.
        to_backward_recipient = a * b
        s = to_backward_recipient.to(device="cuda:0").sum()
        torch.cuda.synchronize(device=dev0)
        torch.cuda.synchronize(device=dev1)
        s.backward()
        self.assertTrue(a.grad.sum().item() == size)
        self.assertTrue(b.grad.sum().item() == size)

        # Here to_backward_recipient = a*b is used twice, so MulBackward's InputBuffer slot expects 2 inputs.
        # This tests the situation where we do call InputBuffer::accumulate for MulBackward's InputBuffer.
        a.grad = None
        b.grad = None
        to_backward_recipient = a * b
        # Multiply by 2 here so to's backward creates gradient values that are different from the case above,
        # to mitigate weirdness if the caching allocator happens to reuse memory regions that were populated
        # with 1s by the case above
        s0 = to_backward_recipient.to(device="cuda:0").sum() * 2.
        s1 = to_backward_recipient.to(device="cuda:0").sum() * 2.
        torch.cuda.synchronize(device=dev0)
        torch.cuda.synchronize(device=dev1)
        s0.backward(retain_graph=True)
        s1.backward()
        self.assertTrue(a.grad.sum().item() == 4 * size)
        self.assertTrue(b.grad.sum().item() == 4 * size)

    def test_streaming_backwards_sync_graph_root(self):
        # This function tests if bwd ops running on a side stream properly sync with the GraphRoot.
        # The potential bug it targets is a race condition. The test uses multiple trials and
        # torch.cuda._sleep such that if the race condition exists, the test will almost certainly fail,
        # but there's a chance it may spuriously pass. Passing does not guarantee the backend is bug-free,
        # but failure does guarantee there is a bug.
        fwd_bwd_op_stream = torch.cuda.Stream()
        bwd_ambient_stream = torch.cuda.Stream()
        # We need these streams to be different otherwise the test is meaningless.
        self.assertTrue(fwd_bwd_op_stream != bwd_ambient_stream)

        size = int(1e3)

        a = torch.full((size,), 2.0, device="cuda", requires_grad=True)
        b = torch.full((size,), 3.0, device="cuda", requires_grad=True)

        # I don't think we need any manual record_streams below.
        # a and b remain in scope for the entire test.
        # c and grad remain in scope for each iteration, and there's a full sync between iterations.
        for trial in range(5):
            torch.cuda.synchronize()
            a.grad = b.grad = None
            with torch.cuda.stream(fwd_bwd_op_stream):
                c = a * b

            with torch.cuda.stream(bwd_ambient_stream):
                torch.cuda.synchronize()
                # Long-running dummy kernel on bwd_ambient_stream delays filling of grad
                torch.cuda._sleep(int(50 * get_cycles_per_ms()))
                # Fills grad on bwd_ambient_stream
                grad = torch.full((size,), float(trial + 1), device="cuda")

                # Bwd ops still run on fwd_bwd_ops_stream, so the following will likely fail if
                # bwd ops don't sync with bwd_ambient_stream before consuming grad.
                torch.autograd.backward(tensors=c, grad_tensors=grad)

                # See https://github.com/pytorch/pytorch/issues/47028
                # assertEquals below run on bwd_ambient_stream, so this test may also fail
                # if backward() fails to sync with bwd_ambient_stream at the end.
                # Synchronizing here works around the issue until a proper fix can be made.
                torch.cuda.synchronize()
                with torch.no_grad():
                    self.assertEqual(a.grad, grad * b)
                    self.assertEqual(b.grad, grad * a)

    def test_streaming_backwards_callback(self):
        # Tests if autograd callbacks sync properly with respect to leaf streams and
        # the user-facing stream surrounding backward(). If it fails, first suspect is
        # sync logic where  "final_callbacks_" are called in torch/csrc/autograd/engine.cpp
        MultiplyInStream = self._make_multiply_in_stream()

        size = int(1e3)
        a = torch.full((size,), 1, device="cuda", dtype=torch.float, requires_grad=True)
        b = torch.full((size,), 1, device="cuda", dtype=torch.float, requires_grad=True)

        s0 = torch.cuda.Stream()
        s1 = torch.cuda.Stream()
        s2 = torch.cuda.Stream()

        stash = []

        # sets up a nontrivial structure of leaf streams
        s0.wait_stream(torch.cuda.current_stream())
        with torch.cuda.stream(s0):
            c = MultiplyInStream.apply(a, 2)

        s1.wait_stream(torch.cuda.current_stream())
        with torch.cuda.stream(s1):
            d = MultiplyInStream.apply(b, 3)
            s1.wait_stream(s0)
            e = c * d

            def clone_leaf_grads():
                stash.append(a.grad.clone())
                stash.append(b.grad.clone())

            # Use a hook on e to install the callback
            e.register_hook(lambda grad: torch.autograd.Variable._execution_engine.queue_callback(clone_leaf_grads))

        s2.wait_stream(s1)
        with torch.cuda.stream(s2):
            e.sum().backward()
            # The autograd engine should sync s2 with all leaf streams then run the callback clone_leaf_grads on s2.
            # If those things happened properly, checking the values of the cloned grads on s2 should be safe:
            self.assertEqual(stash[0], torch.full_like(a, 6))
            self.assertEqual(stash[1], torch.full_like(a, 6))

    @unittest.skipIf(not TEST_MULTIGPU, "only one GPU detected")
    @unittest.skipIf(IS_SANDCASTLE or IS_REMOTE_GPU, "Does not work on Sandcastle")
    def test_cuda_init_race(self):
        # See https://github.com/pytorch/pytorch/issues/16559
        import subprocess
        subprocess.check_call([sys.executable, '-c', """\
import torch
import threading

def worker(rank):
    torch.tensor([1.]).cuda(rank)

t1 = threading.Thread(target=worker, args=(0,))
t2 = threading.Thread(target=worker, args=(1,))
t1.start()
t2.start()
"""])

    @unittest.skipIf(TEST_WITH_ROCM, "In ROCm, kernel asserts are disabled due to performance overhead")
    def test_fixed_cuda_assert_async(self):
        with self.assertRaisesRegex(RuntimeError, "Boolean value of Tensor with no values is ambiguous"):
            torch._assert_async(torch.tensor([], device="cuda"))
        with self.assertRaisesRegex(RuntimeError, "Boolean value of Tensor with more than one value is ambiguous"):
            torch._assert_async(torch.tensor([0, 0], device="cuda"))

        torch._assert_async(torch.tensor(1, device="cuda"))
        torch._assert_async(torch.tensor(0.1, device="cuda"))
        torch._assert_async(torch.tensor(-0.1, device="cuda"))
        torch._assert_async(torch.tensor(True, device="cuda"))
        torch._assert_async(torch.tensor(0 + 0.1j, device="cuda"))

        fail_stmts = [
            "torch._assert_async(torch.tensor(0, device='cuda'))",
            "torch._assert_async(torch.tensor(0.0, device='cuda'))",
            "torch._assert_async(torch.tensor(False, device='cuda'))",
            "torch._assert_async(torch.tensor(0 + 0j, device='cuda'))",
        ]

        import subprocess
        for stmt in fail_stmts:
            with self.subTest(stmt=stmt):
                r = subprocess.call([sys.executable, '-c', f"""\
import torch

{stmt}
torch.cuda.synchronize()
"""])
                self.assertTrue(r != 0)


    def test_grad_scaling_unscale(self, dtype=torch.float):
        inv_scale = torch.full((1,), 0.25, dtype=torch.float, device="cuda:0")
        found_inf = torch.full((1,), 0.0, dtype=torch.float, device="cuda:0")

        size = 10
        g = torch.full((size, size), 4.0, dtype=dtype, device="cuda:0")
        ginf = g.clone()
        ginf[2, 2] = float('inf')
        gnan = g.clone()
        gnan[2, 2] = float('nan')

        # Tries selected combinations of
        #  - contiguous grads
        #  - g.clone().t() which is not contiguous but still non overlapping and dense
        #  - variants of g.clone()[:, :5] which are not non overlapping and dense
        # Non overlapping and dense grads route into a multi tensor apply kernel,
        # others use a fallback per-tensor kernel, so we should try both.
        cases = (
            ([g.clone(), g.clone()], False),
            ([g.clone(), g.clone().t()], False),
            ([g.clone(), g.clone()[:, :5]], False),
            ([g.clone()[:, :5], g.clone()[:, :5]], False),
            ([g.clone(), ginf.clone()], True),
            ([g.clone(), gnan.clone()], True),
            ([g.clone(), ginf.clone()[:, :5]], True),
            ([g.clone(), gnan.clone()[:, :5]], True),
            ([ginf.clone(), g.clone()[:, :5]], True),
            ([ginf.clone()[:, :5], g.clone()[:, :5]], True),
        )

        for grads, has_inf in cases:
            found_inf.zero_()
            torch._amp_foreach_non_finite_check_and_unscale_(grads, found_inf, inv_scale)
            if has_inf:
                self.assertEqual(found_inf, 1.0)
            else:
                self.assertEqual(found_inf, 0.0)
                for grad in grads:
                    self.assertEqual(grad, torch.ones_like(grad), rtol=1e-5, atol=1e-7)

        # When passing lists with mismatched dtypes to a raw
        # _amp_foreach_non_finite_check_and_unscale_ call,
        # it's expected to fall back to single-tensor TensorIterator kernel.
        grads = [g.clone(), g.to(dtype=torch.float16)]
        torch._amp_foreach_non_finite_check_and_unscale_(grads, found_inf, inv_scale)
        for grad in grads:
            self.assertEqual(grad, torch.ones_like(grad), rtol=1e-5, atol=1e-7)

        # Passing lists with mismatched devices to a raw
        # _amp_foreach_non_finite_check_and_unscale_ call should raise errors.
        if TEST_MULTIGPU:
            with self.assertRaisesRegex(RuntimeError, r"Expected all tensors to be on the same device"):
                torch._amp_foreach_non_finite_check_and_unscale_([g.clone(), g.to(device="cuda:1")],
                                                                 found_inf,
                                                                 inv_scale)

        # Creates a list of grads with mismatched dtypes and devices, to ensure
        # scaler._unscale_grads_ organizes grads by dtype and device before calling
        # _amp_foreach_non_finite_check_and_unscale_ on each set.
        # If inject_inf >= 0, writes an inf into one grad for _unscale_grads_ to find.
        def perfect_storm_grads(inject_inf):
            grads = [g.clone(), g.clone()[:, :5], g.to(dtype=torch.float16), g.to(dtype=torch.float16)]
            if TEST_MULTIGPU:
                grads += [g.to(device="cuda:1"),
                          g.to(device="cuda:1")[:, :5],
                          g.to(device="cuda:1", dtype=torch.float16),
                          g.to(device="cuda:1", dtype=torch.float16)]
            if inject_inf >= 0:
                grads[inject_inf][2, 2] = float('inf')
            return grads

        scaler = torch.cuda.amp.GradScaler()
        dummy_params = [torch.empty_like(g) for g in perfect_storm_grads(-1)]
        dummy_opt = torch.optim.SGD(dummy_params, lr=1.)

        # Ensures the inf/nan checking can find an inf injected onto any grad in the perfect storm.
        for inject_inf in range(-1, len(dummy_params)):
            found_inf = torch.full((1,), 0.0, dtype=torch.float, device="cuda:0")
            grads = perfect_storm_grads(inject_inf)
            for i, p in enumerate(dummy_params):
                p.grad = grads[i]
            found_inf_per_device = scaler._unscale_grads_(dummy_opt, inv_scale, found_inf, True)
            if inject_inf < 0:
                # No inf was injected, ensures unscaling worked normally.
                self.assertTrue(sum(v.item() for v in found_inf_per_device.values()) == 0)
                for grad in grads:
                    self.assertEqual(grad, torch.ones_like(grad), rtol=1e-5, atol=1e-7)
            else:
                # inf was injected, ensures inf was found.
                self.assertTrue(sum(v.item() for v in found_inf_per_device.values()) == 1)

    def test_grad_scaling_update_scale(self, device="cuda", dtype=torch.float):
        growth = 2.0
        backoff = 0.25
        growth_interval = 2
        scale = torch.full((1,), 4.0, dtype=dtype, device=device)
        growth_tracker = torch.full((1,), 0.0, dtype=torch.int32, device=device)
        found_inf = torch.full((1,), 0.0, dtype=torch.float, device="cuda:0")

        # Simulates 2 consecutive unskipped iterations
        torch._amp_update_scale_(scale, growth_tracker, found_inf, growth, backoff, growth_interval)
        self.assertEqual(growth_tracker, 1)
        self.assertEqual(scale, 4.0)
        torch._amp_update_scale_(scale, growth_tracker, found_inf, growth, backoff, growth_interval)
        self.assertEqual(growth_tracker, 0)
        self.assertEqual(scale, 8.0)

        # Simulates a skipped iteration
        found_inf.fill_(1.0)
        torch._amp_update_scale_(scale, growth_tracker, found_inf, growth, backoff, growth_interval)
        self.assertEqual(growth_tracker, 0)
        self.assertEqual(scale, 2.0)

    def test_grad_scaling_unscale_sparse(self, device="cuda", dtype=torch.float):
        scaler = torch.cuda.amp.GradScaler()

        inv_scale = torch.full((1,), 0.25, dtype=dtype, device=device)
        found_inf = torch.empty((1,), dtype=dtype, device=device)
        cur = found_inf.device

        # As of d0c925f (4/16/20), docs are unclear about best API for sparse cuda tensor construction.
        # https://pytorch.org/docs/master/tensors.html shows torch.sparse_coo_tensor(...), but it has no docstring.
        # The same page shows several tensors with layout=torch.sparse_coo, but no constructors using that layout.
        # Meanwhile, https://pytorch.org/docs/master/sparse.html shows torch.sparse.FloatTensor(...), which looks
        # legacy and does not accept a device="cuda" kwarg.  Going with torch.sparse_coo_tensor.
        i = torch.tensor([[0, 1, 1],
                          [2, 0, 2]], device="cuda", dtype=torch.int64)
        v = torch.tensor([16., 32., 64.], device="cuda", dtype=torch.float)
        s = torch.sparse_coo_tensor(i, v, torch.Size([2, 3]), device="cuda", dtype=dtype)

        p = s.clone()
        assert p.is_sparse
        opt = torch.optim.SGD([p], lr=1.)

        p.grad = s.clone()
        found_inf.zero_()
        found_inf = scaler._unscale_grads_(opt, inv_scale, found_inf, False)[cur]
        self.assertEqual(found_inf, 0.0)
        self.assertEqual(p.grad.to_dense(), (s / 4).to_dense())

        v = torch.FloatTensor([16., 32., float('inf')])
        p.grad = torch.sparse_coo_tensor(i, v, torch.Size([2, 3]), device="cuda", dtype=dtype)
        found_inf.zero_()
        found_inf = scaler._unscale_grads_(opt, inv_scale, found_inf, False)[cur]
        self.assertEqual(found_inf, 1.0)

        v = torch.FloatTensor([16., 32., float('nan')])
        p.grad = torch.sparse_coo_tensor(i, v, torch.Size([2, 3]), device="cuda", dtype=dtype)
        found_inf.zero_()
        found_inf = scaler._unscale_grads_(opt, inv_scale, found_inf, False)[cur]
        self.assertEqual(found_inf, 1.0)

        p = s.clone().half()
        assert p.is_sparse
        opt = torch.optim.SGD([p], lr=1.)

        p.grad = s.clone().half()
        found_inf.zero_()
        found_inf = scaler._unscale_grads_(opt, inv_scale, found_inf, True)[cur]
        self.assertEqual(found_inf, 0.0)
        self.assertEqual(p.grad.to_dense(), (s.half() / 4).to_dense())

        # Creates fp16 sparse tensor with duplicated indices (uncoalesced).  The uncoalesced representation
        # does not overflow in fp16, but the coalesced representation would, because 64000 + 64000 > fp16 max.
        # _amp_non_finite_check_and_unscale_ should report an overflow here.
        i = torch.LongTensor([[0, 1, 0],
                              [2, 0, 2]])
        v = torch.FloatTensor([64000., 32., 64000.])
        p.grad = torch.sparse_coo_tensor(i, v, torch.Size([2, 3]), device="cuda", dtype=torch.float16)
        found_inf.zero_()
        found_inf = scaler._unscale_grads_(opt, inv_scale, found_inf, True)[cur]
        self.assertEqual(found_inf, 1.0)

    @unittest.skipIf(not TEST_MULTIGPU, "only one GPU detected")
    def test_grad_scaling_device_as_key(self):
        # Ensure that different instances of "device" objects that point to the same device
        # are treated as identical keys by dicts.  GradScaler relies on this behavior, and may
        # error otherwise in a way that's difficult to detect (a silent performance hit).
        d = {}
        t = torch.empty((1,), device="cuda:0")
        dev0a = torch.device("cuda:0")
        dev0b = torch.device("cuda:0")
        dev1a = torch.device("cuda:1")
        dev1b = torch.device("cuda:1")

        self.assertTrue(hash(dev0a) == hash(dev0b))
        self.assertTrue(hash(dev1a) == hash(dev1b))

        d[dev0a] = "0a"
        d[dev0b] = "0b"
        self.assertTrue(len(d) == 1)
        self.assertTrue(d[dev0a] == "0b")
        d[t.device] = "t"
        self.assertTrue(len(d) == 1)
        self.assertTrue(d[dev0a] == "t")

        d[dev1a] = "1a"
        d[dev1b] = "1b"
        self.assertTrue(len(d) == 2)
        self.assertTrue(d[dev1a] == "1b")

    @unittest.skipIf(not TEST_MULTIGPU, "only one GPU detected")
    def test_grad_scaling_scale(self):
        scaler = torch.cuda.amp.GradScaler(init_scale=2.)
        t0 = torch.full((1,), 4.0, dtype=torch.float32, device="cuda:0")
        t1 = torch.full((1,), 4.0, dtype=torch.float32, device="cuda:1")
        # Create some nested iterables of tensors on different devices.
        outputs = (t1.clone(), (t0.clone(), t1.clone()), [t0.clone(), (t1.clone(), t0.clone())])
        outputs = scaler.scale(outputs)
        self.assertTrue(outputs[0] == 8.0 and outputs[1][0] == 8.0 and outputs[1][1] == 8.0 and
                        outputs[2][0] == 8.0 and outputs[2][1][0] == 8.0 and outputs[2][1][1] == 8.0)
        self.assertTrue(scaler._scale.device == t1.device)

    def test_grad_scaling_state_dict(self):
        for lazy_init_scale in True, False:
            s0 = torch.cuda.amp.GradScaler(init_scale=3., growth_factor=4., backoff_factor=.5, growth_interval=2)
            s1 = torch.cuda.amp.GradScaler(init_scale=6., growth_factor=7., backoff_factor=.8, growth_interval=1)

            # sets a random value for load_state_dict to overwrite
            s1._init_growth_tracker = 7

            if lazy_init_scale:
                # Dummy scale() call to ensure the scale tensor is lazily initialized.
                s1.scale(torch.full((1,), 4.0, dtype=torch.float32, device="cuda:0"))
                self.assertTrue(isinstance(s1._scale, torch.cuda.FloatTensor))

            s1.load_state_dict(s0.state_dict())

            self.assertEqual(s1.get_scale(), 3.)
            self.assertEqual(s1.get_growth_factor(), 4.)
            self.assertEqual(s1.get_backoff_factor(), .5)
            self.assertEqual(s1.get_growth_interval(), 2)
            self.assertEqual(s1._init_growth_tracker, 0)

    def _create_scaling_models_optimizers(self, device="cuda", optimizer_ctor=torch.optim.SGD, optimizer_kwargs=None):
        # Create a module+optimizer that will use scaling, and a control module+optimizer
        # that will not use scaling, against which the scaling-enabled module+optimizer can be compared.
        mod_control = torch.nn.Sequential(torch.nn.Linear(8, 8), torch.nn.Linear(8, 8)).to(device=device)
        mod_scaling = torch.nn.Sequential(torch.nn.Linear(8, 8), torch.nn.Linear(8, 8)).to(device=device)
        with torch.no_grad():
            for c, s in zip(mod_control.parameters(), mod_scaling.parameters()):
                s.copy_(c)

        kwargs = {"lr": 1.0}
        if optimizer_kwargs is not None:
            kwargs.update(optimizer_kwargs)
        opt_control = optimizer_ctor(mod_control.parameters(), **kwargs)
        opt_scaling = optimizer_ctor(mod_scaling.parameters(), **kwargs)

        return mod_control, mod_scaling, opt_control, opt_scaling

    def _create_scaling_case(self, device="cuda", dtype=torch.float, optimizer_ctor=torch.optim.SGD, optimizer_kwargs=None):
        data = [(torch.randn((8, 8), dtype=dtype, device=device), torch.randn((8, 8), dtype=dtype, device=device)),
                (torch.randn((8, 8), dtype=dtype, device=device), torch.randn((8, 8), dtype=dtype, device=device)),
                (torch.randn((8, 8), dtype=dtype, device=device), torch.randn((8, 8), dtype=dtype, device=device)),
                (torch.randn((8, 8), dtype=dtype, device=device), torch.randn((8, 8), dtype=dtype, device=device))]

        loss_fn = torch.nn.MSELoss().cuda()

        skip_iter = 2

        return self._create_scaling_models_optimizers(
            device=device, optimizer_ctor=optimizer_ctor, optimizer_kwargs=optimizer_kwargs,
        ) + (data, loss_fn, skip_iter)

    # _run_scaling_case generalizes some single-optimizer test logic to avoid too much copy-pasting below.
    def _run_scaling_case(self, run, unskipped, skipped, atol=1e-7, optimizer_ctor=torch.optim.SGD, optimizer_kwargs=None):
        # Ensure scaling can be disabled without changing user control flow.
        for enabled in True, False:
            (
                mod_control, mod_scaling, opt_control, opt_scaling, data, loss_fn, skip_iter,
            ) = self._create_scaling_case(optimizer_ctor=optimizer_ctor, optimizer_kwargs=optimizer_kwargs)

            # For functionality, test with a modest initial scale, and an unrealistically-large growth factor
            # so any potential errors with the growth factor handling will be magnified.
            scaler = torch.cuda.amp.GradScaler(init_scale=128., growth_factor=2.0, enabled=enabled, growth_interval=1)

            _ = run(data, mod_control, opt_control, scaler, loss_fn, skip_iter, False)
            ret = run(data, mod_scaling, opt_scaling, scaler, loss_fn, skip_iter, True)

            # Allows run() to optionally return a different scaler instance.
            scaler = ret if ret else scaler

            # If scaling was enabled, the scale factor should have been multiplied by the growth factor
            # len(data) - skipped times and the backoff factor "skipped" times.
            if enabled:
                net_growth = scaler.get_growth_factor()**unskipped if unskipped > 0 else 1.0
                net_backoff = scaler.get_backoff_factor()**skipped if skipped > 0 else 1.0
                self.assertTrue(scaler.get_scale() == (128. * net_growth * net_backoff))
            else:
                self.assertTrue(scaler.get_scale() == 1.0)

            for c, s in zip(mod_control.parameters(), mod_scaling.parameters()):
                self.assertEqual(c.grad, s.grad, atol=atol, rtol=1e-05)

                c_state, s_state = opt_control.state[c], opt_scaling.state[s]
                for k in c_state:
                    self.assertEqual(c_state[k], s_state[k], atol=atol, rtol=1e-05, msg=k)

                self.assertEqual(c, s, atol=atol, rtol=1e-05)

    # Compares no scaling + no autocasting against scaling + autocasting.
    def _grad_scaling_autocast_test(self, *, atol=1e-3, optimizer_ctor=torch.optim.SGD, optimizer_kwargs=None):
        try_pickle = False

        def run(data, model, optimizer, scaler, loss_fn, skip_iter, try_scaling_api):
            for i, (input, target) in enumerate(data):
                optimizer.zero_grad()
                with torch.autocast('cuda', enabled=try_scaling_api):
                    output = model(input)
                    loss = loss_fn(output, target)
                if try_scaling_api:
                    scaler.scale(loss).backward()
                    if i == skip_iter and scaler.is_enabled():
                        with torch.no_grad():
                            model[1].weight.grad.fill_(float('inf'))
                    scaler.step(optimizer)
                    scaler.update()
                    if try_pickle:
                        scaler = pickle.loads(pickle.dumps(scaler))
                else:
                    loss.backward()
                    if (not scaler.is_enabled()) or (i != skip_iter):
                        optimizer.step()
            return scaler

        # NOTE(mkozuki): With current way of testing, `torch.optim.Adam` is failing in spite of `foreach` and `fused`.
        #   Giving some flexibility to this test might help.
        context = contextlib.nullcontext
        if optimizer_ctor in (torch.optim.Adam, torch.optim.AdamW):
            from functools import partial
            context = partial(self.assertRaises, AssertionError)
        with context():
            # sets atol=1e-3 because we're comparing pure fp32 arithmetic vs a mixture of fp16 and fp32
            self._run_scaling_case(
                run, unskipped=3, skipped=1, atol=atol, optimizer_ctor=optimizer_ctor, optimizer_kwargs=optimizer_kwargs,
            )
            # this will be picked up by try_pickle within run():
            try_pickle = True
            self._run_scaling_case(
                run, unskipped=3, skipped=1, atol=atol, optimizer_ctor=optimizer_ctor, optimizer_kwargs=optimizer_kwargs,
            )

    def test_grad_scaling_autocast(self):
        for optimizer_ctor in (torch.optim.SGD, torch.optim.Adam, torch.optim.AdamW):
            self._grad_scaling_autocast_test(optimizer_ctor=optimizer_ctor)

    def test_grad_scaling_autocast_foreach(self):
        for optimizer_ctor in (torch.optim.SGD, torch.optim.Adam, torch.optim.AdamW):
            self._grad_scaling_autocast_test(optimizer_ctor=optimizer_ctor, optimizer_kwargs={"foreach": True})

    def test_grad_scaling_autocast_fused(self):
        for optimizer_ctor in (torch.optim.Adam, torch.optim.AdamW):
            self._grad_scaling_autocast_test(optimizer_ctor=optimizer_ctor, optimizer_kwargs={"fused": True})

    # Compare non-fused optimizer vs fused one as the fused one unscales gradients
    # inside its cuda kernel unlike the other.
    def test_grad_scaling_autocast_fused_optimizers(self):
        for optimizer_ctor, optimizer_kwargs, separate_unscale in product(
            (torch.optim.Adam, torch.optim.AdamW),
            ({"fused": True, "amsgrad": False}, {"fused": True, "amsgrad": True}),
            (False, True),
        ):
            with self.subTest(optim=optimizer_ctor, kwargs=optimizer_kwargs, separate_unscale=separate_unscale):
                self._grad_scaling_autocast_fused_optimizers(
                    optimizer_ctor=optimizer_ctor, optimizer_kwargs=optimizer_kwargs, separate_unscale=separate_unscale)

    def _grad_scaling_autocast_fused_optimizers(self, optimizer_ctor, optimizer_kwargs, separate_unscale):
        (
            mod_control, mod_scaling, opt_control, opt_scaling, data, loss_fn, _,
        ) = self._create_scaling_case(optimizer_ctor=optimizer_ctor, optimizer_kwargs=optimizer_kwargs)
        kwargs = deepcopy(optimizer_kwargs)
        kwargs["fused"] = False
        opt_control = optimizer_ctor(mod_control.parameters(), lr=1.0, **kwargs)

        scaler = torch.cuda.amp.GradScaler(init_scale=128.0)

        for input, target in data:
            opt_control.zero_grad()
            with torch.autocast('cuda'):
                output_control = mod_control(input)
                loss_control = loss_fn(output_control, target)
            scaler.scale(loss_control).backward()
            scaler.step(opt_control)
            scaler.update()

            opt_scaling.zero_grad()
            with torch.autocast('cuda'):
                output_scaling = mod_scaling(input)
                loss_scaling = loss_fn(output_scaling, target)
            scaler.scale(loss_scaling).backward()
            if separate_unscale:
                scaler.unscale_(opt_scaling)
            scaler.step(opt_scaling)
            scaler.update()

            self.assertEqual(loss_control, loss_scaling)
            for param_control, param_scaling in zip(mod_control.parameters(), mod_scaling.parameters()):
                self.assertEqual(param_control.grad, param_scaling.grad)
                self.assertEqual(param_control, param_scaling)

                state_control, state_scaling = opt_control.state[param_control], opt_scaling.state[param_scaling]

                for k in state_control:
                    actual = state_scaling[k]
                    if k == "step":
                        actual = actual.squeeze()
                    self.assertEqual(state_control[k], actual)

    def test_grad_scaling_clipping(self):
        def run(data, model, optimizer, scaler, loss_fn, skip_iter, try_scaling_api):
            max_norm = 0.2  # A reasonable value that actually has an effect, based on printouts of grads
            for i, (input, target) in enumerate(data):
                optimizer.zero_grad()
                output = model(input)
                loss = loss_fn(output, target)
                if try_scaling_api:
                    scaler.scale(loss).backward()
                    torch.nn.utils.clip_grad_norm_(model.parameters(), max_norm * scaler.get_scale())
                    if i == skip_iter and scaler.is_enabled():
                        model[1].weight.grad.data.fill_(float('inf'))
                    scaler.step(optimizer)
                    scaler.update()
                else:
                    loss.backward()
                    torch.nn.utils.clip_grad_norm_(model.parameters(), max_norm)
                    if (not scaler.is_enabled()) or (i != skip_iter):
                        optimizer.step()

        self._run_scaling_case(run, unskipped=3, skipped=1, atol=1e-5)

    def test_grad_scaling_clipping_separate_unscale(self):
        def run(data, model, optimizer, scaler, loss_fn, skip_iter, try_scaling_api):
            max_norm = 0.2  # A reasonable value that actually has an effect, based on printouts of grads
            for i, (input, target) in enumerate(data):
                optimizer.zero_grad()
                output = model(input)
                loss = loss_fn(output, target)
                if try_scaling_api:
                    scaler.scale(loss).backward()
                    if i == skip_iter and scaler.is_enabled():
                        model[1].weight.grad.data.fill_(float('inf'))
                    scaler.unscale_(optimizer)
                    torch.nn.utils.clip_grad_norm_(model.parameters(), max_norm, error_if_nonfinite=False)
                    scaler.step(optimizer)
                    scaler.update()
                else:
                    loss.backward()
                    torch.nn.utils.clip_grad_norm_(model.parameters(), max_norm)
                    if (not scaler.is_enabled()) or (i != skip_iter):
                        optimizer.step()

        self._run_scaling_case(run, unskipped=3, skipped=1)

    @unittest.skipIf(IS_WINDOWS, 'FIXME: fix this test for Windows')
    def test_grad_scaling_penalty(self):
        def run(data, model, optimizer, scaler, loss_fn, skip_iter, try_scaling_api):
            for i, (input, target) in enumerate(data):
                optimizer.zero_grad()
                output = model(input)
                loss = loss_fn(output, target)

                if try_scaling_api:
                    grad_params = torch.autograd.grad(scaler.scale(loss),
                                                      model.parameters(), create_graph=True)
                    inv_scale = 1. / scaler.get_scale()
                    grad_params = [p * inv_scale for p in grad_params]
                else:
                    grad_params = torch.autograd.grad(loss, model.parameters(), create_graph=True)

                grad_norm = 0
                for grad in grad_params:
                    grad_norm += grad.pow(2).sum()
                grad_norm = grad_norm.sqrt()
                loss = loss + grad_norm

                if try_scaling_api:
                    scaler.scale(loss).backward()
                    if i == skip_iter and scaler.is_enabled():
                        model[1].weight.grad.data.fill_(float('inf'))
                    scaler.step(optimizer)
                    scaler.update()
                else:
                    loss.backward()
                    if (not scaler.is_enabled()) or (i != skip_iter):
                        optimizer.step()

        self._run_scaling_case(run, unskipped=3, skipped=1)

    def test_grad_scaling_accumulation(self):
        def run(data, model, optimizer, scaler, loss_fn, skip_iter, try_scaling_api):
            iters_to_accumulate = 2
            for i, (input, target) in enumerate(data):
                output = model(input)
                loss = loss_fn(output, target)
                loss = loss / iters_to_accumulate
                if try_scaling_api:
                    scaler.scale(loss).backward()
                else:
                    loss.backward()
                if (i + 1) % iters_to_accumulate == 0:
                    if try_scaling_api:
                        scaler.step(optimizer)
                        scaler.update()
                        optimizer.zero_grad()
                    else:
                        optimizer.step()
                        optimizer.zero_grad()

        self._run_scaling_case(run, unskipped=2, skipped=0)

    def test_grad_scaling_multiple(self):
        # Tests gradient scaling with 2 models and 2 optimizers that both receive gradients from 2 losses.
        # Some of the logic here cannot reuse the generic helper functions created for the 1-optimizer cases.
        for enabled in True, False:
            mod_control0, mod_scaling0, opt_control0, opt_scaling0, data, loss_fn, skip_iter = \
                self._create_scaling_case()
            mod_control1, mod_scaling1, opt_control1, opt_scaling1 = \
                self._create_scaling_models_optimizers()

            scaler = torch.cuda.amp.GradScaler(init_scale=128., growth_factor=2.0, enabled=enabled, growth_interval=1)

            def run(model0, model1, optimizer0, optimizer1, try_scaling_api):
                for i, (input, target) in enumerate(data):
                    optimizer0.zero_grad()
                    optimizer1.zero_grad()
                    output0 = model0(input)
                    output1 = model1(input)
                    loss0 = loss_fn(0.3 * output0 + 0.7 * output1, target)
                    loss1 = loss_fn(0.6 * output0 - 0.4 * output1, target)

                    if try_scaling_api:
                        scaler.scale(loss0).backward(retain_graph=True)
                        scaler.scale(loss1).backward()
                        if i == skip_iter and scaler.is_enabled():
                            model1[1].weight.grad.data.fill_(float('inf'))

                        # As an additional stress test, separately unscale for one of the optimizers.
                        scaler.unscale_(optimizer0)

                        scaler.step(optimizer0)
                        scaler.step(optimizer1)
                        scaler.update()
                    else:
                        loss0.backward(retain_graph=True)
                        loss1.backward()
                        optimizer0.step()
                        if (not scaler.is_enabled()) or (i != skip_iter):
                            optimizer1.step()

            run(mod_control0, mod_control1, opt_control0, opt_control1, False)
            run(mod_scaling0, mod_scaling1, opt_scaling0, opt_scaling1, True)

            # The loss scale should have been multiplied by the growth factor 3 times and the backoff factor once.
            self.assertTrue(scaler.get_scale() == (128. * scaler.get_growth_factor()**3 *
                                                   scaler.get_backoff_factor()**1) if enabled else 1.0)

            for c, s in zip(chain(mod_control0.parameters(), mod_control1.parameters()),
                            chain(mod_scaling0.parameters(), mod_scaling1.parameters())):
                self.assertEqual(c, s, rtol=1e-5, atol=1e-7)

    def test_grad_scaler_pass_itself(self):
        class _PlaceHolderOptimizer(torch.optim.Optimizer):
            tester = self

            def __init__(self, params, defaults=None):
                if defaults is None:
                    defaults = {}
                super().__init__(params, defaults)
                self._step_supports_amp_scaling = True

        class Optimizer1(_PlaceHolderOptimizer):
            def step(self, closure=None, *, grad_scaler=None):
                self.tester.assertTrue(isinstance(grad_scaler, torch.cuda.amp.GradScaler))
                self.tester.assertFalse(hasattr(self, "grad_scale"))
                self.tester.assertFalse(hasattr(self, "found_inf"))

        class Optimizer2(_PlaceHolderOptimizer):
            def step(self, closure=None):
                self.tester.assertTrue(isinstance(self.grad_scale, torch.Tensor))
                self.tester.assertTrue(isinstance(self.found_inf, torch.Tensor))

        x = torch.randn(4, 4).cuda()
        m = torch.nn.Linear(4, 1).cuda()
        o1 = Optimizer1(m.parameters())
        o2 = Optimizer2(m.parameters())
        scaler = torch.cuda.amp.GradScaler(init_scale=2.0)

        with torch.cuda.amp.autocast():
            y = m(x)
            loss = y.mean()
        scaler.scale(loss).backward()
        with self.assertWarns(FutureWarning):
            scaler.step(o1)
        scaler.step(o2)
        scaler.update()

    @unittest.skipIf(not TEST_MULTIGPU, "only one GPU detected")
    def test_grad_scaling_multigpu(self):
        # Same as above, but runs some of the models on device 1.
        # GradScaler should transparently handle losses and gradients on multiple devices.
        # This test could be combined with the test above, but I think it makes sense to treat
        # multi-GPU operations separately.
        dev0 = torch.device("cuda:0")
        dev1 = torch.device("cuda:1")

        for enabled in True, False:
            mod_control0, mod_scaling0, opt_control0, opt_scaling0, data, loss_fn, skip_iter = \
                self._create_scaling_case()
            mod_control1, mod_scaling1, opt_control1, opt_scaling1 = \
                self._create_scaling_models_optimizers(device=dev1)

            scaler = torch.cuda.amp.GradScaler(init_scale=128., growth_factor=2.0, enabled=enabled, growth_interval=1)

            def run(model0, model1, optimizer0, optimizer1, try_scaling_api):
                for i, (input, target) in enumerate(data):
                    optimizer0.zero_grad()
                    optimizer1.zero_grad()
                    output0 = model0(input)
                    output1 = model1(input.to(dev1))
                    loss0 = loss_fn(0.3 * output0 + 0.7 * output1.to(dev0), target)
                    loss1 = loss_fn(0.6 * output0.to(dev1) - 0.4 * output1, target.to(dev1))

                    if try_scaling_api:
                        scaler.scale(loss0).backward(retain_graph=True)
                        scaler.scale(loss1).backward()
                        if i == skip_iter and scaler.is_enabled():
                            model1[1].weight.grad.data.fill_(float('inf'))

                        # As an additional stress test, separately unscale for one of the optimizers.
                        scaler.unscale_(optimizer0)

                        scaler.step(optimizer0)
                        scaler.step(optimizer1)

                        # Make sure the found_infs were collected properly across optimizers and devices.
                        if scaler.is_enabled():
                            self.assertTrue(len(scaler._found_inf_per_device(optimizer0)) == 1)
                            self.assertTrue(len(scaler._found_inf_per_device(optimizer1)) == 1)
                            self.assertTrue(scaler._found_inf_per_device(optimizer0)[dev0].item() == 0.)
                            self.assertTrue(scaler._found_inf_per_device(optimizer1)[dev1].item() ==
                                            float(i == skip_iter))

                        scaler.update()
                    else:
                        loss0.backward(retain_graph=True)
                        loss1.backward()
                        optimizer0.step()
                        if (not scaler.is_enabled()) or (i != skip_iter):
                            optimizer1.step()

            run(mod_control0, mod_control1, opt_control0, opt_control1, False)
            run(mod_scaling0, mod_scaling1, opt_scaling0, opt_scaling1, True)

            # The loss scale should have been multiplied by the growth factor 3 times and the backoff factor once.
            self.assertTrue(scaler.get_scale() == (128. * scaler.get_growth_factor()**3 *
                                                   scaler.get_backoff_factor()**1) if enabled else 1.0)

            # Copy mod_control1 and mod_scaling1 back the device 0 for comparison
            mod_control1.to(dev0)
            mod_scaling1.to(dev0)

            for c, s in zip(chain(mod_control0.parameters(), mod_control1.parameters()),
                            chain(mod_scaling0.parameters(), mod_scaling1.parameters())):
                self.assertEqual(c, s, rtol=1e-5, atol=1e-7)

    @unittest.skipIf(TEST_CUDAMALLOCASYNC, "FAIL")
    def test_cublas_multiple_threads_same_device(self):
        # Note, these parameters should be very carefully tuned
        # Too small number makes it hard for the racing condition
        # to happen, while too large number sometimes cause hang
        size = 1024
        num_threads = 2
        trials = 3
        test_iters = 100

        weight = torch.ones((size, size), device='cuda')
        results = {}
        barrier = threading.Barrier(num_threads)

        def _worker(t):
            my_stream = torch.cuda.Stream()
            # Hard sync so we don't need to worry about creating and using tensors
            # across streams or the fact that default streams are thread-local.
            # Those issues are not the target of this test.
            torch.cuda.synchronize()
            # Line up threads to increase likelihood of race conditions.
            barrier.wait()
            with torch.cuda.stream(my_stream):
                for i in range(test_iters):
                    # If all threads are sharing the same cublas handle,
                    # the following sequence may occur:
                    # thread 0 calls cublasSetStream()
                    # thread 1 calls cublasSetStream()
                    # thread 0 launches its raw gemm, which it thinks is in
                    #          its own stream, but is actually in thread 1's stream.
                    # thread 0 enqueues its div_, which IS is its own stream,
                    #          but actually now races with its gemm.
                    results[t] = torch.mm(results[t], weight)
                    results[t].div_(float(size))
            torch.cuda.synchronize()

        for _ in range(trials):
            for t in range(num_threads):
                results[t] = torch.ones((size, size), device='cuda')

            threads = [threading.Thread(target=_worker,
                                        args=(t,)) for t in range(num_threads)]

            for thread in threads:
                thread.start()
            for thread in threads:
                thread.join()

            for t in range(num_threads):
                self.assertEqual(results[t].sum().item(), size * size)

    # Test is flaky on Windows (https://github.com/pytorch/pytorch/issues/57401)
    @unittest.skipIf(IS_WINDOWS, 'Test is flaky on Windows (see issue 57401)')
    @unittest.skipIf(not TEST_CUDNN, 'CUDNN not available')
    @skipIfRocm
    def test_cudnn_multiple_threads_same_device(self):
        # This function is intended to test the lazy creation and reuse of per-thread
        # cudnn handles on each device in aten/src/ATen/cudnn/Handles.cpp.
        # Failure here likely indicates something wrong with that logic.
        weight = torch.ones((1, 1, 2, 2), device='cuda')

        results = {}

        num_threads = 2
        trials = 3
        test_iters = 1000
        barrier = threading.Barrier(num_threads)

        with torch.backends.cudnn.flags(enabled=True):
            def _worker(t):
                my_stream = torch.cuda.Stream()
                # Hard sync so we don't need to worry about creating and using tensors
                # across streams or the fact that default streams are thread-local.
                # Those issues are not the target of this test.
                torch.cuda.synchronize()
                # Line up threads to increase likelihood of race conditions.
                barrier.wait()
                with torch.cuda.stream(my_stream):
                    for _ in range(test_iters):
                        # If all threads are sharing the same cudnn handle,
                        # the following sequence may occur:
                        # thread 0 calls setCuDNNStreamToCurrent()
                        # thread 1 calls setCuDNNStreamToCurrent()
                        # thread 0 launches its raw convolution, which it thinks is in
                        #          its own stream, but is actually in thread 1's stream.
                        # thread 0 enqueues its div_, which IS is its own stream,
                        #          but now races with its convolution.
                        results[t] = torch.nn.functional.conv2d(results[t], weight, padding=0)
                        results[t].div_(4.0)
                torch.cuda.synchronize()

            for _ in range(trials):
                for t in range(num_threads):
                    results[t] = torch.ones((1, 1, 2048, 2048), device='cuda')

                threads = [threading.Thread(target=_worker,
                                            args=(t,)) for t in range(num_threads)]

                for thread in threads:
                    thread.start()
                for thread in threads:
                    thread.join()

                for t in range(num_threads):
                    self.assertEqual(results[t].sum().item(),
                                     (2048 - test_iters) * (2048 - test_iters))

    def test_cusparse_multiple_threads_same_device(self):
        size = 1024
        num_threads = 2
        trials = 3
        test_iters = 500

        def ones_sparse(size):
            a = torch.arange(size, device='cuda')
            indices = torch.cartesian_prod(a, a).t()
            values = torch.ones(size * size, device='cuda')
            return torch.sparse_coo_tensor(indices, values)

        weight = ones_sparse(size)
        results = {}
        barrier = threading.Barrier(num_threads)

        def _worker(t):
            my_stream = torch.cuda.Stream()
            # Hard sync so we don't need to worry about creating and using tensors
            # across streams or the fact that default streams are thread-local.
            # Those issues are not the target of this test.
            torch.cuda.synchronize()
            # Line up threads to increase likelihood of race conditions.
            barrier.wait()
            with torch.cuda.stream(my_stream):
                for i in range(test_iters):
                    # If all threads are sharing the same cublas handle,
                    # the following sequence may occur:
                    # thread 0 calls cublasSetStream()
                    # thread 1 calls cublasSetStream()
                    # thread 0 launches its raw gemm, which it thinks is in
                    #          its own stream, but is actually in thread 1's stream.
                    # thread 0 enqueues its div_, which IS is its own stream,
                    #          but actually now races with its gemm.
                    results[t] = weight.mm(results[t])
                    results[t].div_(float(size))
            torch.cuda.synchronize()

        for _ in range(trials):
            for t in range(num_threads):
                results[t] = torch.ones((size, size), device='cuda')

            threads = [threading.Thread(target=_worker,
                                        args=(t,)) for t in range(num_threads)]

            for thread in threads:
                thread.start()
            for thread in threads:
                thread.join()

            for t in range(num_threads):
                self.assertEqual(results[t].sum().item(), size * size)

    def _run_autocast_outofplace(self, op, args, run_as_type, out_type=None, module=torch, add_kwargs=None):
        # helper to cast args
        def cast(val, to_type):
            if isinstance(val, torch.Tensor):
                return val.to(to_type) if val.is_floating_point() else val
            elif isinstance(val, collections.abc.Iterable):
                return type(val)(cast(v, to_type) for v in val)
            else:
                return val

        if add_kwargs is None:
            add_kwargs = {}
        fast_dtype = torch.bfloat16 if run_as_type == torch.bfloat16 else torch.float16
        self.assertFalse(torch.is_autocast_enabled())
        with torch.autocast('cuda', dtype=fast_dtype):
            self.assertTrue(torch.is_autocast_enabled())

            out_type = out_type if out_type is not None else run_as_type
            output = output_method = None

            # Try module.* variant, if requested:
            if module is not None and hasattr(module, op):
                output = getattr(module, op)(*args, **add_kwargs)
                if isinstance(output, torch.Tensor):
                    self.assertTrue(out_type == output.dtype,
                                    "autocast for torch.{} produced {}, should produce {}"
                                    .format(op, output.dtype, out_type))

            # Try Tensor.* variant:
            if hasattr(torch.Tensor, op):
                output_method = getattr(args[0], op)(*args[1:], **add_kwargs)
                if isinstance(output_method, torch.Tensor):
                    self.assertTrue(out_type == output_method.dtype,
                                    "autocast for torch.{} produced {}, should produce torch.{}"
                                    .format(op, output_method.dtype, out_type))

            self.assertTrue((output is not None) or (output_method is not None),
                            "{} not found as an attribute on either Tensor or the requested module {}".format(
                            op, module))

            # Accounts for ops that return Tensors, iterables, and other non-Tensors.
            # For example, lstm_cell returns a tuple and equal returns bool.
            def compare(first, second):
                if isinstance(first, torch.Tensor):
                    return torch.equal(first, second)
                elif isinstance(first, collections.abc.Iterable):
                    return all(compare(f, s) for f, s in zip(first, second))
                else:
                    return first == second

            # If both torch.* and Tensor.* variants were found, check outputs are identical
            if (output is not None) and (output_method is not None):
                self.assertTrue(type(output) == type(output_method))
                comparison = compare(output, output_method)
                self.assertTrue(comparison, "torch.{0} result did not match Tensor.{0} result".format(op))

            # Compare numerics to Python-side "autocasting" that (we expect) does the same thing
            # as the C++-side autocasting, and should be bitwise accurate.
            output_to_compare = output if output is not None else output_method
            with torch.autocast('cuda', enabled=False):
                self.assertFalse(torch.is_autocast_enabled())

                if module is not None and hasattr(module, op):
                    control = getattr(module, op)(*cast(args, run_as_type), **add_kwargs)
                else:
                    control = getattr(args[0].to(run_as_type), op)(*cast(args[1:], run_as_type), **add_kwargs)
                self.assertTrue(type(output_to_compare) == type(control))
                comparison = compare(output_to_compare, control)
                self.assertTrue(comparison, "torch.{} result did not match control".format(op))
            self.assertTrue(torch.is_autocast_enabled())
        self.assertFalse(torch.is_autocast_enabled())

    def args_maybe_kwargs(self, op_with_args):
        if len(op_with_args) == 2:
            return op_with_args[0], op_with_args[1], {}
        else:
            return op_with_args[0], op_with_args[1], op_with_args[2]

    @unittest.skipIf(not TEST_CUDNN, 'CUDNN not available')
    def test_autocast_torch_fp16(self):
        with torch.backends.cudnn.flags(enabled=True, deterministic=True):
            for op_with_args in self.autocast_lists.torch_fp16:
                skip_test = False
                op, args = op_with_args[0], op_with_args[1]
                if len(op_with_args) == 3:
                    skip_test = op_with_args[2]  # TEST_WITH_ROCM
                if not skip_test:
                    self._run_autocast_outofplace(op, args, torch.float16)

    @unittest.skipIf(not TEST_CUDNN, 'CUDNN not available')
    def test_autocast_torch_bf16(self):
        with torch.backends.cudnn.flags(enabled=True, deterministic=True):
            for op_with_args in self.autocast_lists.torch_fp16:
                skip_test = False
                op, args = op_with_args[0], op_with_args[1]
                if len(op_with_args) == 3:
                    skip_test = op_with_args[2]  # TEST_WITH_ROCM
                should_error_from_cudnn = 'cudnn' in op and \
                    ('TORCH_CUDNN_V8_API_DISABLED' in os.environ and
                     int(os.environ['TORCH_CUDNN_V8_API_DISABLED']) or
                     torch.cuda.get_device_capability() < (8, 0))
                should_error_from_not_implemented = should_error_from_cudnn or 'thnn' in op \
                    or 'fused' in op or 'gru' in op or op == '_thnn_fused_lstm_cell' or op == 'lstm_cell'
                if not skip_test:
                    if should_error_from_not_implemented:
                        with self.assertRaises(RuntimeError, msg=str(op) + ' should not be supported for bfloat16!'):
                            self._run_autocast_outofplace(op, args, torch.bfloat16)
                    else:
                        if torch.cuda.is_bf16_supported():
                            self._run_autocast_outofplace(op, args, torch.bfloat16)
                        else:
                            with self.assertRaisesRegex(RuntimeError, 'Device does not support bfloat16'):
                                self._run_autocast_outofplace(op, args, torch.bfloat16)

    @unittest.skipIf(not TEST_CUDNN, 'CUDNN not available')
    def test_autocast_torch_fp32(self):
        for op_with_args in self.autocast_lists.torch_fp32:
            op, args, maybe_kwargs = self.args_maybe_kwargs(op_with_args)
            self._run_autocast_outofplace(op, args, torch.float32, add_kwargs=maybe_kwargs)

    @unittest.skipIf(not TEST_CUDNN, 'CUDNN not available')
    def test_autocast_torch_need_autocast_promote(self):
        for op, args in self.autocast_lists.torch_need_autocast_promote:
            self._run_autocast_outofplace(op, args, torch.float32)

    @unittest.skipIf(not TEST_CUDNN, 'CUDNN not available')
    def test_autocast_torch_expect_builtin_promote(self):
        for op, args, out_type in self.autocast_lists.torch_expect_builtin_promote:
            self._run_autocast_outofplace(op, args, torch.float32, out_type=out_type)

    @unittest.skipIf(not TEST_CUDNN, 'CUDNN not available')
    def test_autocast_nn_fp16(self):
        with torch.backends.cudnn.flags(enabled=True, deterministic=True):
            for op, args in self.autocast_lists.nn_fp16:
                self._run_autocast_outofplace(op, args, torch.float16, module=torch._C._nn)



    @unittest.skipIf(not TEST_CUDNN, 'CUDNN not available')
    def test_autocast_nn_bf16(self):
        with torch.backends.cudnn.flags(enabled=True, deterministic=True):
            for op, args in self.autocast_lists.nn_fp16:
                if torch.cuda.is_bf16_supported():
                    self._run_autocast_outofplace(op, args, torch.bfloat16, module=torch._C._nn)
                else:
                    with self.assertRaisesRegex(RuntimeError, 'Device does not support bfloat16'):
                        self._run_autocast_outofplace(op, args, torch.bfloat16, module=torch._C._nn)

    @unittest.skipIf(not TEST_CUDNN, 'CUDNN not available')
    def test_autocast_nn_fp32(self):
        for op, args in self.autocast_lists.nn_fp32:
            self._run_autocast_outofplace(op, args, torch.float32, module=torch._C._nn)

    @unittest.skipIf(not TEST_CUDNN, 'CUDNN not available')
    def test_autocast_linalg_fp16(self):
        with torch.backends.cudnn.flags(enabled=True, deterministic=True):
            for op, args in self.autocast_lists.linalg_fp16:
                self._run_autocast_outofplace(op, args, torch.float16, module=torch._C._linalg)

    @unittest.skipIf(not TEST_CUDNN, 'CUDNN not available')
    def test_autocast_methods_fp16(self):
        with torch.backends.cudnn.flags(enabled=True, deterministic=True):
            for op, args in self.autocast_lists.methods_fp16:
                self._run_autocast_outofplace(op, args, torch.float16, module=None)

    @unittest.skipIf(not TEST_CUDNN, 'CUDNN not available')
    def test_autocast_methods_fp32(self):
        for op, args in self.autocast_lists.methods_fp32:
            self._run_autocast_outofplace(op, args, torch.float32, module=None)

    @unittest.skipIf(not TEST_CUDNN, 'CUDNN not available')
    def test_autocast_methods_expect_builtin_promote(self):
        for op, args, out_type in self.autocast_lists.methods_expect_builtin_promote:
            self._run_autocast_outofplace(op, args, torch.float32, module=None, out_type=out_type)

    def test_autocast_banned(self):
        with torch.autocast('cuda'):
            for op, args, module in self.autocast_lists.banned:
                with self.assertRaises(RuntimeError):
                    getattr(module, op)(*args)

    def test_autocast_ignored_types(self):
        with torch.autocast('cuda'):
            for ignore_type in (torch.double, torch.int32):
                a_ignore = torch.ones((8, 8), dtype=ignore_type, device="cuda:0")
                b_ignore = torch.ones((8, 8), dtype=ignore_type, device="cuda:0")
                c_16 = torch.ones((8, 8), dtype=torch.float16, device="cuda:0")

                # Tests if CastPolicy::fp16 ops ignore double and int
                # Currently, no ops belonging to this policy support integer inputs.
                if ignore_type is torch.double:
                    with self.assertRaises(RuntimeError):
                        torch.mm(a_ignore, c_16)
                    with torch.autocast('cuda', enabled=False):
                        type_no_autocast = torch.mm(a_ignore, b_ignore).dtype
                    self.assertTrue(torch.mm(a_ignore, b_ignore).dtype is type_no_autocast)

                # Tests if CastPolicy::fp32 ops ignore double and int
                with torch.autocast('cuda', enabled=False):
                    type_no_autocast = torch.pow(a_ignore, 2.0).dtype
                self.assertTrue(torch.pow(a_ignore, 2.0).dtype is type_no_autocast)

                # Tests if CastPolicy::fp32_set_opt_dtype ops ignore double and int
                with torch.autocast('cuda', enabled=False):
                    type_no_autocast = torch.sum(a_ignore).dtype
                self.assertTrue(torch.sum(a_ignore).dtype is type_no_autocast)

                # Tests if CastPolicy::fp32_append_dtype ops ignore double and int
                # Currently, no ops belonging to this policy support integer inputs.
                if ignore_type is torch.double:
                    with torch.autocast('cuda', enabled=False):
                        type_no_autocast = torch.norm(a_ignore).dtype
                    self.assertTrue(torch.norm(a_ignore).dtype is type_no_autocast)

    def test_autocast_custom_enabled(self):
        class MyMM(torch.autograd.Function):
            @staticmethod
            @torch.cuda.amp.custom_fwd
            def forward(ctx, a, b):
                self.assertTrue(a.dtype is torch.float32)
                self.assertTrue(b.dtype is torch.float32)
                self.assertTrue(torch.is_autocast_enabled())
                ctx.save_for_backward(a, b)
                return a.mm(b)

            @staticmethod
            @torch.cuda.amp.custom_bwd
            def backward(ctx, grad):
                self.assertTrue(torch.is_autocast_enabled())
                a, b = ctx.saved_tensors
                a_grad, b_grad = grad.mm(b.t()), a.t().mm(grad)
                self.assertTrue(a_grad.dtype is dtype and b_grad.dtype is dtype)
                return a_grad, b_grad

        mymm = MyMM.apply

        x = torch.randn((8, 8), device="cuda", dtype=torch.float32, requires_grad=True)
        y = torch.randn((8, 8), device="cuda", dtype=torch.float32, requires_grad=True)

        dtypes = (torch.float16, torch.bfloat16) if TEST_BF16 else (torch.float16,)
        for dtype in dtypes:
            with torch.cuda.amp.autocast(dtype=dtype):
                output = mymm(x, y)
                self.assertTrue(output.dtype is dtype)
                loss = output.sum()
            loss.backward()

    def test_autocast_custom_cast_inputs(self):
        class MyMM(torch.autograd.Function):
            @staticmethod
            @torch.cuda.amp.custom_fwd(cast_inputs=torch.float32)
            def forward(ctx, a, container, expect_type):
                b = container[1][0]
                self.assertTrue(a.dtype is expect_type)
                self.assertTrue(b.dtype is expect_type)
                self.assertFalse(torch.is_autocast_enabled())
                ctx.save_for_backward(a, b)
                return a.mm(b)

            @staticmethod
            @torch.cuda.amp.custom_bwd
            def backward(ctx, grad):
                self.assertFalse(torch.is_autocast_enabled())
                a, b = ctx.saved_tensors
                return grad.mm(b.t()), None, None

        mymm = MyMM.apply

        x = torch.randn((8, 8), device="cuda", dtype=torch.float16, requires_grad=True)
        # Puts one input tensor in a nested container.  y's contained Tensor won't receive a gradient,
        # because torch.autograd.Function can't hand gradients back to non-Tensor forward arguments.
        # Sets requires_grad=False explicitly so we don't lie about expecting a gradient.
        y = (0, {0: torch.randn((8, 8), device="cuda", dtype=torch.float16, requires_grad=False)})

        with torch.autocast('cuda', ):
            output = mymm(x, y, torch.float32)
            self.assertTrue(output.dtype is torch.float32)
            loss = output.sum()
        loss.backward()

        # Tests if custom_fwd becomes a no-op when mymm runs outside an autocast-enabled region.
        output = mymm(x, y, torch.float16)
        self.assertTrue(output.dtype is torch.float16)
        loss = output.sum()
        loss.backward()

    def test_autocast_cat_jit(self):
        # Reported at https://github.com/pytorch/pytorch/issues/38958

        class Model(torch.nn.Module):
            def forward(self):
                a = torch.randn(1)
                b = torch.randn(1)
                c = torch.cat((a, b), 0)
                d = torch.stack([c, c], 0)
                return d

        # The JIT here doesn't really matter, we just need to call
        # cat via the boxed API
        model = Model()
        model_jit_script = torch.jit.script(model)

        with torch.autocast('cuda', enabled=True):
            model()
            model_jit_script()

    # cudnn RNNs require special backend handling (weights are cast to FP16 and reflattened)
    # so they get a dedicated test.
    # Despite the large number of RNN cases it tries, the test takes < 15 seconds on a Titan V (similar to V100).
    @skipIfRocm
    @unittest.skipIf(not TEST_CUDNN, 'CUDNN not available')
    def test_autocast_rnn(self):
        with torch.backends.cudnn.flags(enabled=True, deterministic=True):
            # seq, batch, features, hidden size
            clses = ("RNN", "GRU", "LSTM")
            T, B, F, H = 3, 4, 5, 6
            dtypes = (torch.float16, torch.float32)
            input_layouts = ("seq_first", "batch_first", "packed")

            for (cls, num_layers, bias, input_layout, bidirectional, try_nonpreflattened_weights,
                 input_dtype, hidden_dtype, weight_dtype) in \
                    product(clses, (1, 2), (True, False), input_layouts, (True, False), (True, False),
                            dtypes, dtypes, dtypes):
                if input_layout == "seq_first":
                    batch_first = False
                    x = torch.randn((T, B, F), device="cuda", dtype=input_dtype)
                elif input_layout == "batch_first":
                    batch_first = True
                    x = torch.randn((B, T, F), device="cuda", dtype=input_dtype)
                elif input_layout == "packed":
                    batch_first = False
                    x = torch.nn.utils.rnn.pack_padded_sequence(torch.randn((T, B, F),
                                                                            device="cuda", dtype=input_dtype),
                                                                lengths=(3, 2, 1, 3),
                                                                enforce_sorted=False)

                rnn = getattr(torch.nn, cls)(F, H, num_layers=num_layers, bidirectional=bidirectional,
                                             bias=bias, batch_first=batch_first).cuda().to(dtype=weight_dtype)

                if try_nonpreflattened_weights:
                    for p in rnn.parameters():
                        with torch.no_grad():
                            p.set_(p.clone())

                h = torch.randn((num_layers * (2 if bidirectional else 1), B, H),
                                device="cuda", dtype=hidden_dtype)
                if cls == "LSTM":
                    c = torch.randn((num_layers * (2 if bidirectional else 1), B, H),
                                    device="cuda", dtype=hidden_dtype)
                    h = (h, c)

                with torch.autocast('cuda', ):
                    out, h_out = rnn(x, h)
                out = out.data if input_layout == "packed" else out
                self.assertEqual(out.dtype, torch.float16)
                # Autocast wrapper requires at::_cudnn_rnn is autograd-exposed.  This check can't guarantee
                # at::_cudnn_rnn is autograd-exposed, but if it fires, it indicates some funny business has
                # occurred and we should double check that at::_cudnn_rnn remains autograd-exposed.
                self.assertEqual(out.grad_fn.name(), "CudnnRnnBackward0")
                out.sum().backward()
                grads = [p.grad.clone() for p in rnn.parameters()]

                rnn.zero_grad()

                if cls == "LSTM":
                    out_control, h_out_control = rnn.to(dtype=torch.float16)(x.half(), (h[0].half(), h[1].half()))
                else:
                    out_control, h_out_control = rnn.to(dtype=torch.float16)(x.half(), h.half())
                out_control = out_control.data if input_layout == "packed" else out_control
                out_control.sum().backward()
                grads_control = [p.grad.clone() for p in rnn.parameters()]

                # Compares with default tolerances, even for FP16 execution.  Barring nondeterminism,
                # autocast and control results should be bitwise identical.
                self.assertEqual(out, out_control)

                if cls == "LSTM":
                    self.assertTrue(h_out[0].dtype is torch.float16 and h_out[1].dtype is torch.float16)
                    self.assertEqual(h_out[0], h_out_control[0])
                    self.assertEqual(h_out[1], h_out_control[1])
                else:
                    self.assertEqual(h_out.dtype, torch.float16)
                    self.assertEqual(h_out, h_out_control)
                for grad, grad_control in zip(grads, grads_control):
                    self.assertEqual(grad.half(), grad_control)

    def test_autocast_cache_leak(self):
        # Reported at https://github.com/pytorch/pytorch/issues/48049
        # Test is used to check, if autocast recaches the same parameters
        # when executed in a `torch.no_grad()` block.

        linear = torch.nn.Linear(10, 10).to('cuda')
        data = torch.randn(1, 10, device='cuda')

        with torch.autocast('cuda', ):
            with torch.no_grad():
                out = linear(data)
                first_iter_mem = torch.cuda.memory_allocated()
                for _ in range(3):
                    out = linear(data)
                self.assertTrue(first_iter_mem == torch.cuda.memory_allocated())

    def test_autocast_checkpointing(self):
        model = torch.nn.Sequential(torch.nn.Linear(8, 8),
                                    torch.nn.Linear(8, 8),
                                    torch.nn.Linear(8, 8)).cuda()
        input = torch.rand((8, 8), device="cuda", dtype=torch.float16, requires_grad=True)
        with torch.autocast('cuda', ):
            output = checkpoint_sequential(model, 2, input)
        self.assertTrue(output.requires_grad)
        self.assertTrue(output.dtype is torch.float16)
        output.sum().backward()

    @slowTest
    @unittest.skipIf(not TEST_LARGE_TENSOR, "not enough memory")
    def test_max_large_axis(self):
        x = torch.zeros(2**32, device='cuda', dtype=torch.int8)
        x[-1] = 1
        val, idx = x.max(0)
        self.assertEqual(val, 1)
        self.assertEqual(idx, x.shape[0] - 1)

    @unittest.skipIf(not TEST_NUMPY, "Numpy not found")
    def test_to_numpy(self):
        self.assertRaises(TypeError, lambda: torch.empty(1, device="cuda").numpy())

    def test_graph_is_current_stream_capturing(self):
        self.assertFalse(torch.cuda.is_current_stream_capturing())

        if (TEST_CUDA and (not TEST_WITH_ROCM) and int(torch.version.cuda.split(".")[0]) >= 11):
            s = torch.cuda.Stream()
            with torch.cuda.stream(s):
                g = torch.cuda.CUDAGraph()
                self.assertFalse(torch.cuda.is_current_stream_capturing())
                g.capture_begin()
                self.assertTrue(torch.cuda.is_current_stream_capturing())
                g.capture_end()

    @unittest.skipIf((not TEST_GRAPH), "CUDA >= 11.0 or ROCM >= 5.3 required for graphs")
    def test_graph_capture_simple(self):
        s = torch.cuda.Stream()

        with torch.cuda.stream(s):
            a = torch.full((1000,), 1, device="cuda")
            g = torch.cuda.CUDAGraph()
            torch.cuda.empty_cache()
            g.capture_begin()
            b = a
            for _ in range(10):
                b = b + 1
            g.capture_end()
        torch.cuda.current_stream().wait_stream(s)

        g.replay()

        self.assertTrue(b.sum().item() == 11000.)

    @unittest.skipIf((not TEST_GRAPH), "CUDA >= 11.0 or ROCM >= 5.3 required for graphs")
    def test_graph_error(self):
        # We need to run this test in a separate thread as the error we trigger
        # puts the cuda context in a bad state
        script = """
import torch

g = torch.cuda.CUDAGraph()
try:
    g.capture_begin()
except RuntimeError as e:
    if "CUDA graphs must be captured on a non-default stream." in str(e):
        exit(0)
    else:
        exit(1)
exit(2)
"""
        try:
            a = subprocess.check_output(
                [sys.executable, '-c', script],
                stderr=subprocess.STDOUT,
                # On Windows, opening the subprocess with the default CWD makes `import torch`
                # fail, so just set CWD to this script's directory
                cwd=os.path.dirname(os.path.realpath(__file__)),)
        except subprocess.CalledProcessError as e:
            if e.returncode == 1:
                self.assertTrue(False, "Error raise by starting capture without a stream is not the expected one")
            elif e.returncode == 2:
                self.assertTrue(False, "Error raised by starting capture without a stream was not caught")

    @unittest.skipIf((not TEST_CUDA) or
                     TEST_WITH_ROCM or
                     int(torch.version.cuda.split(".")[0]) < 11, "CUDA >= 11.0 required for graphs")
    def test_graph_warn_if_has_zero_nodes(self):
        with warnings.catch_warnings(record=True) as caught:
            g = torch.cuda.CUDAGraph()
            s = torch.cuda.Stream()
            with torch.cuda.stream(s):
                g.capture_begin()
                g.capture_end()
        self.assertTrue(any("The CUDA Graph is empty" in str(w.message) for w in caught))

    @unittest.skipIf((not TEST_GRAPH), "CUDA >= 11.0 or ROCM >= 5.3 required for graphs")
    def test_graph_capture_oom(self):
        oom_regex = "would exceed allowed memory" if TEST_CUDAMALLOCASYNC else \
                    "out of memory"
        with self.assertRaisesRegex(RuntimeError, oom_regex):
            with torch.cuda.graph(torch.cuda.CUDAGraph()):
                torch.zeros(2 ** 40, device="cuda")

    @unittest.skipIf((not TEST_GRAPH), "CUDA >= 11.0 or ROCM >= 5.3 required for graphs")
    def test_repeat_graph_capture_cublas_workspace_memory(self):
        (x, y, z) = 1024, 512, 64
        a = torch.rand((x, y), device='cuda')
        b = torch.rand((y, z), device='cuda')

        # warmup
        torch.mm(a, b)

        free_bytes_before, total_bytes = torch.cuda.mem_get_info()
        used_gb_before = (total_bytes - free_bytes_before) / 1e9

        for i in range(100):
            torch_graph = torch.cuda.CUDAGraph()
            with torch.cuda.graph(torch_graph):
                torch.mm(a, b)
            torch_graph.replay()

        free_bytes_after, _ = torch.cuda.mem_get_info()
        used_gb_after = (total_bytes - free_bytes_after) / 1e9

        self.assertFalse(used_gb_before + 0.1 < used_gb_after)

    @unittest.skipIf((not TEST_GRAPH), "CUDA >= 11.0 or ROCM >= 5.3 required for graphs")
    def test_graph_rng_functional(self):
        ops_with_kwargs = ((torch.nn.functional.dropout, {"p": 0.1}),
                           (torch.nn.functional.rrelu, {"training": True}),)
        size = 10000

        def run(op, kwargs):
            a = torch.randn((size,), device="cuda", dtype=torch.float)

            # Control
            torch.cuda.manual_seed(5)
            eager_out = a
            for _ in range(6):
                eager_out = op(eager_out, **kwargs)

            graph_in = a.clone()
            stream = torch.cuda.Stream()
            stream.wait_stream(torch.cuda.current_stream())
            with torch.cuda.stream(stream):
                torch.cuda.manual_seed(5)

                g = torch.cuda.CUDAGraph()
                torch.cuda.empty_cache()
                g.capture_begin()
                graph_out = graph_in
                for _ in range(2):
                    graph_out = op(graph_out, **kwargs)
                g.capture_end()
            torch.cuda.current_stream().wait_stream(stream)

            # Runs a graphed->eager->graphed sequence of RNG ops.
            # replay() plays 2 invocations of the op, so the sequence has 6
            # invocations total, matching Control.
            # replay() reads from graph_in and writes to graph_out.
            g.replay()
            out = op(graph_out, **kwargs)
            out = op(out, **kwargs)
            graph_in.copy_(out)
            g.replay()

            # If replay() updated RNG state correctly, graph_out
            # should now hold data equal to eager_out.
            try:
                self.assertEqual(eager_out, graph_out)
            except Exception as e:
                raise RuntimeError("Failed on ", op) from e

            # Do the same operations varying seeds
            seeds = [6, 128, 9999]

            for seed in seeds:
                torch.cuda.manual_seed(seed)
                graph_in.copy_(a)
                for _ in range(3):
                    g.replay()

                # If the random seed was not updated then the graph would
                # generate the same output as in previous check.
                try:
                    self.assertNotEqual(eager_out, graph_out)
                except Exception as e:
                    raise RuntimeError("Failed on ", op) from e

                # Now repeat the same operations in non-graphed mode.
                torch.cuda.manual_seed(seed)
                for _ in range(3):
                    eager_out.copy_(a)
                    eager_out = op(eager_out, **kwargs)
                    eager_out = op(eager_out, **kwargs)

                # In the end, graph_out and eager_out must be equal
                # as they went under the same set of operations.
                try:
                    self.assertEqual(eager_out, graph_out)
                except Exception as e:
                    raise RuntimeError("Failed on ", op) from e

            # We hold references to all tensors used across streams up til this sync,
            # so no need to call record_stream on those tensors.
            torch.cuda.synchronize()

        for op, kwargs in ops_with_kwargs:
            run(op, kwargs)

    @unittest.skipIf((not TEST_GRAPH), "CUDA >= 11.0 or ROCM >= 5.3 required for graphs")
    def test_graph_rng_distributions(self):
        size = 10000
        input = torch.rand((size,), device="cuda", dtype=torch.float)
        alloc = torch.empty((size,), device="cuda", dtype=torch.float)

        # Torch ops to test with sample args (tuple) and kwargs (dict)
        torch_with_args = (("bernoulli", (input.clone(),), {}),
                           # multinomial uses some uncapturable CUDA calls.
                           # TODO: reenable multinomial tests if/when the implementation is capturable.
                           # ("multinomial", (input.clone(), size, True), {}),
                           # ("multinomial", (input.clone(), size // 2, False), {}),
                           # TODO: reenable normal test, where std is a device
                           # tensor, when graph test failures are fixed
                           # ("normal", (input.clone() + 1, input.clone()), {}),
                           ("normal", (input.clone() + 1, 1.0), {}),
                           ("poisson", (input.clone(),), {}),
                           ("rand", (size,), {"device": "cuda", "dtype": torch.float}),
                           ("randint", (0, 3, (size,)), {"device": "cuda", "dtype": torch.float}),
                           ("randn", (size,), {"device": "cuda", "dtype": torch.float}),)

        # Tensor methods to test with sample args (tuple)
        tensor_with_args = (("bernoulli_", (input.clone(),)),
                            ("cauchy_", ()),
                            ("exponential_", ()),
                            ("geometric_", (0.3,)),
                            ("log_normal_", ()),
                            ("normal_", ()),
                            ("random_", ()),
                            ("uniform_", ()),)

        def run(module, op, args, kwargs):
            torch.cuda.manual_seed(5)

            # Each path runs a dummy op to increment the state a bit before creating controls.
            if (module == "torch"):
                dummy = getattr(torch, op)(*args, **kwargs)
                control1 = getattr(torch, op)(*args, **kwargs)
                control2 = getattr(torch, op)(*args, **kwargs)
            else:
                dummy = alloc.clone()
                control1 = alloc.clone()
                control2 = alloc.clone()
                getattr(dummy, op)(*args)
                getattr(control1, op)(*args)
                getattr(control2, op)(*args)

            stream = torch.cuda.Stream()
            stream.wait_stream(torch.cuda.current_stream())
            with torch.cuda.stream(stream):
                torch.cuda.manual_seed(5)

                g = torch.cuda.CUDAGraph()
                torch.cuda.empty_cache()
                if (module == "torch"):
                    g.capture_begin()
                    t1 = getattr(torch, op)(*args, **kwargs)
                    t2 = getattr(torch, op)(*args, **kwargs)
                    g.capture_end()
                else:
                    t1 = alloc.clone()
                    t2 = alloc.clone()
                    g.capture_begin()
                    getattr(t1, op)(*args)
                    getattr(t2, op)(*args)
                    g.capture_end()
            torch.cuda.current_stream().wait_stream(stream)

            if not TEST_CUDAMALLOCASYNC:
                # Makes sure values haven't been populated yet
                # (in other words, makes sure capture didn't actually run ops).
                # We can only try this with the native allocator, for which captured
                # addresses are already backed by cudaMalloced memory.
                # If we try it with cudaMallocAsync, CUDA won't event consider
                # the captured addresses allocated until replay(), and if we
                # access them before replay() we get IMAs.
                try:
                    self.assertNotEqual(control1, t1)
                    self.assertNotEqual(control2, t2)
                except Exception as e:
                    raise RuntimeError("Failed on " + module + "." + op) from e

            # Set a new seed to check if graph would use it
            for seed in [6, 314, 271]:
                torch.cuda.manual_seed(seed)
                # Runs a dummy op prelude, as for controls, to make sure replay()
                # picks up the dummy op's state increment.
                if (module == "torch"):
                    dummy = getattr(torch, op)(*args, **kwargs)
                    control1 = getattr(torch, op)(*args, **kwargs)
                    control2 = getattr(torch, op)(*args, **kwargs)
                else:
                    getattr(dummy, op)(*args)
                    getattr(control1, op)(*args)
                    getattr(control2, op)(*args)

                torch.cuda.manual_seed(seed)
                if (module == "torch"):
                    dummy = getattr(torch, op)(*args, **kwargs)
                else:
                    getattr(dummy, op)(*args)

                # see above comment on TEST_CUDAMALLOCASYNC
                if not TEST_CUDAMALLOCASYNC:
                    t1.copy_(alloc)
                    t2.copy_(alloc)

                # Runs RNG ops that fill t1 and t2.
                g.replay()

                try:
                    self.assertEqual(control1, t1)
                    self.assertEqual(control2, t2)
                except Exception as e:
                    raise RuntimeError("Failed on " + module + "." + op) from e

            # We hold references to all tensors used across streams up til this sync,
            # so no need to call record_stream on those tensors.
            torch.cuda.synchronize()

        for op_with_args in torch_with_args:
            run("torch", *op_with_args)

        for meth_with_args in tensor_with_args:
            # Adds an empty dict for kwargs, which none of the Tensor methods use
            run("Tensor", *(meth_with_args + ({},)))

    @unittest.skipIf((not TEST_GRAPH), "CUDA >= 11.0 or ROCM >= 5.3 required for graphs")
    def test_graph_two_successive(self):
        torch.cuda.empty_cache()

        size = 1000
        kSmallBuffer = 2097152

        def func_with_temps(t, val):
            x = t.clone() + val
            y = t.clone() + val
            return x + y

        s = torch.cuda.Stream()

        for share_mem in ("Don't share", "via pool()", "via graph_pool_handle()"):
            g0 = torch.cuda.CUDAGraph()
            g1 = torch.cuda.CUDAGraph()

            a = torch.ones((size,), device="cuda")

            s.wait_stream(torch.cuda.current_stream())
            with torch.cuda.stream(s):
                g0_args = (torch.cuda.graph_pool_handle(),) if share_mem == "via graph_pool_handle()" else ()
                g0.capture_begin(*g0_args)
                b = a.clone()
                for _ in range(5):
                    b = func_with_temps(b, 1)
                g0.capture_end()

                g1_args = (g0.pool(),) if share_mem == "via pool()" else g0_args
                g1.capture_begin(*g1_args)
                for _ in range(5):
                    b = func_with_temps(b, 1)
                g1.capture_end()
            torch.cuda.current_stream().wait_stream(s)

            # mixes unrelated eager ops with replays
            c = a.clone()
            for _ in range(2):
                c = func_with_temps(c, 3)
            g0.replay()
            for _ in range(2):
                c = func_with_temps(c, 3)
            g1.replay()
            for _ in range(2):
                c = func_with_temps(c, 3)

            self.assertEqual(b.sum().item(), size * 3070)
            self.assertEqual(c.sum().item(), size * 442)

            if not TEST_CUDAMALLOCASYNC:
                # These stat checks are specific to the native allocator.
                if share_mem != "Don't share":
                    self.assertEqual(reserved_no_sharing - torch.cuda.memory_stats()["reserved_bytes.all.current"],
                                     kSmallBuffer)
                else:
                    reserved_no_sharing = torch.cuda.memory_stats()["reserved_bytes.all.current"]

            del a, b, c, g0, g1
            # Tensors used across streams (a and b) were held until just now, so no need to call record_stream on them.
            torch.cuda.synchronize()
            torch.cuda.empty_cache()

    @unittest.skipIf((not TEST_GRAPH) or
                     IS_WINDOWS or  # appears to still be broken on Windows as of 11.4+
                     (torch.version.cuda and
                     int(torch.version.cuda.split(".")[0]) == 11 and
                     int(torch.version.cuda.split(".")[1]) < 4),
                     "Graph bindings disallow concurrent replay for CUDA < 11.4, see " +
                     "https://github.com/pytorch/pytorch/pull/57556")
    @unittest.skipIf((not TEST_GRAPH), "CUDA >= 11.0 or ROCM >= 5.3 required for graphs")
    def test_graph_concurrent_replay(self):
        torch.cuda.empty_cache()

        size = 1000000  # largeish to help expose race conditions

        def func_with_temps(t, val):
            x = t.clone() + val
            y = t.clone() + val
            return x + y

        s = torch.cuda.Stream()

        for share_mem in ("Don't share", "via pool()", "via graph_pool_handle()"):
            g0 = torch.cuda.CUDAGraph()
            g1 = torch.cuda.CUDAGraph()

            s0 = torch.cuda.Stream()
            s1 = torch.cuda.Stream()

            a = torch.ones((size,), device="cuda")

            s.wait_stream(torch.cuda.current_stream())
            with torch.cuda.stream(s):
                g0_args = (torch.cuda.graph_pool_handle(),) if share_mem == "via graph_pool_handle()" else ()
                g0.capture_begin(*g0_args)
                b = a.clone()
                for _ in range(5):
                    b = func_with_temps(b, 1)
                g0.capture_end()

                g1_args = (g0.pool(),) if share_mem == "via pool()" else g0_args
                g1.capture_begin(*g1_args)
                c = a.clone()
                for _ in range(5):
                    c = func_with_temps(c, 2)
                g1.capture_end()

            # To reproduce data corruption, I need g0 and g1's kernels to run concurrently.
            # But replay() (especially cudaGraphLaunch) can incur significant CPU overhead.
            # The following pattern helps align device-side execution of g0 and g1's kernels.
            torch.cuda.synchronize()
            with torch.cuda.stream(s0):
                torch.cuda._sleep(1000000)
                s1.wait_stream(s0)
                g0.replay()
            with torch.cuda.stream(s1):
                g1.replay()
            torch.cuda.current_stream().wait_stream(s0)
            torch.cuda.current_stream().wait_stream(s1)

            if (not TEST_CUDAMALLOCASYNC) and (share_mem != "Don't share"):
                # If we used the native allocator and shared mempools,
                # we expect the concurrent replays corrupted each other.
                self.assertNotEqual(b.sum().item(), size * 94)
                self.assertNotEqual(c.sum().item(), size * 156)
            else:
                # If we EITHER
                #   - used the native allocator without sharing mempools, OR
                #   - used cudaMallocAsync, which ignores graph pool-sharing hints and should always be safe
                # we don't expect memory corruption.
                self.assertEqual(b.sum().item(), size * 94)
                self.assertEqual(c.sum().item(), size * 156)

            del a, b, c, g0, g1
            # Tensors used across streams (a, b, c) were held until just now, so no need to call record_stream on them.
            torch.cuda.synchronize()
            torch.cuda.empty_cache()

    @unittest.skipIf((not TEST_GRAPH), "CUDA >= 11.0 or ROCM >= 5.3 required for graphs")
    def test_graph_three_successive(self):
        torch.cuda.empty_cache()

        size = 1000

        s = torch.cuda.Stream()

        for share_mem in ("Don't share", "via pool()", "via graph_pool_handle()"):
            a = torch.ones((size,), device="cuda")

            g0 = torch.cuda.CUDAGraph()
            g1 = torch.cuda.CUDAGraph()
            g2 = torch.cuda.CUDAGraph()

            s.wait_stream(torch.cuda.current_stream())
            with torch.cuda.stream(s):
                g0_args = (torch.cuda.graph_pool_handle(),) if share_mem == "via graph_pool_handle()" else ()
                g0.capture_begin(*g0_args)
                b = a.clone()
                c = b + 1
                d = b + 2
                g0.capture_end()

                args = (g0.pool(),) if share_mem == "via pool()" else g0_args

                g1.capture_begin(*args)
                e = c + 3
                del c
                g1.capture_end()

                g2.capture_begin(*args)
                f = d + 4
                g2.capture_end()
            torch.cuda.current_stream().wait_stream(s)

            # Tests that replaying in capture order is valid
            g0.replay()
            g1.replay()
            g2.replay()

            self.assertEqual(e.sum().item(), size * 5)
            self.assertEqual(f.sum().item(), size * 7)

            # Tests that replaying as g0, g2, g1 is only valid if they don't share a pool
            g0.replay()
            g2.replay()
            g1.replay()

            expect_corruption = (not TEST_CUDAMALLOCASYNC) and (share_mem != "Don't share")
            # If we used the native allocator and shared mempools, g2's capture should have reused c's memory for f.
            # We replayed g2 then g1, so we expect g1's captured "e = c + 3" mistakenly filled e with "f's vals + 3".
            self.assertEqual(e.sum().item(), size * (7 + 3) if expect_corruption else size * 5)
            self.assertEqual(f.sum().item(), size * 7)

            del a, b, d, e, f, g0, g1, g2
            # Tensors used across streams (a, e, f) were held until just now, so no need to call record_stream on them.
            torch.cuda.synchronize()
            torch.cuda.empty_cache()

    @unittest.skipIf((not TEST_GRAPH) or
                     TEST_CUDAMALLOCASYNC , "CUDA >= 11.0 or ROCM >= 5.3 required for graphs")
    def test_graph_memory_stats_and_use_result_after_destroy_graph(self):
        kSmallSize = 1048576
        kSmallBuffer = 2097152
        kLargeBuffer = 20971520
        kMinLargeAlloc = 10485760
        kRoundLarge = 2097152

        elem = 4

        # this was annoying to write but stresses the expectations pretty rigorously
        cases = ((512 // elem, 1, kSmallBuffer, kSmallBuffer, "small_pool"),
                 (kSmallSize // elem, 2, 2 * kSmallBuffer, kSmallBuffer, "small_pool"),
                 ((kSmallSize + 512) // elem, 1, kLargeBuffer, kLargeBuffer, "large_pool"),
                 ((kMinLargeAlloc - 512) // elem, 2, 2 * kLargeBuffer, kLargeBuffer, "large_pool"),
                 ((kMinLargeAlloc + 512) // elem, 3,
                  3 * (kRoundLarge * ((kMinLargeAlloc + 512 + kRoundLarge - 1) // kRoundLarge)),
                  kRoundLarge * ((kMinLargeAlloc + 512 + kRoundLarge - 1) // kRoundLarge),
                  "large_pool"),)

        stats_to_check = ("segment.",
                          "reserved_bytes.",
                          "active.",
                          "active_bytes.")

        gc.collect()
        torch.cuda.empty_cache()

        s = torch.cuda.Stream()

        for (numel,
             delta_cudaMallocs,
             delta_cudaMalloc_bytes,
             delta_cudaMalloc_bytes_post_del_g,
             pool_string) in cases:
            if pool_string == "small_pool":
                delta_active_blocks = 3  # one from "b" plus a sneaky two from CUDAGraph's one-element rng seed and offset holders
                delta_active_bytes = numel * elem + 1024  # + 1024 for CUDAGraph's rng seed and offset holders each
            else:
                delta_active_blocks = 1  # We only check the large pool, which isn't affected by rng offset holder
                delta_active_bytes = numel * elem

            g = torch.cuda.CUDAGraph()
            s.wait_stream(torch.cuda.current_stream())
            with torch.cuda.stream(s):
                # Allocation stat estimates assume input is created on the same stream as capture_begin()
                # (in other words, the same stream silo as the rng offset holder, which is not allocated from the
                # capture's private pool).
                a = torch.ones((numel,), device="cuda")

                precapture_stats = torch.cuda.memory_stats()

                g.capture_begin()
                b = a.clone()
                for _ in range(5):
                    b = b.clone() + 1
                g.capture_end()
            torch.cuda.current_stream().wait_stream(s)

            gc.collect()

            postcapture_stats = torch.cuda.memory_stats()

            expecteds = (delta_cudaMallocs,
                         delta_cudaMalloc_bytes,
                         delta_active_blocks,
                         delta_active_bytes)
            # Double checks replay and stats before and after a call to empty_cache
            for i in range(2):
                for stat, expected in zip(stats_to_check, expecteds):
                    stat = stat + pool_string + ".current"
                    current = postcapture_stats[stat] - precapture_stats[stat]
                    self.assertEqual(current, expected, "Pre to post capture delta of " +
                                     stat + " = {}, expected = {}, numel = {}".format(current, expected, numel))

                g.replay()
                self.assertEqual(b.sum().item(), 6 * numel)
                if i == 0:
                    torch.cuda.empty_cache()

            del g
            gc.collect()
            torch.cuda.empty_cache()
            postdel_stats = torch.cuda.memory_stats()

            # Uses graph result b after graph has been deleted
            self.assertEqual(b.sum().item(), 6 * numel)

            # b should be the only live reference remaining from the graph's private pool
            expecteds = (1, delta_cudaMalloc_bytes_post_del_g, 1, numel * elem)
            for stat, expected in zip(stats_to_check, expecteds):
                stat = stat + pool_string + ".current"
                current = postdel_stats[stat] - precapture_stats[stat]
                self.assertEqual(current, expected, "Pre capture to post graph delete delta of " +
                                 stat + " = {}, expected = {}, numel = {}".format(current, expected, numel))

            # del a, b before the next case is essential, otherwise overwriting a and b in the next case
            # can throw off its allocation/deallocation counts.
            del a, b
            # Tensors used across streams (a and b) were held until just now, so no need to call record_stream on them.
            torch.cuda.synchronize()
            torch.cuda.empty_cache()

    @unittest.skipIf((not TEST_GRAPH), "CUDA >= 11.0 or ROCM >= 5.3 required for graphs")
    def test_graph_record_stream(self):
        # Makes sure graph capture defers attempting to reclaim allocations used across streams. See
        # "Q. Why skip process_events if a capture might be underway?" in c10/cuda/CUDACachingAllocator.cpp
        torch.cuda.empty_cache()

        potential_problem = torch.zeros((3,), device="cuda")
        a = torch.zeros((3,), device="cuda")
        s0 = torch.cuda.Stream()
        s1 = torch.cuda.Stream()
        s2 = torch.cuda.Stream()
        g = torch.cuda.CUDAGraph()

        torch.cuda.synchronize()
        with torch.cuda.stream(s0):
            potential_problem.record_stream(s0)
            torch.cuda._sleep(TestCuda.FIFTY_MIL_CYCLES)
            potential_problem.fill_(1.)
        del potential_problem

        with torch.cuda.stream(s1):
            g.capture_begin()
            # potential_problem's allocation should still be outstanding. if DeviceCachingAllocator::malloc
            # mistakenly calls process_events, it will trigger cudaEventQueries on potential_problem's end-of-life
            # event, which will cause the capture to error.
            b = a.clone()

            # Let's also see what happens if we record_stream on a tensor during capture.
            s2.wait_stream(s1)
            with torch.cuda.stream(s2):
                b.fill_(1.)
                b.record_stream(s2)  # dummy record_stream
                del b
            s1.wait_stream(s2)
            g.capture_end()
        torch.cuda.synchronize()

        # dummy allocation triggers process_events, Hopefully successfully processes b's end-of-life event.
        c = torch.zeros((3,), device="cuda")

    @skipIfRocm
    @unittest.skipIf((not TEST_GRAPH), "CUDA >= 11.0 or ROCM >= 5.3 required for graphs")
    # If this test is the first in the process to try cudnn rnns with dropout, it'll initialize
    # DropoutState's long-lived internal buffer. Calling code perceives this (correct) behavior
    # as a memory leak unless we skip the leak check.
    @skipCUDAMemoryLeakCheckIf(True)
    def test_graph_cudnn_dropout(self):
        # Tests the interaction of cuda graph capture with DropoutState's syncs in ATen/native/cudnn/RNN.cpp.
        # In particular, if user runs a sequence of captured and noncaptured cudnn rnns, DropoutState should
        # avoid syncing noncapturing streams with captured events or vice versa.
        torch.cuda.empty_cache()

        model = torch.nn.LSTM(512, 512, 2, dropout=0.5).cuda()
        x = torch.ones(100, 192, 512, device="cuda")

        y = model(x)

        g = torch.cuda.CUDAGraph()
        s = torch.cuda.Stream()
        s.wait_stream(torch.cuda.current_stream())
        with torch.cuda.stream(s):
            g.capture_begin()
            y = model(x)
            g.capture_end()
        torch.cuda.current_stream().wait_stream(s)

        g.replay()

        y = model(x)

    @unittest.skipIf((not TEST_GRAPH), "CUDA >= 11.0 or ROCM >= 5.3 required for graphs")
    def test_graph_grad_scaling(self):
        torch.cuda.empty_cache()

        scaler = torch.cuda.amp.GradScaler(init_scale=4.)
        g = torch.cuda.CUDAGraph()
        s = torch.cuda.Stream()

        weight = torch.ones((100,), device="cuda", requires_grad=True)
        opt = torch.optim.SGD([weight], lr=0.1)
        static_input = torch.ones_like(weight)
        static_grad = torch.ones_like(weight)

        # warmup
        s = torch.cuda.Stream()
        s.wait_stream(torch.cuda.current_stream())
        with torch.cuda.stream(s):
            loss = (weight.half() * static_input).sum()
            scaler.scale(loss).backward()
        torch.cuda.current_stream().wait_stream(s)

        opt.zero_grad(set_to_none=True)

        # capture
        with torch.cuda.stream(s):
            g.capture_begin()
            loss = (weight.half() * static_input).sum()
            scaler.scale(loss).backward()
            g.capture_end()

        input_vals = [5, 20000, 5, 40000]
        # If the scale gets updated properly, these are the scale, growth tracker,
        # and grad values we expect.
        expected_scales = [4, 2, 2, 1]
        expected_growth_trackers = [1, 0, 1, 0]
        expected_grad_vals = [5 * 4, float("inf"), 5 * 2, float("inf")]

        for data, scale, growth_tracker, grad_val in zip(input_vals,
                                                         expected_scales,
                                                         expected_growth_trackers,
                                                         expected_grad_vals):
            static_input.fill_(data)
            g.replay()
            self.assertEqual(weight.grad, torch.full_like(weight.grad, grad_val))
            scaler.step(opt)
            scaler.update()
            self.assertEqual(scaler._scale, scale)
            self.assertEqual(scaler._growth_tracker, growth_tracker)

    @unittest.skipIf((not TEST_GRAPH), "CUDA >= 11.0 or ROCM >= 5.3 required for graphs")
    @parametrize(
        "with_amp,cache_enabled,allow_unused_input",
        [
            subtest((False, False, True), decorators=[skipIfRocm]),
            subtest((True, False, True), decorators=[skipIfRocm]),
            subtest((True, True, True), decorators=[unittest.expectedFailure]),
            subtest((False, False, False), decorators=[unittest.expectedFailure]),
        ],
        name_fn=lambda x, y, z: "{}{}{}".format(
            {True: "with_amp", False: "without_amp"}[x],
            {True: "_cache_enabled", False: "_cache_disabled"}[y] if x else "",
            {True: "_allow_unused_input", False: "_not_allow_unused_input"}[z],
        ),
    )
    def test_graph_make_graphed_callables(
        self, with_amp, cache_enabled, allow_unused_input
    ):
        torch.manual_seed(5)
        torch.cuda.manual_seed(5)

        N, D_in, H, D_out = 640, 4096, 2048, 1024

        class MLP1(torch.nn.Module):
            def __init__(self, D_in: int, H: int, D_out: int):
                super().__init__()
                self.net_1 = torch.nn.Sequential(
                    torch.nn.Linear(D_in, H), torch.nn.Dropout(p=0.1)
                ).cuda()
                self.net_2 = torch.nn.Sequential(
                    torch.nn.Linear(H, D_out), torch.nn.Dropout(p=0.2)
                ).cuda()

            def forward(self, input_dict: dict):
                x = input_dict["x"]
                return self.net_2(self.net_1(x))

        class MLP2(torch.nn.Module):
            def __init__(self, D_in: int, H: int, D_out: int):
                super().__init__()
                self.net_1 = torch.nn.Sequential(
                    torch.nn.Linear(D_in, H), torch.nn.Dropout(p=0.1)
                ).cuda()
                self.net_2 = torch.nn.Sequential(
                    torch.nn.Linear(H, D_out), torch.nn.Dropout(p=0.2)
                ).cuda()

            def forward(self, x):
                return {"output": self.net_2(self.net_1(x))}

        models = []
        for _ in range(2):
            model_section1 = MLP1(D_in, H, H).cuda()
            model_section2 = MLP2(H, H, D_out).cuda()
            models.append(torch.nn.Sequential(model_section1, model_section2))

        model_graphed = models[0]
        model_control = models[1]

        model_graphed.load_state_dict(model_control.state_dict())

        opt_graphed = torch.optim.SGD(model_graphed.parameters(), lr=0.1)
        opt_control = torch.optim.SGD(model_control.parameters(), lr=0.1)

        x = torch.randn(N, D_in, device="cuda")
        h = torch.randn(N, H, device="cuda", requires_grad=True)
        unused_input = torch.randn(N, H, device="cuda", requires_grad=True)
        y_pred = torch.randn(N, D_out, device="cuda", requires_grad=True)
        y = torch.randn(N, D_out, device="cuda")

        loss_fn_control = torch.nn.functional.mse_loss
        relu_control = torch.nn.functional.relu

        # This is a good stress test. It graphs four callables: two Modules and two python functions.
        with torch.cuda.amp.autocast(with_amp, cache_enabled=cache_enabled):
            (
                model_graphed[0],
                model_graphed[1],
                relu_graphed,
                loss_fn_graphed,
            ) = torch.cuda.make_graphed_callables(
                (model_graphed[0], model_graphed[1], relu_control, loss_fn_control),
                (
                    ({"x": x, "unused_input": unused_input},),
                    (h,),
                    (y_pred,),
                    (y_pred, y),
                ),
                allow_unused_input=allow_unused_input,
            )

        real_inputs = [torch.rand_like(x) for _ in range(10)]
        real_targets = [torch.rand_like(y) for _ in range(10)]

        for m, opt, relu, loss_fn in zip(
            (model_graphed, model_control),
            (opt_graphed, opt_control),
            (relu_graphed, relu_control),
            (loss_fn_graphed, loss_fn_control),
        ):
            # Resets RNC states before iterations for graphed and ungraphed models,
            # so dropout math should be bitwise identical for both.
            torch.manual_seed(5)
            torch.cuda.manual_seed(5)
            for data, target in zip(real_inputs, real_targets):
                opt.zero_grad(set_to_none=True)
                with torch.cuda.amp.autocast(with_amp, cache_enabled=cache_enabled):
                    y_pred = m({"x": data, "unused_input": unused_input})["output"]
                    y_pred = relu(y_pred)
                    loss = loss_fn(y_pred, target)
                    loss.backward()
                opt.step()

        for p, pc in zip(model_graphed.parameters(), model_control.parameters()):
            self.assertEqual(p, pc)

        # We graphed the models in training mode. Eval should still run ungraphed.
        model_graphed.eval()
        model_control.eval()
        self.assertEqual(
            model_graphed({"x": real_inputs[0]}), model_control({"x": real_inputs[0]})
        )

    def _test_graphed_optimizer(self, steps_warmup, steps_train, optimizer_ctor, kwargs):
        for actually_do_graphs in (True, False):
            params = [torch.randn((i + 5, i + 5), device="cuda") for i in range(2)]
            params_control = [p.clone().requires_grad_() for p in params]
            params_graphed = [p.clone().requires_grad_() for p in params]

            grads = [[torch.randn_like(p) for p in params] for _ in range(steps_warmup + steps_train)]

            # Control (capturable=False)

            opt = optimizer_ctor(params_control, capturable=False, **kwargs)

            for i in range(steps_warmup + steps_train):
                for j, p in enumerate(params_control):
                    p.grad = grads[i][j]
                opt.step()

            # capturable=True

            opt = optimizer_ctor(params_graphed, capturable=True, **kwargs)

            for i in range(steps_warmup):
                for j, p in enumerate(params_graphed):
                    p.grad = grads[i][j]
                opt.step()

            if actually_do_graphs:
                g = torch.cuda.CUDAGraph()
                with torch.cuda.graph(g):
                    opt.step()

            for i in range(steps_train):
                if actually_do_graphs:
                    for j, p in enumerate(params_graphed):
                        p.grad.copy_(grads[i + steps_warmup][j])
                    g.replay()
                else:
                    # Passing capturable=True to the constructor and running without graphs should still be
                    # numerically correct, even if it's not ideal for performance.
                    for j, p in enumerate(params_graphed):
                        p.grad = grads[i + steps_warmup][j]
                    opt.step()

            for p_control, p_graphed in zip(params_control, params_graphed):
                self.assertEqual(p_control, p_graphed)

    @unittest.skipIf((not TEST_GRAPH), "CUDA >= 11.0 or ROCM >= 5.3 required for graphs")
    def test_graph_adam_adamw(self):
        # Needs generalization if we want to extend this test to non-Adam-like optimizers.
        cases = [
            (optimizer_ctor, {"lr": 0.1, "betas": (0.8, 0.7), "foreach": foreach, "amsgrad": amsgrad})
            for optimizer_ctor, foreach, amsgrad in product(
                (torch.optim.Adam, torch.optim.AdamW), (False, True), (False, True),)
        ] + [
            (optimizer_ctor, {"lr": 0.1, "betas": (0.8, 0.7), "fused": True, "amsgrad": amsgrad})
            for optimizer_ctor, amsgrad in product((torch.optim.Adam, torch.optim.AdamW), (False, True))
        ]

        for optimizer_ctor, kwargs in cases:
            with self.subTest(optimizer_ctor=optimizer_ctor, kwargs=kwargs):
                self._test_graphed_optimizer(3, 2, optimizer_ctor, kwargs)

    @unittest.skipIf((not TEST_GRAPH), "CUDA >= 11.0 or ROCM >= 5.3 required for graphs")
    def test_graph_adam_adamw_with_explicitly_capturable_param_groups(self):
        # mimicking `_test_graphed_optimizer` maladroitly to pass two param_groups to optimizer.__init__
        n_warmup, n_replay = 3, 2
        for optimizer, second_param_group_capturable in product((torch.optim.Adam, torch.optim.AdamW), (True, False)):
            ref_p1, param1 = [torch.nn.Parameter(torch.ones(1, device="cuda")) for _ in range(2)]
            ref_p2, param2 = [torch.nn.Parameter(torch.ones(1, device="cuda")) for _ in range(2)]
            grads1, grads2 = [[torch.randn_like(param1) for _ in range(n_warmup + n_replay)] for _ in range(2)]
            ref_grads1, ref_grads2 = [[t.clone() for t in tensors] for tensors in (grads1, grads2)]
            params = [
                {"params": [param1], "capturable": True},
                {"params": [param2], "capturable": second_param_group_capturable},
            ]
            opt = optimizer(params)
            opt_ = optimizer([
                {"params": [ref_p1], "capturable": False},
                {"params": [ref_p2], "capturable": False},
            ])

            for i in range(n_warmup + n_replay):
                ref_p1.grad = ref_grads1[i]
                ref_p2.grad = ref_grads2[i]
                opt_.step()

            for i in range(n_warmup):
                param1.grad = grads1[i]
                param2.grad = grads2[i]
                opt.step()

            g = torch.cuda.CUDAGraph()
            if not second_param_group_capturable:
                with self.assertRaisesRegex(RuntimeError, "Attempting CUDA graph"):
                    with torch.cuda.graph(g):
                        opt.step()
            else:
                with torch.cuda.graph(g):
                    opt.step()

                for i in range(n_replay):
                    param1.grad.copy_(grads1[n_warmup + i])
                    param2.grad.copy_(grads2[n_warmup + i])
                    g.replay()
                self.assertEqual(ref_p1, param1)
                self.assertEqual(ref_p2, param2)

    @unittest.skipIf((not TEST_GRAPH), "CUDA >= 11.0 or ROCM >= 5.3 required for graphs")
    def test_graph_scaling_fused_optimizers(self):
        cases = [
            (optimizer_ctor, {"lr": 0.1, "betas": (0.8, 0.7), "fused": True, "amsgrad": amsgrad})
            for optimizer_ctor, amsgrad in product((torch.optim.Adam, torch.optim.AdamW), (False, True))
        ]

        steps_warmup = 3
        steps_train = 2

        for OptClass, kwargs in cases:
            for actually_do_graphs in (True, False):
                params = [torch.randn((i + 5, i + 5), device="cuda") for i in range(2)]
                params_control = [p.clone().requires_grad_() for p in params]
                params_graphed = [p.clone().requires_grad_() for p in params]

                # `GradScaler` in-place updates gradients thus it's necessary to duplicate gradients.
                grads = [[torch.randn_like(p) for p in params] for _ in range(steps_warmup + steps_train)]
                with torch.no_grad():
                    grads_control = [[g.clone() for g in gs] for gs in grads]
                    grads_graphed = [[g.clone() for g in gs] for gs in grads]

                # Gradient Scaler
                scaler_for_control = torch.cuda.amp.GradScaler(init_scale=128.0)
                with torch.no_grad():
                    scaler_for_control._lazy_init_scale_growth_tracker(torch.device("cuda"))

                scaler_for_graphed = torch.cuda.amp.GradScaler()
                scaler_for_graphed.load_state_dict(scaler_for_control.state_dict())
                with torch.no_grad():
                    scaler_for_graphed._lazy_init_scale_growth_tracker(torch.device("cuda"))

                # Control (capturable=False)

                opt = OptClass(params_control, capturable=False, **kwargs)

                for i in range(steps_warmup + steps_train):
                    for j, p in enumerate(params_control):
                        p.grad = grads_control[i][j]
                    scaler_for_control.step(opt)
                    scaler_for_control.update()

                # capturable=True

                opt = OptClass(params_graphed, capturable=True, **kwargs)

                for i in range(steps_warmup):
                    for j, p in enumerate(params_graphed):
                        p.grad = grads_graphed[i][j]
                    scaler_for_graphed.step(opt)
                    scaler_for_graphed.update()

                if actually_do_graphs:
                    g = torch.cuda.CUDAGraph()
                    with torch.cuda.graph(g):
                        scaler_for_graphed.step(opt)
                        scaler_for_graphed.update()

                for i in range(steps_train):
                    if actually_do_graphs:
                        for j, p in enumerate(params_graphed):
                            p.grad.copy_(grads_graphed[i + steps_warmup][j])
                        g.replay()
                    else:
                        # Passing capturable=True to the constructor and running without graphs should still be
                        # numerically correct, even if it's not ideal for performance.
                        for j, p in enumerate(params_graphed):
                            p.grad = grads_graphed[i + steps_warmup][j]
                        scaler_for_graphed.step(opt)
                        scaler_for_graphed.update()

                for p_control, p_graphed in zip(params_control, params_graphed):
                    self.assertEqual(p_control, p_graphed)

    def test_batch_norm_gather_stats(self):
        input = torch.randn(1, 3, 3, 3, device='cuda')
        mean, invstd = torch.batch_norm_gather_stats(
            input, mean=torch.ones(2, 3, device='cuda'), invstd=torch.ones(2, 3, device='cuda'),
            running_mean=None, running_var=None  , momentum=.1, eps=1e-5, count=2
        )
        self.assertEqual(mean, torch.ones(3, device='cuda'))
        self.assertEqual(invstd, torch.ones(3, device='cuda'))

    @unittest.skipIf(not TEST_MULTIGPU, "Test needs multiple GPUs")
    def test_cuda_device_memory_allocated(self):
        from torch.cuda import memory_allocated
        device_count = torch.cuda.device_count()
        current_alloc = [memory_allocated(idx) for idx in range(device_count)]
        x = torch.ones(10, device="cuda:0")
        self.assertTrue(memory_allocated(0) > current_alloc[0])
        self.assertTrue(all(memory_allocated(torch.cuda.device(idx)) == current_alloc[idx] for idx in range(1, device_count)))

    def test_matmul_memory_use(self):
        def get_max_used():
            torch.cuda.synchronize()
            val = torch.cuda.max_memory_allocated()
            torch.cuda.reset_peak_memory_stats()
            return val

        a = torch.rand(1, 32, 32, device="cuda")
        b = torch.rand(24, 32, 1, device="cuda")

        get_max_used()

        torch.matmul(a, b)

        matmul_mem = get_max_used()

        a = a.expand(24, 32, 32)
        torch.matmul(a, b)

        matmul_expand_mem = get_max_used()

        torch.bmm(a, b)

        bmm_mem = get_max_used()

        self.assertEqual(matmul_expand_mem, matmul_mem)
        self.assertEqual(bmm_mem, matmul_mem)

    @unittest.skipIf(not TEST_WITH_ROCM, "ROCm-only test")
    def test_rocm_backward_pass_guard(self):
        # The test exercises a ROCm-specific feature.

        class MyFunction(torch.autograd.Function):
            @staticmethod
            def forward(ctx, tensor, constant):
                self.assertFalse(torch._C._rocm_is_backward_pass())
                ctx.constant = constant
                return tensor * constant

            @staticmethod
            def backward(ctx, grad_output):
                self.assertTrue(torch._C._rocm_is_backward_pass())
                return grad_output * ctx.constant, None

        class MyModule(torch.nn.Module):
            def __init__(self):
                super().__init__()
                self.a = torch.nn.Parameter(torch.randn(()))

            def forward(self, x):
                return MyFunction.apply(x, self.a)

        model = MyModule()
        criterion = torch.nn.MSELoss(reduction='sum')
        optimizer = torch.optim.SGD(model.parameters(), lr=1e-6)

        x = torch.randn(5, 5)
        result = model(x)
        loss = criterion(result, x)
        optimizer.zero_grad()
        loss.backward()
        optimizer.step()

    @unittest.skipIf(TEST_MULTIGPU, "Testing on one GPU is sufficient")
    def test_lazy_init(self):
        """ Validate that no CUDA calls are made during `import torch` call"""
        from subprocess import check_output
        VISIBLE_DEVICES = "HIP_VISIBLE_DEVICES" if TEST_WITH_ROCM else "CUDA_VISIBLE_DEVICES"
        test_script = f"import os; import torch;os.environ['{VISIBLE_DEVICES}']='32';print(torch.cuda.device_count())"
        rc = check_output([sys.executable, '-c', test_script]).decode("ascii").strip()
        self.assertEqual(rc, "0")


class TestCudaComm(TestCase):
    def _test_broadcast(self, input):
        if not TEST_MULTIGPU:
            raise unittest.SkipTest("only one GPU detected")
        # test regular
        results = comm.broadcast(input, (0, 1))
        for i, t in enumerate(results):
            self.assertEqual(t.get_device(), i)
            self.assertEqual(t, input)
            if input.is_cuda and input.get_device() == i:  # test not copying on same device
                self.assertEqual(t.data_ptr(), input.data_ptr())
        # test out=
        for inplace in [True, False]:
            if inplace:
                outputs = [torch.empty_like(input, device=0), torch.empty_like(input, device=1)]
            else:
                outputs = [input.cuda(0), torch.empty_like(input, device=1)]
            results = comm.broadcast(input, out=outputs)
            for r, o in zip(results, outputs):
                self.assertIs(r, o)
            for i, t in enumerate(results):
                self.assertEqual(t.get_device(), i)
                self.assertEqual(t, input)
        # test error msg
        with self.assertRaisesRegex(RuntimeError, r"Exactly one of 'devices' and 'out'"):
            comm.broadcast(input, (0, 1), out=outputs)
        with self.assertRaisesRegex(RuntimeError,
                                    r"Expected all output tensors to be CUDA tensors, but output tensor at index 1"):
            comm.broadcast(input, out=[input.cuda(0), input.cpu()])
        with self.assertRaisesRegex(RuntimeError,
                                    r"Expected all output tensors to have same shape as the source .+ at index 1"):
            comm.broadcast(input, out=[input.cuda(0), input.cuda(1).unsqueeze(0)])

    def test_broadcast_cpu(self):
        self._test_broadcast(torch.randn(5, 5))

    def test_broadcast_gpu(self):
        self._test_broadcast(torch.randn(5, 5).cuda())

    def _test_broadcast_coalesced(self, tensors, buffer_size):
        b_tensors = [comm.broadcast(t, (0, 1)) for t in tensors]
        for (_, bt), t in zip(b_tensors, tensors):
            self.assertEqual(bt.get_device(), 1)
            self.assertEqual(bt, t)
            self.assertIsInstance(bt, type(t))

        bc_tensors = comm.broadcast_coalesced(tensors, (0, 1), buffer_size=buffer_size)
        bc_tensors_t = list(zip(*bc_tensors))
        self.assertEqual(b_tensors, bc_tensors_t)
        for (_, bt), (_, bct) in zip(b_tensors, bc_tensors_t):
            self.assertEqual(bt.get_device(), bct.get_device())
            self.assertIsInstance(bct, type(bt))

        # check that tensors on device[0] are returned as-is
        for out_tensors in (b_tensors, bc_tensors_t):
            for inp_t, (out_t, _) in zip(tensors, out_tensors):
                self.assertIs(inp_t, out_t)

        # check that the tensors not on device[0] have different version counters
        # NOTE [ Version Counter in comm.*_coalesced ]
        versions = [t._version for _, t in bc_tensors_t]
        for old_version, (_, t) in zip(versions, bc_tensors_t):
            self.assertEqual(t._version, old_version)
            t.zero_()
            self.assertEqual(t._version, old_version + 1)

    @unittest.skipIf(not TEST_MULTIGPU, "only one GPU detected")
    # Note: fails sometimes on the CI, passes on dual gfx906
    def test_broadcast_coalesced(self):
        numel = 5
        num_bytes = numel * 8
        tensors = [
            make_sparse_tensor(torch.cuda.sparse.DoubleTensor, 1, 2, 3),
            torch.randn(numel).long().cuda(),
            torch.randn(numel).cuda(),
            make_sparse_tensor(torch.cuda.sparse.DoubleTensor, 10, 2, 3),
            make_sparse_tensor(torch.cuda.sparse.DoubleTensor, 5, 2, 3),
            make_sparse_tensor(torch.cuda.sparse.LongTensor, 7, 3, 3),
            make_sparse_tensor(torch.cuda.sparse.FloatTensor, 2, 2, 3),
            torch.randn(numel).long().cuda(),
            torch.randn(numel).long().cuda(),
            make_sparse_tensor(torch.cuda.sparse.LongTensor, 3, 2, 7),
            torch.randn(numel * 2).int().cuda(),  # int is 2x shorter
            torch.randn(numel).cuda(),
        ]
        self._test_broadcast_coalesced(tensors, num_bytes * 5 // 2)

    @unittest.skipIf(not TEST_MULTIGPU, "only one GPU detected")
    def test_broadcast_coalesced_dense_only(self):
        numel = 5
        num_bytes = numel * 8
        tensors = [
            torch.randn(numel).long().cuda(),
            torch.randn(numel).cuda(),
            torch.randn(numel).long().cuda(),
            torch.randn(numel).long().cuda(),
            torch.randn(numel * 2).int().cuda(),  # int is 2x shorter
            torch.randn(numel).cuda(),
        ]
        self._test_broadcast_coalesced(tensors, num_bytes * 5 // 2)

    @unittest.skipIf(not TEST_MULTIGPU, "only one GPU detected")
    def test_broadcast_coalesced_empty_tensors(self):
        tensors = [
            torch.tensor([]).byte().cuda(),
            torch.randn(5).cuda(),
            torch.randn(5).double().cuda()
        ]
        self._test_broadcast_coalesced(tensors, 256)

    @unittest.skipIf(not TEST_MULTIGPU, "only one GPU detected")
    def test_reduce_add(self):
        x = torch.randn(5, 5)
        y = torch.randn(5, 5)
        x_cuda = x.cuda(0)
        y_cuda = y.cuda(1)
        result = comm.reduce_add((x_cuda, y_cuda))
        self.assertEqual(result.get_device(), 0)
        self.assertEqual(result.cpu(), x + y)

    def _test_reduce_add_coalesced(self, tensors, buffer_size):
        dup_tensors = [tensors, [t.cuda(1) for t in tensors]]

        r_tensors = [comm.reduce_add(t) for t in zip(*dup_tensors)]
        for r, t in zip(r_tensors, tensors):
            self.assertEqualTypeString(r, t)
            self.assertEqual(r.coalesce() if r.is_sparse else r, t * 2)

        rc_tensors = comm.reduce_add_coalesced(dup_tensors, buffer_size=buffer_size)
        self.assertEqual(r_tensors, rc_tensors)
        for r, rc in zip(r_tensors, rc_tensors):
            self.assertEqualTypeString(rc, r)

        # Since we have both cuda:0 and cuda:1 inputs, the outputs must be new.
        # We can check that they have different version counters.
        # NOTE [ Version Counter in comm.*_coalesced ]
        versions = [t._version for t in rc_tensors]
        for old_version, t in zip(versions, rc_tensors):
            self.assertEqual(t._version, old_version)
            t.zero_()
            self.assertEqual(t._version, old_version + 1)

    @unittest.skipIf(not TEST_MULTIGPU, "only one GPU detected")
    def test_reduce_add_coalesced(self):
        numel = 5
        num_bytes = numel * 8
        tensors = [
            make_sparse_tensor(torch.cuda.sparse.DoubleTensor, 1, 2, 3),
            torch.randn(numel).long().cuda(),
            torch.randn(numel).cuda(),
            make_sparse_tensor(torch.cuda.sparse.DoubleTensor, 10, 2, 3),
            make_sparse_tensor(torch.cuda.sparse.DoubleTensor, 5, 2, 3),
            make_sparse_tensor(torch.cuda.sparse.LongTensor, 7, 3, 3),
            make_sparse_tensor(torch.cuda.sparse.FloatTensor, 2, 2, 3),
            torch.randn(numel).long().cuda(),
            torch.randn(numel).long().cuda(),
            make_sparse_tensor(torch.cuda.sparse.LongTensor, 3, 2, 7),
            torch.randn(numel * 2).int().cuda(),  # int is 2x shorter
            torch.randn(numel).cuda(),
        ]
        self._test_reduce_add_coalesced(tensors, num_bytes * 5 // 2)

    @unittest.skipIf(not TEST_MULTIGPU, "only one GPU detected")
    def test_reduce_add_coalesced_dense_only(self):
        numel = 5
        num_bytes = numel * 8
        tensors = [
            torch.randn(numel).long().cuda(),
            torch.randn(numel).cuda(),
            torch.randn(numel).long().cuda(),
            torch.randn(numel).long().cuda(),
            torch.randn(numel * 2).int().cuda(),  # int is 2x shorter
            torch.randn(numel).cuda(),
        ]
        self._test_reduce_add_coalesced(tensors, num_bytes * 5 // 2)

    def _test_scatter(self, input, chunk_sizes=None, dim=0):
        if not TEST_MULTIGPU:
            raise unittest.SkipTest("only one GPU detected")
        if chunk_sizes is None:
            ref_chunk_sizes = tuple(repeat(input.size(dim) // 2, 2))
        else:
            ref_chunk_sizes = chunk_sizes

        # test regular
        result = comm.scatter(input, (0, 1), chunk_sizes, dim)
        self.assertEqual(len(result), 2)
        chunk_start = 0
        for i, r in enumerate(result):
            chunk_end = chunk_start + ref_chunk_sizes[i]
            index = [slice(None, None) for _ in range(input.dim())]
            index[dim] = slice(chunk_start, chunk_end)
            self.assertEqual(r, input[tuple(index)], atol=0, rtol=0)
            chunk_start = chunk_end
            if r.device == input.device:
                self.assertEqual(r.data_ptr(), input.data_ptr())  # for target @ same device, a view should be returned

        # test out
        out = [torch.empty_like(t) for t in result]
        result = comm.scatter(input, dim=dim, out=out)
        self.assertEqual(len(result), 2)
        chunk_start = 0
        for i, r in enumerate(result):
            self.assertIs(r, out[i])
            chunk_end = chunk_start + ref_chunk_sizes[i]
            index = [slice(None, None) for _ in range(input.dim())]
            index[dim] = slice(chunk_start, chunk_end)
            self.assertEqual(r, input[tuple(index)], atol=0, rtol=0)
            chunk_start = chunk_end

        # test error msg
        if chunk_sizes is not None:
            with self.assertRaisesRegex(RuntimeError, r"Expected devices and chunk_sizes to be of same length"):
                comm.scatter(input, [0 for _ in range(len(chunk_sizes) + 1)], dim=dim, chunk_sizes=chunk_sizes)
        with self.assertRaisesRegex(RuntimeError, r"'devices' must not be specified"):
            comm.scatter(input, (0, 1), dim=dim, out=out)
        with self.assertRaisesRegex(RuntimeError, r"Expected at least one device to scatter to"):
            comm.scatter(input, (), dim=dim)
        with self.assertRaisesRegex(RuntimeError, r"Expected at least one output tensor to scatter to"):
            comm.scatter(input, dim=dim, out=[])
        with self.assertRaisesRegex(RuntimeError,
                                    r"Expected all output tensors to be CUDA tensors, but output tensor at index 0"):
            comm.scatter(input, dim=dim, out=([out[0].cpu()] + out[1:]))
        with self.assertRaisesRegex(RuntimeError, r"Output tensor at index 0 has incorrect shape"):
            comm.scatter(input, dim=dim, out=([out[0].unsqueeze(0)] + out[1:]))
        with self.assertRaisesRegex(RuntimeError, r"Total size for output tensors along scatter dim \d+ does not match"):
            index = [slice(None, None) for _ in range(input.dim())]
            index[dim] = slice(1, None)
            comm.scatter(input, dim=dim, out=([out[0][tuple(index)]] + out[1:]))

    def test_scatter_cpu(self):
        self._test_scatter(torch.randn(4, 4), dim=0)

    def test_scatter_cpu_dim(self):
        self._test_scatter(torch.randn(4, 4), dim=1)

    def test_scatter_cpu_neg_dim(self):
        self._test_scatter(torch.randn(4, 4), dim=-2)

    def test_scatter_cpu_sizes(self):
        self._test_scatter(torch.randn(6, 4), chunk_sizes=(2, 4))

    def test_scatter_gpu(self):
        self._test_scatter(torch.randn(4, 4).cuda(), dim=0)

    def test_scatter_gpu_dim(self):
        self._test_scatter(torch.randn(4, 4).cuda(), dim=1)

    def test_scatter_gpu_neg_dim(self):
        self._test_scatter(torch.randn(4, 4).cuda(), dim=-2)

    def test_scatter_gpu_sizes(self):
        self._test_scatter(torch.randn(6, 4).cuda(), chunk_sizes=(2, 4))

    def _test_gather(self, dim):
        if not TEST_MULTIGPU:
            raise unittest.SkipTest("only one GPU detected")
        x = torch.randn(2, 5, device=0)
        y = torch.randn(2, 5, device=1)
        expected_size = list(x.size())
        expected_size[dim] += y.size(dim)
        expected_size = torch.Size(expected_size)

        destinations = [None, torch.device('cuda:0'), torch.device('cpu')]
        if torch.cuda.device_count() > 2:
            destinations.append(torch.device('cuda:2'))
        with torch.cuda.device(1):
            for destination in destinations:
                if destination is None:
                    expected_device = torch.device('cuda', torch.cuda.current_device())
                else:
                    expected_device = destination
                for use_out in [True, False]:
                    if use_out:
                        out = torch.empty(expected_size, device=expected_device)
                        result = comm.gather((x, y), dim, out=out)
                        self.assertIs(out, result)
                    else:
                        result = comm.gather((x, y), dim, destination=destination)

                    self.assertEqual(result.device, expected_device)
                    self.assertEqual(result.size(), expected_size)

                    index = [slice(None, None), slice(None, None)]
                    index[dim] = slice(0, x.size(dim))
                    self.assertEqual(result[tuple(index)], x)
                    index[dim] = slice(x.size(dim), x.size(dim) + y.size(dim))
                    self.assertEqual(result[tuple(index)], y)

        # test error msg
        with self.assertRaisesRegex(RuntimeError, r"'destination' must not be specified"):
            comm.gather((x, y), dim, destination='cpu', out=torch.empty(expected_size, device='cpu'))
        with self.assertRaisesRegex(RuntimeError, r"Expected at least one tensor to gather from"):
            comm.gather(())
        with self.assertRaisesRegex(RuntimeError, r"Expected all input tensors to be CUDA tensors, "):
            comm.gather((x.cpu(), y))
        with self.assertRaisesRegex(RuntimeError, r"Expected all input tensors to have the same number of dimensions"):
            comm.gather((x, y.unsqueeze(0)))
        with self.assertRaisesRegex(RuntimeError, r"Input tensor at index 1 has invalid shape"):
            if dim in [0, -2]:
                comm.gather((x, y[:, 1:]), dim=dim)
            elif dim in [1, -1]:
                comm.gather((x, y[1:, :]), dim=dim)

    def test_gather(self):
        self._test_gather(0)

    def test_gather_dim(self):
        self._test_gather(1)

    def test_gather_neg_dim(self):
        self._test_gather(-1)

    @unittest.skipIf(not TEST_MULTIGPU, "only one GPU detected")
    def test_memory_format_scatter_gather(self):
        nhwc = torch.randn((10, 3, 32, 32), device='cpu').contiguous(memory_format=torch.channels_last)
        results = torch.cuda.comm.scatter(nhwc, (0, 1), None, 0)
        for result in results:
            self.assertFalse(result.is_contiguous())
            self.assertTrue(result.is_contiguous(memory_format=torch.channels_last))

        gathered = torch.cuda.comm.gather(results)
        self.assertTrue(gathered.is_contiguous(memory_format=torch.channels_last))


    def test_matmul_device_mismatch(self):
        cpu = torch.rand((10, 10))
        cuda = cpu.cuda()
        with self.assertRaisesRegex(RuntimeError, "Expected all tensors to be on the same device"):
            cpu @ cuda
        with self.assertRaisesRegex(RuntimeError, "Expected all tensors to be on the same device"):
            cuda @ cpu

        for s, m1, m2 in product((cpu, cuda), repeat=3):
            if s.device == m1.device == m2.device:
                torch.addmm(s, m1, m2)
            else:
                with self.assertRaisesRegex(RuntimeError, "Expected all tensors to be on the same device"):
                    torch.addmm(s, m1, m2)

    @unittest.skipIf(not TEST_MULTIGPU, "Test needs multiple GPUs")
    def test_scatter_namedtuple(self):
        # tests ability to scatter namedtuples and retrieve a list where each
        # element is of the expected namedtuple type.
        fields = ("a", "b")
        TestNamedTupleInput_0 = collections.namedtuple("NamedTuple", fields)
        num_gpus = torch.cuda.device_count()
        a = torch.rand(num_gpus * 2, device=0)
        b = torch.rand(num_gpus * 2, device=0)
        a_tensors_for_gpu = [a[2 * i : 2 * i + 2].to(i) for i in range(num_gpus)]
        b_tensors_for_gpu = [b[2 * i : 2 * i + 2].to(i) for i in range(num_gpus)]

        inp = TestNamedTupleInput_0(a, b)
        target_gpus = [torch.device(i) for i in range(num_gpus)]
        scatter_out = scatter_gather.scatter(inp, target_gpus)

        for i, x in enumerate(scatter_out):
            self.assertTrue(isinstance(x, type(inp)))
            self.assertEqual(x._fields, fields)
            expected_a = a_tensors_for_gpu[i]
            expected_b = b_tensors_for_gpu[i]
            self.assertEqual(expected_a, x.a)
            self.assertEqual(expected_b, x.b)

        class TestNamedTupleInput_1(NamedTuple):
            a: torch.tensor
            b: torch.tensor

        a = torch.rand(num_gpus * 2, device=0)
        b = torch.rand(num_gpus * 2, device=0)
        a_tensors_for_gpu = [a[2 * i : 2 * i + 2].to(i) for i in range(num_gpus)]
        b_tensors_for_gpu = [b[2 * i : 2 * i + 2].to(i) for i in range(num_gpus)]
        inp = TestNamedTupleInput_1(a, b)

        scatter_out = scatter_gather.scatter(inp, target_gpus)
        for i, x in enumerate(scatter_out):
            self.assertTrue(isinstance(x, type(inp)))
            self.assertEqual(x._fields, fields)
            expected_a = a_tensors_for_gpu[i]
            expected_b = b_tensors_for_gpu[i]
            self.assertEqual(expected_a, x.a)
            self.assertEqual(expected_b, x.b)

    @unittest.skipIf(not TEST_MULTIGPU, "Test needs multiple GPUs")
    def test_gather_namedtuple(self):
        # tests ability to gather a list of namedtuples and return a namedtuple where each
        # element is of the expected tensor type.
        fields = ['a', 'b']
        TestNamedTupleInput_0 = collections.namedtuple('NamedTuple', fields)

        num_gpus = torch.cuda.device_count()
        a = torch.rand(num_gpus * 2, device=0)
        b = torch.rand(num_gpus * 2, device=1)
        out1 = TestNamedTupleInput_0(a, b)

        a = torch.rand(num_gpus * 2, device=1)
        b = torch.rand(num_gpus * 2, device=0)
        out2 = TestNamedTupleInput_0(a, b)

        outputs = [out1, out2]

        out = scatter_gather.gather(outputs, 'cpu')  # test on CPU
        for i, x in enumerate(out):
            self.assertTrue(isinstance(x, type(out2[-1])))  # x must be a tensor
            cat = torch.cat((outputs[0][i].to('cpu'), outputs[1][i].to('cpu')))
            self.assertTrue(torch.equal(x, cat))

        out = scatter_gather.gather(outputs, 0)  # test on GPU
        for i, x in enumerate(out):
            self.assertTrue(isinstance(x, type(out2[-1])))
            cat = torch.cat((outputs[0][i].to(0), outputs[1][i].to(0)))
            self.assertTrue(torch.equal(x, cat))

        class TestNamedTupleInput_1(NamedTuple):
            a: torch.tensor
            b: torch.tensor

        a = torch.rand(num_gpus * 2, device=0)
        b = torch.rand(num_gpus * 2, device=1)
        out1 = TestNamedTupleInput_1(a, b)

        a = torch.rand(num_gpus * 2, device=1)
        b = torch.rand(num_gpus * 2, device=0)
        out2 = TestNamedTupleInput_1(a, b)

        outputs = [out1, out2]

        out = scatter_gather.gather(outputs, 0)  # test on GPU
        for i, x in enumerate(out):
            self.assertTrue(isinstance(x, type(out2[-1])))
            cat = torch.cat((outputs[0][i].to(0), outputs[1][i].to(0)))
            self.assertTrue(torch.equal(x, cat))

        out = scatter_gather.gather(outputs, 'cpu')  # test on CPU
        for i, x in enumerate(out):
            self.assertTrue(isinstance(x, type(out2[-1])))
            cat = torch.cat((outputs[0][i].to('cpu'), outputs[1][i].to('cpu')))
            self.assertTrue(torch.equal(x, cat))

    @unittest.skipIf(TEST_CUDAMALLOCASYNC, "setContextRecorder not supported by CUDAMallocAsync")
    def test_memory_snapshot(self):
        try:
            torch.cuda.memory.empty_cache()
            torch.cuda.memory._record_memory_history(True)
            x = torch.rand(311, 411, device='cuda')

            # create a bunch of tensors that all will tile into the
            # same segment to  exercise the history merging code
            # 512B is the minimum block size,
            # so we allocate all the tensors to this size to make sure
            # they tile evenly
            tensors = [torch.rand(128, device='cuda') for _ in range(1000)]
            while tensors:
                del tensors[randint(0, len(tensors) - 1)]

            # exercise the history trimming code
            torch.rand(128 * 5, device='cuda')

            ss = torch.cuda.memory._snapshot()
            found_it = False
            for seg in ss['segments']:
                for b in seg['blocks']:
                    if 'history' in b:
                        for h in b['history']:
                            if h['real_size'] == 311 * 411 * 4:
                                self.assertTrue('test_cuda' in h['frames'][0]['filename'])
                                found_it = True
            self.assertTrue(found_it)

            if not IS_WINDOWS:
                with tempfile.NamedTemporaryFile() as f:
                    torch.cuda.memory._save_segment_usage(f.name)
                    with open(f.name, 'r') as f2:
                        self.assertTrue('test_cuda.py' in f2.read())

            del x
            torch.cuda.empty_cache()
            ss = torch.cuda.memory._snapshot()
            self.assertTrue(ss['device_traces'][0][-1]['action'] == 'segment_free')

        finally:
            torch.cuda.memory._record_memory_history(False)

    @unittest.skipIf(TEST_CUDAMALLOCASYNC, "setContextRecorder not supported by CUDAMallocAsync")
    def test_memory_snapshot_with_cpp(self):
        try:
            torch.cuda.memory.empty_cache()
            torch.cuda.memory._record_memory_history(True, _enable_expensive_cpp=True)
            x = torch.rand(311, 411, device='cuda')

            ss = torch.cuda.memory._snapshot()['segments']
            found_it = False
            for seg in ss:
                for b in seg['blocks']:
                    if 'history' in b:
                        for h in b['history']:
                            if h['real_size'] == 311 * 411 * 4:
                                self.assertNotEqual(len(h['cpp_frames']), 0)
                                found_it = True
            self.assertTrue(found_it)

        finally:
            torch.cuda.memory._record_memory_history(False)


    def test_allocator_settings(self):
        def power2_div(size, div_factor):
            pow2 = 1
            while pow2 < size:
                pow2 = pow2 * 2
            if pow2 == size:
                return pow2
            step = pow2 / 2 / div_factor
            ret = pow2 / 2
            while ret < size:
                ret = ret + step
            return ret

        torch.cuda.memory.empty_cache()
        key_allocated = 'active_bytes.all.allocated' if not TEST_CUDAMALLOCASYNC else 'allocated_bytes.all.current'
        key_requested = 'requested_bytes.all.allocated'

        nelems = 21 * 1024 * 1024
        nbytes = 4 * nelems  # floats are 4 bytes

        nelems_big = 100 * 1024 * 1024
        nbytes_big = 4 * nelems_big  # floats are 4 bytes

        start_mem = torch.cuda.memory_stats()[key_allocated]
        torch.cuda.memory._set_allocator_settings("")
        x = torch.rand(nelems, device='cuda')

        # test roundup_power2_divisions single value syntax
        reg_mem = torch.cuda.memory_stats()[key_allocated]
        start_requested = torch.cuda.memory_stats()[key_requested]
        torch.cuda.memory._set_allocator_settings("roundup_power2_divisions:4")
        y = torch.rand(nelems, device='cuda')

        pow2_div4_mem = torch.cuda.memory_stats()[key_allocated]
        current_requested = torch.cuda.memory_stats()[key_requested]

        self.assertTrue(reg_mem - start_mem == nbytes)
        if not TEST_CUDAMALLOCASYNC:
            # not supported with the cudaMallocAsync backend
            self.assertTrue(pow2_div4_mem - reg_mem == power2_div(nbytes, 4))
            self.assertTrue(current_requested - start_requested == nbytes)

        torch.cuda.memory._set_allocator_settings("garbage_collection_threshold:0.5")
        torch.cuda.memory._set_allocator_settings("garbage_collection_threshold:0.5,max_split_size_mb:40")

        # should have reset the power2 divisions now
        torch.cuda.memory.empty_cache()
        start_mem = torch.cuda.memory_stats()[key_allocated]
        z = torch.rand(nelems, device='cuda')
        reg_mem = torch.cuda.memory_stats()[key_allocated]
        self.assertTrue(reg_mem - start_mem == nbytes)

        # roundup_power2_divisions knob array syntax
        torch.cuda.memory.empty_cache()
        torch.cuda.memory._set_allocator_settings(
            "garbage_collection_threshold:0.5,roundup_power2_divisions:[64:8,128:2,256:2,512:2,1024:1,>:1]")
        start_mem = torch.cuda.memory_stats()[key_allocated]
        w = torch.rand(nelems, device='cuda')

        pow2_div8_mem = torch.cuda.memory_stats()[key_allocated]
        if not TEST_CUDAMALLOCASYNC:
            # not supported with the cudaMallocAsync backend
            self.assertTrue(pow2_div8_mem - start_mem == power2_div(nbytes, 8))

        torch.cuda.memory.empty_cache()
        start_mem = torch.cuda.memory_stats()[key_allocated]
        v = torch.rand(nelems_big, device='cuda')

        pow2_div2_mem = torch.cuda.memory_stats()[key_allocated]
        if not TEST_CUDAMALLOCASYNC:
            # not supported with the cudaMallocAsync backend
            self.assertTrue(pow2_div2_mem - start_mem == power2_div(nbytes_big, 2))

        with self.assertRaises(RuntimeError):
            torch.cuda.memory._set_allocator_settings("foo:1,bar:2")

        with self.assertRaises(RuntimeError):
            torch.cuda.memory._set_allocator_settings("garbage_collection_threshold:1.2")

        with self.assertRaises(RuntimeError):
            torch.cuda.memory._set_allocator_settings("max_split_size_mb:2")


    def test_raises_oom(self):
        with self.assertRaises(torch.cuda.OutOfMemoryError):
            torch.empty(1024 * 1024 * 1024 * 1024, device='cuda')

    @unittest.skipIf(IS_WINDOWS, 'Windows CI does not like the load_inline')
    @unittest.skipIf(TEST_CUDAMALLOCASYNC, "setContextRecorder not supported by CUDAMallocAsync")
    def test_cpp_memory_snapshot_pickle(self):
        from torch.utils.cpp_extension import load_inline
        source = """
        #include <torch/csrc/cuda/memory_snapshot.h>
        py::object do_snapshot() {
            std::string data = torch::cuda::_memory_snapshot_pickled();
            return py::bytes(data);
        }
        void record(bool e) {
            torch::cuda::_record_memory_history(e);
        }
        """
        m = load_inline(name='snapshot', cpp_sources=[source], functions=['do_snapshot', 'record'])
        try:
            m.record(True)
            t = torch.rand(311, 411, device='cuda')
            mem = pickle.loads(m.do_snapshot())
            found = False
            for s in mem['segments']:
                for b in s['blocks']:
                    if b['state'] == 'active_allocated' and 'history' in b:
                        history = b['history']
                        if history and history[0]['real_size'] == 311 * 411 * 4:
                            found = True
            last_action = mem['device_traces'][0][-1]
            self.assertTrue(last_action['action'] == 'alloc')
            self.assertTrue(last_action['size'] == 311 * 411 * 4)
            self.assertTrue(found)
        finally:
            m.record(False)

    @unittest.skipIf(TEST_CUDAMALLOCASYNC, "temporarily disabled")
    def test_notifies_oom(self):
        x = False

        def cb(device, alloc, device_alloc, device_free):
            nonlocal x
            x = True
        torch._C._cuda_attach_out_of_memory_observer(cb)
        with self.assertRaises(torch.cuda.OutOfMemoryError):
            torch.empty(1024 * 1024 * 1024 * 1024, device='cuda')
        self.assertTrue(x)

MIN_BLOCK_SIZE = 512
SMALL_SIZE = 1048576
SMALL_BUFFER = 2097152
LARGE_BUFFER = 20971520
MIN_LARGE_ALLOC = 10485760
ROUND_LARGE = 2097152
ROUND_UP_POWER_OF_TWO_INTERVALS = 16

def get_cudagraph_segments(pool_id):
    segments = torch.cuda.memory_snapshot()
    return [segment for segment in segments if segment["segment_pool_id"] == pool_id]

def cudagraphify(fn, inputs, pool=None):
    torch.cuda.synchronize()
    stream = torch.cuda.Stream()
    stream.wait_stream(torch.cuda.current_stream())
    with torch.cuda.stream(stream):
        fn(*inputs)
    stream.synchronize()
    torch.cuda.current_stream().wait_stream(stream)
    torch.cuda.synchronize()

    graph = torch.cuda.CUDAGraph()
    with torch.cuda.graph(graph, stream=stream, pool=pool):
        static_outputs = fn(*inputs)

    return graph, static_outputs

def int8_cuda(size):
    return torch.ones([size], device="cuda", dtype=torch.uint8)

class TestBlockStateAbsorbtion(TestCase):

    def checkCheckpointedBlock(self, before_block, after_block):
        for field in ("size", "state"):
            self.assertEqual(before_block[field], after_block[field])

    def checkCheckpointedState(self, before_segments, after_segments):
        # after may contain additional segments, but all of the segments in before
        # should be exactly equivalent to after
        after_ptr_to_segment = {segment["address"] : segment for segment in after_segments}

        for before_segment in before_segments:
            self.assertTrue(before_segment["address"] in after_ptr_to_segment)
            after_segment = after_ptr_to_segment[before_segment["address"]]

            for field in ("device", "total_size", "allocated_size", "active_size", "segment_type", "segment_pool_id"):
                self.assertEqual(before_segment[field], after_segment[field])

            self.assertEqual(len(before_segment["blocks"]), len(after_segment["blocks"]))
            for before_block, after_block in zip(before_segment["blocks"], after_segment["blocks"]):
                self.checkCheckpointedBlock(before_block, after_block)

    def checkFunction(self, fn, inputs, pool=None):
        graph, outputs = cudagraphify(fn, inputs, pool=pool)

        pool_id = graph.pool()
        device = outputs[0].device.index

        segments_before_checkpoint = get_cudagraph_segments(pool_id)

        state = torch._C._cuda_getCheckpointState(device, pool_id)
<<<<<<< HEAD
        torch._C._cuda_setCheckpointState(device, state, [])
=======
        torch._C._cuda_setCheckpointPoolState(device, state, [])
>>>>>>> 1f6c17c1

        self.checkCheckpointedState(segments_before_checkpoint, get_cudagraph_segments(pool_id))

    def test_simple(self):

        def foo():
            x = torch.zeros([SMALL_SIZE * 8], device="cuda", dtype=torch.uint8)
            x = x + x
            x1 = int8_cuda(SMALL_SIZE) + int8_cuda(SMALL_SIZE) + int8_cuda(SMALL_SIZE)
            y = int8_cuda(SMALL_SIZE) + x1
            z = int8_cuda(SMALL_SIZE)
            return x, y, z

        self.checkFunction(foo, [])

    def test_allocated_in_middle_of_segment(self):

        def foo():
            small_buffers = [int8_cuda(MIN_BLOCK_SIZE) for _ in range(11)]
            return small_buffers[5].add_(2)

        self.checkFunction(foo, [])

    def test_multiple_middle_allocations(self):

        def foo():
            small_buffers = [int8_cuda(MIN_BLOCK_SIZE) for _ in range(11)]
            return small_buffers[5], small_buffers[8]

        self.checkFunction(foo, [])

    def test_middle_allocations_contiguous(self):
        def foo():
            small_buffers = [int8_cuda(MIN_BLOCK_SIZE) for _ in range(11)]
            return small_buffers[5], small_buffers[6]

        self.checkFunction(foo, [])

    def test_additional_free_following_checkpoint(self):

        # put in closure to force deallocations
        def func():
            def foo():
                return int8_cuda(MIN_BLOCK_SIZE), 

            def foo2():
                return int8_cuda(MIN_BLOCK_SIZE), 

            graph, outputs = cudagraphify(foo, [])
            pool_id = graph.pool()

            segments_before_checkpoint = get_cudagraph_segments(pool_id)

            state = torch._C._cuda_getCheckpointState(outputs[0].device.index, pool_id)

            graph2, outputs2 = cudagraphify(foo2, [], pool=graph.pool())


<<<<<<< HEAD
            torch._C._cuda_setCheckpointState(outputs[0].device.index, state, outputs2)
=======
            torch._C._cuda_setCheckpointPoolState(outputs[0].device.index, state, outputs2)
>>>>>>> 1f6c17c1

            del outputs2

            self.checkCheckpointedState(segments_before_checkpoint, get_cudagraph_segments(pool_id))

        func()

        torch.cuda.synchronize()
        gc.collect()
        torch.cuda.empty_cache()

    def test_additional_free_error(self):
        def foo():
            return int8_cuda(MIN_BLOCK_SIZE), 

        def foo2():
            return int8_cuda(MIN_BLOCK_SIZE), 

        graph, outputs = cudagraphify(foo, [])
        pool_id = graph.pool()

        segments_before_checkpoint = get_cudagraph_segments(pool_id)

        state = torch._C._cuda_getCheckpointState(outputs[0].device.index, pool_id)

        graph2, outputs2 = cudagraphify(foo2, [], pool=graph.pool()) 
        with self.assertRaisesRegex(Exception, "being manually freed must be passed"):
<<<<<<< HEAD
            torch._C._cuda_setCheckpointState(outputs[0].device.index, state, [])
=======
            torch._C._cuda_setCheckpointPoolState(outputs[0].device.index, state, [])
>>>>>>> 1f6c17c1

    def test_tensor_dies_after_checkpoint(self):

        def foo():
            return int8_cuda(MIN_BLOCK_SIZE), int8_cuda(MIN_BLOCK_SIZE)

        graph, outputs = cudagraphify(foo, [])
        pool_id = graph.pool()
        device = outputs[0].device.index

        segments_before_checkpoint = get_cudagraph_segments(pool_id)
        state = torch._C._cuda_getCheckpointState(outputs[0].device.index, pool_id)

        output_data_ptrs = [output.data_ptr() for output in outputs]

        del outputs

<<<<<<< HEAD
        torch._C._cuda_setCheckpointState(device, state, [])
=======
        torch._C._cuda_setCheckpointPoolState(device, state, [])
>>>>>>> 1f6c17c1

        def live_blocks(pool_id):
            blocks = 0
            seg = get_cudagraph_segments(pool_id)
            for segment in get_cudagraph_segments(pool_id):
                for block in segment["blocks"]:
                    blocks += block["state"] == "active_allocated"
            return blocks

        self.assertEqual(live_blocks(pool_id), 2)
        torch._C._cuda_cudaCachingAllocator_raw_delete(output_data_ptrs[0])
        self.assertEqual(live_blocks(pool_id), 1)
        torch._C._cuda_cudaCachingAllocator_raw_delete(output_data_ptrs[1])
        self.assertEqual(live_blocks(pool_id), 0)

    @skipIfNoTorchVision
    def test_resnet(self):
        import torchvision
        m = torchvision.models.resnet50()
        m.eval()
        m = m.cuda()

        inp = torch.rand([1, 3, 255, 255], device="cuda")
        self.checkFunction(m, [inp])


instantiate_parametrized_tests(TestCuda)

if __name__ == '__main__':
    run_tests()<|MERGE_RESOLUTION|>--- conflicted
+++ resolved
@@ -5196,11 +5196,7 @@
         segments_before_checkpoint = get_cudagraph_segments(pool_id)
 
         state = torch._C._cuda_getCheckpointState(device, pool_id)
-<<<<<<< HEAD
-        torch._C._cuda_setCheckpointState(device, state, [])
-=======
         torch._C._cuda_setCheckpointPoolState(device, state, [])
->>>>>>> 1f6c17c1
 
         self.checkCheckpointedState(segments_before_checkpoint, get_cudagraph_segments(pool_id))
 
@@ -5259,11 +5255,7 @@
             graph2, outputs2 = cudagraphify(foo2, [], pool=graph.pool())
 
 
-<<<<<<< HEAD
-            torch._C._cuda_setCheckpointState(outputs[0].device.index, state, outputs2)
-=======
             torch._C._cuda_setCheckpointPoolState(outputs[0].device.index, state, outputs2)
->>>>>>> 1f6c17c1
 
             del outputs2
 
@@ -5291,11 +5283,7 @@
 
         graph2, outputs2 = cudagraphify(foo2, [], pool=graph.pool()) 
         with self.assertRaisesRegex(Exception, "being manually freed must be passed"):
-<<<<<<< HEAD
-            torch._C._cuda_setCheckpointState(outputs[0].device.index, state, [])
-=======
             torch._C._cuda_setCheckpointPoolState(outputs[0].device.index, state, [])
->>>>>>> 1f6c17c1
 
     def test_tensor_dies_after_checkpoint(self):
 
@@ -5313,11 +5301,7 @@
 
         del outputs
 
-<<<<<<< HEAD
-        torch._C._cuda_setCheckpointState(device, state, [])
-=======
         torch._C._cuda_setCheckpointPoolState(device, state, [])
->>>>>>> 1f6c17c1
 
         def live_blocks(pool_id):
             blocks = 0
