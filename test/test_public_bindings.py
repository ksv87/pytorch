--- conflicted
+++ resolved
@@ -1,10 +1,6 @@
 # Owner(s): ["module: autograd"]
 
-<<<<<<< HEAD
-from torch.testing._internal.common_utils import run_tests
-=======
 from torch.testing._internal.common_utils import TestCase, run_tests
->>>>>>> 0b2f68ea
 
 import torch
 
